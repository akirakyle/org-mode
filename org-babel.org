#+TITLE: org-babel --- facilitating communication between programming languages and people
#+SEQ_TODO: PROPOSED TODO STARTED | DONE DEFERRED REJECTED
#+OPTIONS: H:3 num:nil toc:t
#+STARTUP: oddeven hideblocks

Through Org-Babel Org-Mode can communicate with programming languages.
Code contained in source-code blocks can be evaluated and data can
pass seamlessly between different programming languages, Org-Mode
constructs (tables, file links, example text) and interactive comint
buffers.

In this document:
- The [[* Introduction][Introduction]] :: provides a brief overview of the design and use
     of Org-Babel including tutorials and examples.
- In [[* Getting started][Getting Started]] :: find instructions for installing org-babel
     into your emacs configuration.
- The [[* Tasks][Tasks]] :: section contains current and past tasks roughly ordered
     by TODO state, then importance or date-completed.  This would be
     a good place to suggest ideas for development.
- The [[* Bugs][Bugs]] :: section contains bug reports.
- The [[* Tests][Tests]] :: section consists of a large table which can be
     evaluated to run Org-Babel's functional test suite.  This
     provides a good overview of the current functionality with
     pointers to example source blocks.
- The [[* Sandbox][Sandbox]] :: demonstrates much of the early/basic functionality
     through commented source-code blocks.

Also see the [[file:library-of-babel.org][Library of Babel]], an extensible collection of ready-made
and easily-shortcut-callable source-code blocks for handling common
tasks.

* Introduction

Org-Babel enables *communication* between programming languages and
between people.

Org-Babel provides:
- communication between programs :: Data passes seamlessly between
     different programming languages, Org-Mode constructs (tables,
     file links, example text) and interactive comint buffers.
- communication between people :: Data and calculations are embedded
     in the same document as notes explanations and reports.

** communication between programs

Org-Mode supports embedded blocks of source code (in any language)
inside of Org documents.  Org-Babel allows these blocks of code to be
executed from within Org-Mode with natural handling of their inputs
and outputs.

*** simple execution
with both scalar, file, and table output

*** reading information from tables

*** reading information from other source blocks (disk usage in your home directory)

This will work for Linux and Mac users, not so sure about shell
commands for windows users.

To run place the cursor on the =#+begin_src= line of the source block
labeled directory-pie and press =\C-c\C-c=.

#+srcname: directories
#+begin_src bash :results replace
cd ~ && du -sc * |grep -v total
#+end_src

#+resname: directories
|       64 | "Desktop"   |
| 11882808 | "Documents" |
|  8210024 | "Downloads" |
|   879800 | "Library"   |
|    57344 | "Movies"    |
|  7590248 | "Music"     |
|  5307664 | "Pictures"  |
|        0 | "Public"    |
|      152 | "Sites"     |
|        8 | "System"    |
|       56 | "bin"       |
|  3274848 | "mail"      |
|  5282032 | "src"       |
|     1264 | "tools"     |

#+srcname: directory-pie
#+begin_src R :var dirs = directories :session R-pie-example
pie(dirs[,1], labels = dirs[,2])
#+end_src






*** operations in/on tables

#+tblname: grades-table
| student | grade | letter |
|---------+-------+--------|
|       1 |    99 | A      |
|       2 |    59 | F      |
|       3 |    75 | C      |
|       4 |    15 | F      |
|       5 |     7 | F      |
|       6 |    13 | F      |
#+TBLFM: $2='(sbe random-score-generator)::$3='(sbe assign-grade (score $2))

#+srcname: assign-grade
#+begin_src ruby :var score=99
case score
   when 0..59: "F"
   when 60..69: "D"
   when 70..79: "C"
   when 80..89: "B"
   when 90..100: "A"
   else "Invalid Score"
end
#+end_src

#+srcname: random-score-generator
#+begin_src ruby 
rand(100)
#+end_src

#+srcname: show-distribution
#+begin_src R :var grades=grades-table
hist(grades[,2])
#+end_src


** communication between people
Quick overview of Org-Mode's exportation abilities, with links to the
online Org-Mode documentation, a focus on source-code blocks, and the
exportation options provided by Org-Babel.

*** Interactive tutorial
This would demonstrate applicability to Reproducible Research, and
Literate Programming.

*** Tests embedded in documentation
org-babels own functional tests are contained in a large org-mode
table, allowing the test suite to be run be evaluation of the table
and the results to be collected in the same table.

*** Emacs initialization files stored in Org-Mode buffers
Using `org-babel-tangle' it is possible to embed your Emacs
initialization into org-mode files.  This allows for folding,
note-taking, todo's etc... embedded with the source-code of your Emacs
initialization, and through org-mode's publishing features aids in
sharing your customizations with others.

It may be worthwhile to create a fork of Phil Hagelberg's
[[http://github.com/technomancy/emacs-starter-kit/tree/master][emacs-starter-kit]] which uses literate org-mode files for all of the
actual elisp customization.  These org-mode files could then be
exported to html and used to populate the repositories wiki on [[http://github.com/][github]].


** features

*** code evaluation (comint buffer sessions and external processes)
There are two main ways to evaluate source blocks with org-babel.

- external :: By default (if the =:session= header argument is not
              present) all source code blocks are evaluated in
              external processes.  In these cases an external process
              is used to evaluate the source-code blocks.
- session :: Session based evaluation uses persistent sessions in
             comint buffers.  Sessions can be used across multiple
             source blocks setting and accessing variables in the
             global environment.

             Evaluating source blocks in sessions also allows for
             interaction with the code.  To jump to the session of a
             source block use the `org-babel-pop-to-session' command
             or press =M-[down]= while inside of a source code block.
             When called with a prefix argument
             `org-babel-pop-to-session' will evaluate all header
             arguments before jumping to the source-code block.

*** results (values and outputs)
Either the *value* or the *output* of source code blocks can be
collected after evaluation.

- value :: The default way to collect results from a source-code block
           is to return the value of the last statement in the block.
           This can be thought of as the return value of the block.
           In this case any printed output of the block is ignored.
           This can be though of a similar to a "functional" value of
           evaluation.
- output :: Another way of generating results from a source-code block
            is to collect the output generated by the execution of the
            block.  In this case all printed output is collected
            throughout the execution of the block.  This can be
            thought of as similar to a "script" style of evaluation.


* Getting started
Add the following lines to your .emacs, replacing the path as
appropriate. A good place to check that things are up and running
would then be [[#sandbox][the sandbox]].
#+begin_src emacs-lisp
  (add-to-list 'load-path "/path/to/org-babel/lisp")
  (require 'org-babel-init)
#+end_src


* Tasks [30/50]
** PROPOSED optional timestamp for output
   Add option to place an (inactive) timestamp at the #+resname, to
   record when that output was generated.

*** source code block timestamps (optional addition)
    If we did this would we then want to place a timestamp on the
    source-code block, so that we would know if the results are
    current or out of date?  This would have the effect of caching the
    results of calculations and then only re-running if the
    source-code has changed.  For the caching to work we would need to
    check not only the timestamp on a source-code block, but also the
    timestamps of any tables or source-code blocks referenced by the
    original source-code block.

**** maintaining source-code block timestamps
     It may make sense to add a hook to `org-edit-special' which could
     update the source-code blocks timestamp.  If the user edits the
     contents of a source-code block directly I can think of no
     efficient way of maintaining the timestamp.

** TODO use example block for large amounts of stdout output?
   We're currently `examplizing' with : at the beginning of the line,
   but should larger amounts of output be in a
   \#+begin_example...\#+end_example block? What's the cutoff? > 1
   line?  This would be nice as it would allow folding of lengthy
   output. Sometimes one will want to see stdout just to check
   everything looks OK, and then fold it away.

<<<<<<< HEAD
   I'm addressing this in branch 'examplizing-output'.
=======
   Yea, that makes sense.  (either that or allow folding of large
   blocks escaped with =:=).

   Proposed cutoff of 10 lines, we can save this value in a user
   customizable variable.
>>>>>>> 61daf1e7

** TODO make tangle files read-only?
   With a file-local variable setting, yea that makes sense.  Maybe
   the header should reference the related org-mode file.
** TODO take default values for header args from properties
   Use file-wide and subtree wide properties to set default values for
   header args.
** TODO support for working with =*Org Edit Src Example*= buffers [2/4]
*** TODO optionally evaluate header references when we switch to =*Org Edit Src*= buffer
That seems to imply that the header references need to be evaluated
and transformed into the target language object when we hit C-c ' to
enter the *Org Edit Src* buffer [DED]

Good point, I heartily agree that this should be supported [Eric]

(or at least before the first time we attempt to evaluate code in that
buffer -- I suppose there might be an argument for lazy evaluation, in
case someone hits C-c ' but is "just looking" and not actually
evaluating anything.) Of course if evaluating the reference is
computationally intensive then the user might have to wait before they
get the *Org Edit Src* buffer. [DED]

I fear that it may be hard to anticipate when the references will be
needed, some major-modes do on-the-fly evaluation while the buffer is
being edited.  I think that we should either do this before the buffer
is opened or not at all, specifically I think we should resolve
references if the user calls C-c ' with a prefix argument.  Does that
sound reasonable? [Eric]

Yes [Dan]

[Dan] So now that we have org-src-mode and org-src-mode-hook, I guess
org-babel should do this by using the hook to make sure that, when C-c
C-' is issued on a source block, any references are resolved and
assignments are made in the appropriate session.
*** TODO set buffer-local-process variables appropriately [DED]
    I think something like this would be great. You've probably
already thought of this, but just to note it down: it would be really
nice if org-babel's notion of a buffer's 'session/process' played
nicely with ESS's notion of the buffer's session/process. ESS keeps
the current process name for a buffer in a buffer-local variable
ess-local-process-name. So one thing we will probably want to do is
make sure that the *Org Edit Src Example* buffer sets that variable
appropriately. [DED]

I had not thought of that, but I agree whole heartedly. [Eric]

Once this is done every variable should be able to dump regions into
their inferior-process buffer using major-mode functions.
*** DEFERRED send code to inferior process
Another thought on this topic: I think we will want users to send
chunks of code to the interpreter from within the *Org Edit Src*
buffer, and I think that's what you have in mind already. In ESS that
is done using the ess-eval-* functions. [DED]

I think we can leave this up to the major-mode in the source code
buffer, as almost every source-code major mode will have functions for
doing things like sending regions to the inferior process.  If
anything we might need to set the value of the buffer local inferior
process variable. [Eric]

*** DONE some possible requests/proposed changes for Carsten [4/4]
    While I remember, some possible requests/proposed changes for Carsten
    come to mind in that regard:

**** DONE Remap C-x C-s to save the source to the org buffer?
     I've done this personally and I find it essential. I'm using 
#+begin_src emacs-lisp
(defun org-edit-src-save ()
  "Update the parent org buffer with the edited source code, save
the parent org-buffer, and return to the source code edit
buffer."
  (interactive)
  (let ((p (point)))
    (org-edit-src-exit)
    (save-buffer)
    (org-edit-src-code)
    (goto-char p)))

(define-key org-exit-edit-mode-map "\C-x\C-s" 'org-edit-src-save)
#+end_src     
    which seems to work.

I think this is great, but I think it should be implemented in the
org-mode core

**** DEFERRED Rename buffer and minor mode?
     Something shorter than *Org Edit Src Example* for the buffer
     name. org-babel is bringing org's source code interaction to a
     level of maturity where the 'example' is no longer
     appropriate. And if further keybindings are going to be added to
     the minor mode then maybe org-edit-src-mode is a better name than
     org-exit-edit-mode.

     Maybe we should name the buffer with a combination of the source
     code and the session.  I think that makes sense.

     [ES] Are you also suggesting a new org-edit-src minor mode?
     [DED] org-exit-edit-mode is a minor mode that already exists:

     Minor mode installing a single key binding, "C-c '" to exit special edit.

     org-edit-src-save now has a binding in that mode, so I guess all
     I'm saying at this stage is that it's a bit of a misnomer. But
     perhaps we will also have more functionality to add to that minor
     mode, making it even more of a misnomer. Perhaps something like
     org-src-mode would be better.
**** DONE Changed minor mode name and added hooks
     
**** DEFERRED a hook called when the src edit buffer is created
     This should be implemented in the org-mode core

** TODO resolve references to other org buffers/files
   This would allow source blocks to call upon tables, source-blocks,
   and results in other org buffers/files.
   
   See...
   - [[file:lisp/org-babel-ref.el::TODO%20allow%20searching%20for%20names%20in%20other%20buffers][org-babel-ref.el:searching-in-other-buffers]]
   - [[file:lisp/org-babel.el::defun%20org-babel%20find%20named%20result%20name][org-babel.el#org-babel-find-named-result]]
** TODO resolve references to other non-org files
   - tabular data in .csv, .tsv etc format
   - files of interpreted code: anything stopping us giving such files
     similar status to a source code block?
   - Would be nice to allow org and non-org files to be remote
** TODO figure out how to handle errors during evaluation
   R has a try function, with error handling, along the lines of
   python. I bet ruby does too. Maybe more of an issue for functional
   style; in my proposed scripting style the error just gets dumped to
   the org buffer and the user is thus alerted.
** TODO figure out how to handle graphic output
This is listed under [[* graphical output][graphical output]] in out objectives.

This should take advantage of the =:results file= option, and
languages which almost always produce graphical output should set
=:results file= to true by default.  That would handle placing these
results in the buffer.  Then if there is a combination of =silent= and
=file= =:results= headers we could drop the results to a temp buffer
and pop open that buffer...
** TODO =\C-c \C-o= to open results of source block
by adding a =defadvice= to =org-open-at-point= we can use the common
=\C-c \C-o= keybinding to open the results of a source-code block.
This would be especially useful for source-code blocks which generate
graphical results and insert a file link as the results in the
org-mode buffer.  (see [[* figure out how to handle graphic output][TODO figure out how to handle graphic output]]).
This could also act reasonably with other results types...

- file :: use org-open-at-point to open the file
- scalar :: open results unquoted in a new buffer
- tabular :: export the table to a new buffer and open that buffer

** TODO Finalise behaviour regarding vector/scalar output
*** DONE Stop spaces causing vector output
This simple example of multilingual chaining produces vector output if
there are spaces in the message and scalar otherwise.

[Not any more]

#+begin_src R :var msg=msg-from-python
paste(msg, "und R", sep=" ")
#+end_src

#+resname:
: org-babel speaks elisp y python und R

#+srcname: msg-from-python
#+begin_src python :var msg=msg-from-elisp
msg + " y python"
#+end_src

#+srcname: msg-from-elisp
#+begin_src emacs-lisp :var msg="org-babel speaks"
(concat msg " elisp")
#+end_src
** STARTED share org-babel [1/4]
how should we share org-babel?

*** DONE post to org-mode
*** TODO post to ess mailing list
*** TODO create a org-babel page on worg
*** TODO create a short screencast demonstrating org-babel in action

*** examples
we need to think up some good examples

**** interactive tutorials
This could be a place to use [[* org-babel assertions][org-babel assertions]].

for example the first step of a tutorial could assert that the version
of the software-package (or whatever) is equal to some value, then
source-code blocks could be used with confidence (and executed
directly from) the rest of the tutorial.

**** answering a text-book question w/code example
org-babel is an ideal environment enabling both the development and
demonstrationg of the code snippets required as answers to many
text-book questions.

**** something using tables
maybe something along the lines of calculations from collected grades

**** file sizes
Maybe something like the following which outputs sizes of directories
under the home directory, and then instead of the trivial =emacs-lisp=
block we could use an R block to create a nice pie chart of the
results.

#+srcname: sizes
#+begin_src bash :results replace
du -sc ~/*
#+end_src

#+begin_src emacs-lisp :var sizes=sizes :results replace
(mapcar #'car sizes)
#+end_src

** TODO command line execution
Allow source code blocks to be called form the command line.  This
will be easy using the =sbe= function in [[file:lisp/org-babel-table.el][org-babel-table.el]].

This will rely upon [[* resolve references to other buffers][resolve references to other buffers]].

** TODO inline source code blocks [3/5]
   Like the =\R{ code }= blocks

   not sure what the format should be, maybe just something simple
   like =src_lang[]{}= where lang is the name of the source code
   language to be evaluated, =[]= is optional and contains any header
   arguments and ={}= contains the code.

   (see [[* (sandbox) inline source blocks][the-sandbox]])

*** DONE evaluation with \C-c\C-c
Putting aside the header argument issue for now we can just run these
with the following default header arguments
- =:results= :: silent
- =:exports= :: results

*** DONE inline exportation
Need to add an interblock hook (or some such) through org-exp-blocks
*** DONE header arguments
We should make it possible to use header arguments.

*** TODO fontification
we should color these blocks differently

*** TODO refine html exportation
should use a span class, and should show original source in tool-tip

** TODO formulate general rules for handling vectors and tables / matrices with names
   This is non-trivial, but may be worth doing, in particular to
   develop a nice framework for sending data to/from R.
*** Notes
    In R, indexing vector elements, and rows and columns, using
    strings rather than integers is an important part of the
    language.
 - elements of a vector may have names
 - matrices and data.frames may have "column names" and "row names"
   which can be used for indexing
 - In a data frame, row names *must* be unique
Examples
#+begin_example
> # a named vector
> vec <- c(a=1, b=2)
> vec["b"]
b 
2 
> mat <- matrix(1:4, nrow=2, ncol=2, dimnames=list(c("r1","r2"), c("c1","c2")))
> mat
   c1 c2
r1  1  3
r2  2  4
> # The names are separate from the data: they do not interfere with operations on the data
> mat * 3
   c1 c2
r1  3  9
r2  6 12
> mat["r1","c2"]
[1] 3
> df <- data.frame(var1=1:26, var2=26:1, row.names=letters)
> df$var2
 [1] 26 25 24 23 22 21 20 19 18 17 16 15 14 13 12 11 10  9  8  7  6  5  4  3  2  1
> df["g",]
  var1 var2
g    7   20
#+end_example

 So it's tempting to try to provide support for this in org-babel. For example
 - allow R to refer to columns of a :var reference by their names
 - When appropriate, results from R appear in the org buffer with "named
   columns (and rows)"

   However none (?) of the other languages we are currently supporting
   really have a native matrix type, let alone "column names" or "row
   names". Names are used in e.g. python and perl to refer to entries
   in dicts / hashes.

   It currently seems to me that support for this in org-babel would
   require setting rules about when org tables are considered to have
   named columns/fields, and ensuring that (a) languages with a notion
   of named columns/fields use them appropriately and (b) languages
   with no such notion do not treat then as data.

 - Org allows something that *looks* like column names to be separated
   by a hline
 - Org also allows a row to *function* as column names when special
   markers are placed in the first column. An hline is unnecessary
   (indeed hlines are purely cosmetic in org [correct?]
 - Org does not have a notion of "row names" [correct?]
    
   The full org table functionality exeplified [[http://orgmode.org/manual/Advanced-features.html#Advanced-features][here]] has features that
   we would not support in e.g. R (like names for the row below).
   
*** Initial statement: allow tables with hline to be passed as args into R
   This doesn't seem to work at the moment (example below). It would
   also be nice to have a natural way for the column names of the org
   table to become the column names of the R data frame, and to have
   the option to specify that the first column is to be used as row
   names in R (these must be unique). But this might require a bit of
   thinking about.


#+TBLNAME: egtable
| col1 | col2    | col3 |
|------+---------+------|
|    1 | 2       |    3 |
|    4 | schulte |    6 |

#+TBLNAME: egtable2
| 1 |         2 | 3 |
| 4 | schulte   | 6 |

#+begin_src R var tabel=egtable
tabel
#+end_src

#+resname:
| "col1" | "col2"    | "col3" |
|--------+-----------+--------|
|      1 | 2         |      3 |
|      4 | "schulte" |      6 |


Another example is in the [[*operations%20in%20on%20tables][grades example]].

** TODO re-implement helper functions from org-R
*** Initial statement [Eric]
    Much of the power of org-R seems to be in it's helper functions for
    the quick graphing of tables.  Should we try to re-implement these
    functions on top of org-babel?

    I'm thinking this may be useful both to add features to org-babel-R and
    also to potentially suggest extensions of the framework.  For example
    one that comes to mind is the ability to treat a source-code block
    like a function which accepts arguments and returns results. Actually
    this can be it's own TODO (see [[* source blocks as functions][source blocks as functions]]).
*** Objectives [Dan]
    - We want to provide convenient off-the-shelf actions
      (e.g. plotting data) that make use of our new code evaluation
      environment but do not require any actual coding.
*** Initial Design proposal [Dan]
    - *Input data* will be specified using the same mechanism as :var
      references, thus the input data may come from a table, or
      another source block, and it is initially available as an elisp
      data structure.
    - We introduce a new #+ line, e.g.  #+BABELDO. C-c C-c on that
      line will apply an *action* to the referenced data.
    - *Actions correspond to source blocks*: our library of available
      actions will be a library of org-babel source blocks. Thus the
      code for executing an action, and the code for dealing with the
      output of the action will be the same code as for executing
      source blocks in general
    - Optionally, the user can have the relevant source block inserted
      into the org buffer after the (say) #+BABELDO line. This will
      allow the user to fine tune the action by modifying the code
      (especially useful for plots).
    - So maybe a #+BABELDO line will have header args
      - :data (a reference to a table or source code block)
      - :action (or should that be :srcname?) which will be something
        like :action pie-chart, referring to a source block which will
        be executed with the :data referent passed in using a :var arg.
      - :showcode or something controlling whether to show the code
      
*** Modification to design
    I'm implementing this, at least initially, as a new interpreter
    named 'babel', which has an empty body. 'babel' blocks take
    a :srcname header arg, and look for the source-code block with
    that name. They then execute the referenced block, after first
    appending their own header args on to the target block's header
    args.

    If the target block is in the library of babel (a.o.t. e.g. the
    current buffer), then the code in the block will refer to the
    input data with a name dictated by convention (e.g. __data__
    (something which is syntactically legal in all languages...). Thus
    the babel block will use a :var __data__ = whatever header arg to
    reference the data to be plotted.

*** Current design
    This is covered by the [[file:library-of-babel.org][Library of Babel]], which will contain
    ready-made source blocks designed to carry out useful common tasks.
** PROPOSED Are we happy with current behaviour regarding vector/scalar output?
This simple example of multilingual chaining produces vector output if
there are spaces in the message and scalar otherwise.

#+begin_src R :var msg=msg-from-python
paste(msg, "und_R", sep="_")
#+end_src

#+srcname: msg-from-python
#+begin_src python :var msg=msg-from-elisp
msg + "_y_python"
#+end_src

#+srcname: msg-from-elisp
#+begin_src emacs-lisp :var msg="org-babel_speaks"
(concat msg "_elisp")
#+end_src

** PROPOSED conversion between org-babel and noweb (e.g. .Rnw) format
   I haven't thought about this properly. Just noting it down. What
   Sweave uses is called "R noweb" (.Rnw).
   
   I found a good description of noweb in the following article (see
   the [[http://www.cs.tufts.edu/~nr/pubs/lpsimp.pdf][pdf]]).
   
   I think there are two parts to noweb, the construction of
   documentation and the extraction of source-code (with notangle).

   *documentation*: org-mode handles all of our documentation needs in
   a manner that I believe is superior to noweb.
   
   *source extraction* At this point I don't see anyone writing large
   applications with 100% of the source code contained in org-babel
   files, rather I see org-babel files containing things like
   - notes with active code chunks
   - interactive tutorials
   - requirements documents with code running test suites
   - and of course experimental reports with the code to run the
     experiment, and perform analysis

   Basically I think the scope of the programs written in org-babel
   (at least initially) will be small enough that it wont require the
   addition of a tangle type program to extract all of the source code
   into a running application.

   On the other hand, since we already have named blocks of source
   code which reference other blocks on which they rely, this
   shouldn't be too hard to implement either on our own, or possibly
   relying on something like noweb/notangle.

** PROPOSED support for passing paths to files between source blocks
Maybe this should be it's own result type (in addition to scalars and
vectors).  The reason being that some source-code blocks (for example
ditaa or anything that results in the creation of a file) may want to
pass a file path back to org-mode which could then be inserted into
the org-mode buffer as a link to the file...

This would allow for display of images upon export providing
functionality similar to =org-exp-blocks= only in a more general
manner.

** DEFERRED use textConnection to pass tsv to R?
   When passing args from the org buffer to R, the following route is
   used: arg in buffer -> elisp -> tsv on file -> data frame in R. I
   think it would be possible to avoid having to write to file by
   constructing an R expression in org-babel-R-assign-elisp, something
   like this

#+begin_src emacs-lisp
(org-babel-R-input-command
 (format  "%s <- read.table(textConnection(\"%s\"), sep=\"\\t\", as.is=TRUE)"
	  name (orgtbl-to-tsv value '(:sep "\t" :fmt org-babel-R-quote-tsv-field))))
#+end_src

   I haven't tried to implement this yet as it's basically just
   fiddling with something that works. The only reason for it I can
   think of would be efficiency and I haven't tested that.

   This Didn't work after an initial test.  I still think this is a
   good idea (I also think we should try to do something similar when
   writing out results frmo R to elisp) however as it wouldn't result
   in any functional changes I'm bumping it down to deferred for
   now. [Eric]

for quick tests

#+tblname: quick-test
| 1 | 2 | 3 |

#+srcname: quick-test-src-blk
#+begin_src R :var vec=quick-test
mean(mean(vec))
#+end_src

: 2

** DEFERRED re-implement R evaluation using ess-command or ess-execute
   I don't have any complaints with the current R evaluation code or
   behaviour, but I think it would be good to use the ESS functions
   from a political point of view. Plus of course it has the normal
   benefits of an API (insulates us from any underlying changes etc). [DED]

   I'll look into this.  I believe that I looked at and rejected these
   functions initially but now I can't remember why.  I agree with
   your overall point about using API's where available.  I will take
   a look back at these and either switch to using the ess commands,
   or at least articulate under this TODO the reasons for using our
   custom R-interaction commands. [Eric]

   ess-execute

   Lets just replace =org-babel-R-input-command= with =ess-execute=.

   I tried this, and although it works in some situations, I find that
   =ess-command= will often just hang indefinitely without returning
   results.  Also =ess-execute= will occasionally hang, and pops up
   the buffer containing the results of the command's execution, which
   is undesirable.  For now these functions can not be used.  Maybe
   someone more familiar with the ESS code can recommend proper usage
   of =ess-command= or some other lower-level function which could be
   used in place of [[file:lisp/org-babel-R.el::defun%20org-babel%20R%20input%20command%20command][org-babel-R-input-command]].

*** ess functions
   
#+begin_quote ess-command
(ess-command COM &optional BUF SLEEP NO-PROMPT-CHECK)

Send the ESS process command COM and delete the output
from the ESS process buffer.  If an optional second argument BUF exists
save the output in that buffer. BUF is erased before use.
COM should have a terminating newline.
Guarantees that the value of .Last.value will be preserved.
When optional third arg SLEEP is non-nil, `(sleep-for (* a SLEEP))'
will be used in a few places where `a' is proportional to `ess-cmd-delay'.
#+end_quote

#+begin_quote ess-execute
(ess-execute COMMAND &optional INVERT BUFF MESSAGE)

Send a command to the ESS process.
A newline is automatically added to COMMAND.  Prefix arg (or second arg
INVERT) means invert the meaning of
`ess-execute-in-process-buffer'.  If INVERT is 'buffer, output is
forced to go to the process buffer.  If the output is going to a
buffer, name it *BUFF*.	 This buffer is erased before use.  Optional
fourth arg MESSAGE is text to print at the top of the buffer (defaults
to the command if BUFF is not given.)
#+end_quote

*** out current setup

    1) The body of the R source code block is wrapped in a function
    2) The function is called inside of a =write.table= function call
       writing the results to a table
    3) The table is read using =org-table-import=

** DEFERRED Rework Interaction with Running Processes [2/5]
*** DONE robust to errors interrupting execution

#+srcname: long-runner-ruby
#+begin_src ruby :results silent
  sleep(10)
  :patton_is_an_grumpy
#+end_src

*** DEFERRED use =C-g= keyboard-quit to push processing into the background
This may be possible using the `run-with-timer' command.

I have no idea how this could work...

#+srcname: long-runner-ruby
#+begin_src ruby :results silent
  sleep(10)
  :patton_is_an_grumpy
#+end_src

*** TODO ability to select which of multiple sessions is being used
    Increasingly it is looking like we're going to want to run all
    source code blocks in comint buffer (sessions).  Which will have
    the benefits of
    1) allowing background execution
    2) maintaining state between source-blocks
       - allowing inline blocks w/o header arguments 

**** R sessions
     (like ess-switch-process in .R buffers)
     
     Maybe this could be packaged into a header argument, something
     like =:R_session= which could accept either the name of the
     session to use, or the string =prompt=, in which case we could use
     the =ess-switch-process= command to select a new process.
     
*** TODO evaluation of shell code as background process? 
    After C-c C-c on an R code block, the process may appear to
    block, but C-g can be used to reclaim control of the .org buffer,
    without interrupting the R evalution. However I believe this is not
    true of bash/sh evaluation. [Haven't tried other languages] Perhaps
    a solution is just to background the individual shell commands.

    The other languages (aside from emacs lisp) are run through the
    shell, so if we find a shell solution it should work for them as
    well.
    
    Adding an ampersand seems to be a supported way to run commands in
    the background (see [[http://www.emacswiki.org/emacs/ExecuteExternalCommand#toc4][external-commands]]).  Although a more extensible
    solution may involve the use of the [[elisp:(progn (describe-function 'call-process-region) nil)][call-process-region]] function.
    
    Going to try this out in a new file [[file:lisp/org-babel-proc.el][org-babel-proc.el]].  This should
    contain functions for asynchronously running generic shell commands
    in the background, and then returning their input.

**** partial update of org-mode buffer
    The sleekest solution to this may be using a comint buffer, and
    then defining a filter function which would incrementally interpret
    the results as they are returned, including insertion into the
    org-mode buffer.  This may actually cause more problems than it is
    worth, what with the complexities of identifying the types of
    incrementally returned results, and the need for maintenance of a
    process marker in the org buffer.

**** 'working' spinner
     It may be nice and not too difficult to place a spinner on/near the
     evaluating source code block

*** TODO conversion of output from interactive shell, R (and python) sessions to org-babel buffers
    [DED] This would be a nice feature I think. Although an org-babel
    purist would say that it's working the wrong way round... After
    some interactive work in a *R* buffer, you save the buffer, maybe
    edit out some lines, and then convert it to org-babel format for
    posterity. Same for a shell session either in a *shell* buffer, or
    pasted from another terminal emulator. And python of course.

** DEFERRED improve the source-block snippet
any real improvement seems somewhat beyond the ability of yasnippet
for now.

[[file:~/src/emacs-starter-kit/src/snippets/text-mode/rst-mode/chap::name%20Chapter%20title][file:~/src/emacs-starter-kit/src/snippets/text-mode/rst-mode/chap::name Chapter title]]
#+begin_example
,#name : Chapter title
,# --
${1:Chapter}
${1:$(make-string (string-width text) ?\=)}

$0
#+end_example

[[file:snippets/org-mode/sb][sb -- snippet]]

waiting for guidance from those more familiar with yasnippets
** DONE LoB: allow output in buffer
** DONE allow default header arguments by language
org-babel-default-header-args:lang-name

An example of when this is useful is for languages which always return
files as their results (e.g. [[*** ditaa][ditaa]], and [[*** gnuplot][gnuplot]]).
** DONE singe-function tangling and loading elisp from literate org-mode file [3/3]

This function should tangle the org-mode file for elisp, and then call
`load-file' on the resulting tangled file.

#+srcname: test-loading-embedded-emacs-lisp
#+begin_src emacs-lisp :results replace
  (setq test-tangle-advert nil)
  (setq test-tangle-loading nil)
  (setq results (list :before test-tangle-loading test-tangle-advert))
  (org-babel-load-file "test-tangle.org")
  (setq results (list (list :after test-tangle-loading test-tangle-advert) results))
  (delete-file "test-tangle.el")
  (reverse results)
#+end_src

#+resname: test-loading-embedded-emacs-lisp
| :before | nil                 | nil                                                              |
| :after  | "org-babel tangles" | "use org-babel-tangle for all your emacs initialization files!!" |

*** DONE add optional language limiter to org-babel-tangle
This should check to see if there is any need to re-export

*** DONE ensure that org-babel-tangle returns the path to the tangled file(s)

#+srcname: test-return-value-of-org-babel-tangle
#+begin_src emacs-lisp :results replace
  (mapcar #'file-name-nondirectory (org-babel-tangle-file "test-tangle.org" "emacs-lisp"))
#+end_src

#+resname:
| "test-tangle.el" |

*** DONE only tangle the file if it's actually necessary
** DONE add a function to jump to a source-block by name
   I've had an initial stab at that in org-babel-find-named-block
   (library-of-babel branch).

   At the same time I introduced org-babel-named-src-block-regexp, to
   match src-blocks with srcname.

   This is now working with the command
   `org-babel-goto-named-source-block', all we need is a good key
   binding.

** DONE add =:none= session argument (for purely functional execution) [4/4]
This would allow source blocks to be run in their own new process

- These blocks could then also be run in the background (since we can
  detach and just wait for the process to signal that it has terminated)
- We wouldn't be drowning in session buffers after running the tests
- we can re-use much of the session code to run in a more /functional/
  mode

While session provide a lot of cool features, like persistent
environments, [[* DONE function to bring up inferior-process buffer][pop-to-session]], and hints at exportation for
org-babel-tangle, they also have some down sides and I'm thinking that
session-based execution maybe shouldn't be the default behavior.

Down-sides to sessions
- *much* more complicated than functional evaluation
  - maintaining the state of the session has weird issues
  - waiting for evaluation to finish
  - prompt issues like [[* TODO weird escaped characters in shell prompt break shell evaluation][shell-prompt-escapes-bug]]
- can't run in background
- litter emacs with session buffers

*** DONE ruby

#+srcname: ruby-task-no-session
#+begin_src ruby :results replace output
puts :eric
puts :schulte
[1, 2, 3]
#+end_src

#+resname: ruby-task-no-session
| "eric"    |
| "schulte" |
*** DONE python

#+srcname: task-python-none-session
#+begin_src python :session none :results replace value
print 'something'
print 'output'
[1, 2, 3]
#+end_src

#+resname: task-python-none-session
| 1 | 2 | 3 |

*** DONE sh

#+srcname: task-session-none-sh
#+begin_src sh :results replace
echo "first"
echo "second"
#+end_src

#+resname: task-session-none-sh
| "first"  |
| "second" |

*** DONE R

#+srcname: task-no-session-R
#+begin_src R :results replace output
a <- 8
b <- 9
a + b
b - a
#+end_src

#+resname: task-no-session-R
| "[1]" | 17 |
| "[1]" |  1 |

** DONE fully purge org-babel-R of direct comint interaction
try to remove all code under the [[file:lisp/org-babel-R.el::functions%20for%20evaluation%20of%20R%20code][;; functions for evaluation of R code]] line

** DONE Create objects in top level (global) environment [5/5]
*sessions*

*** initial requirement statement [DED]
   At the moment, objects created by computations performed in the
   code block are evaluated in the scope of the
   code-block-function-body and therefore disappear when the code
   block is evaluated {unless you employ some extra trickery like
   assign('name', object, env=globalenv()) }. I think it will be
   desirable to also allow for a style wherein objects that are
   created in one code block persist in the R global environment and
   can be re-used in a separate block.

   This is what Sweave does, and while I'm not saying we have to be
   the same as Sweave, it wouldn't be hard for us to provide the same
   behaviour in this case; if we don't, we risk undeservedly being
   written off as an oddity by some.

   IOW one aspect of org-babel is that of a sort of functional
   meta-programming language. This is crazy, in a very good
   way. Nevertheless, wrt R I think there's going to be a lot of value
   in providing for a working style in which the objects are stored in
   the R session, rather than elisp/org buffer. This will be a very
   familiar working style to lots of people.

   There are no doubt a number of different ways of accomplishing
   this, the simplest being a hack like adding

#+begin_src R
for(objname in ls())
    assign(objname, get(objname), envir=globalenv())
#+end_src

to the source code block function body. (Maybe wrap it in an on.exit() call).

However this may deserve to be thought about more carefully, perhaps
with a view to having a uniform approach across languages. E.g. shell
code blocks have the same semantics at the moment (no persistence of
variables across code blocks), because the body is evaluated in a new
bash shell process rather than a running shell. And I guess the same
is true for python. However, in both these cases, you could imagine
implementing the alternative in which the body is evaluated in a
persistent interactive session. It's just that it's particularly
natural for R, seeing as both ESS and org-babel evaluate commands in a
single persistent R session.

*** sessions [Eric]

Thanks for bringing this up.  I think you are absolutely correct that we
should provide support for a persistent environment (maybe called a
*session*) in which to evaluate code blocks.  I think the current setup
demonstrates my personal bias for a functional style of programming
which is certainly not ideal in all contexts.

While the R function you mention does look like an elegant solution, I
think we should choose an implementation that would be the same across
all source code types.  Specifically I think we should allow the user to
specify an optional *session* as a header variable (when not present we
assume a default session for each language).  The session name could be
used to name a comint buffer (like the *R* buffer) in which all
evaluation would take place (within which variables would retain their
values --at least once I remove some of the functional method wrappings
currently in place-- ).

This would allow multiple environments to be used in the same buffer,
and once this setup was implemented we should be able to fairly easily
implement commands for jumping between source code blocks and the
related session buffers, as well as for dumping the last N commands from
a session into a new or existing source code block.

Please let me know if you foresee any problems with this proposed setup,
or if you think any parts might be confusing for people coming from
Sweave.  I'll hopefully find some time to work on this later in the
week.

*** can functional and interpreted/interactive models coexist?

Even though both of these use the same =*R*= buffer the value of =a=
is not preserved because it is assigned inside of a functional
wrapper.

#+srcname: task-R-sessions
#+begin_src R 
a <- 9
b <- 21
a + b
#+end_src

#+srcname: task-R-same-session
#+begin_src R 
a
#+end_src

This functional wrapper was implemented in order to efficiently return
the results of the execution of the entire source code block.  However
it inhibits the evaluation of source code blocks in the top level,
which would allow for persistence of variable assignment across
evaluations.  How can we allow *both* evaluation in the top level, and
efficient capture of the return value of an entire source code block
in a language independent manner?

Possible solutions...
1) we can't so we will have to implement two types of evaluation
   depending on which is appropriate (functional or imperative)
2) we remove the functional wrapper and parse the source code block
   into it's top level statements (most often but not always on line
   breaks) so that we can isolate the final segment which is our
   return value.
3) we add some sort of "#+return" line to the code block
4) we take advantage of each languages support for meta-programming
   through =eval= type functions, and use said to evaluate the entire
   blocks in such a way that their environment can be combined with the
   global environment, and their results are still captured.
5) I believe that most modern languages which support interactive
   sessions have support for a =last_result= type function, which
   returns the result of the last input without re-calculation.  If
   widely enough present this would be the ideal solution to a
   combination of functional and imperative styles.

None of these solutions seem very desirable, but for now I don't see
what else would be possible.

Of these options I was leaning towards (1) and (4) but now believe
that if it is possible option (5) will be ideal.

**** (1) both functional and imperative evaluation
Pros
- can take advantage of built in functions for sending regions to the
  inferior process
- retains the proven tested and working functional wrappers

Cons
- introduces the complication of keeping track of which type of
  evaluation is best suited to a particular context
- the current functional wrappers may require some changes in order to
  include the existing global context

**** (4) exploit language meta-programming constructs to explicitly evaluate code
Pros
- only one type of evaluation

Cons
- some languages may not have sufficient meta-programming constructs

**** (5) exploit some =last_value= functionality if present

Need to ensure that most languages have such a function, those without
will simply have to implement their own similar solution...

| language   | =last_value= function       |
|------------+-----------------------------|
| R          | .Last.value                 |
| ruby       | _                           |
| python     | _                           |
| shell      | see [[* last command for shells][last command for shells]] |
| emacs-lisp | see [[* emacs-lisp will be a special case][special-case]]            |

#+srcname: task-last-value
#+begin_src ruby
82 + 18
#+end_src

***** last command for shells
Do this using the =tee= shell command, and continually pipe the output
to a file.

Got this idea from the following [[http://linux.derkeiler.com/Mailing-Lists/Fedora/2004-01/0898.html][email-thread]].

suggested from mailing list

#+srcname: bash-save-last-output-to-file
#+begin_src sh 
while read line 
do 
  bash -c "$line" | tee /tmp/last.out1 
  mv /tmp/last.out1 /tmp/last.out 
done
#+end_src

another proposed solution from the above thread

#+srcname: bash-save-in-variable
#+begin_src sh 
#!/bin/bash 
# so - Save Output. Saves output of command in OUT shell variable. 
OUT=`$*` 
echo $OUT 
#+end_src

and another

#+begin_quote
.inputrc: 
"^[k": accept-line 
"^M": " | tee /tmp/h_lastcmd.out ^[k" 

.bash_profile: 
export __=/tmp/h_lastcmd.out 

If you try it, Alt-k will stand for the old Enter; use "command $__" to 
access the last output. 

Best, 

--

Herculano de Lima Einloft Neto
#+end_quote

***** emacs-lisp will be a special case
While it is possible for emacs-lisp to be run in a console type
environment (see the =elim= function) it is *not* possible to run
emacs-lisp in a different *session*.  Meaning any variable set top
level of the console environment will be set *everywhere* inside
emacs.  For this reason I think that it doesn't make any sense to
worry about session support for emacs-lisp.

*** Further thoughts on 'scripting' vs. functional approaches

    These are just thoughts, I don't know how sure I am about this.
    And again, perhaps I'm not saying anything very radical, just that
    it would be nice to have some options supporting things like
    receiving text output in the org buffer.

    I can see that you've already gone some way down the road towards
    the 'last value' approach, so sorry if my comments come rather
    late. I am concerned that we are not giving sufficient attention
    to stdout / the text that is returned by the interpreters. In
    contrast, many of our potential users will be accustomed to a
    'scripting' approach, where they are outputting text at various
    points in the code block, not just at the end. I am leaning
    towards thinking that we should have 2 modes of evaluation:
    'script' mode, and 'functional' mode.

    In script mode, evaluation of a code block would result in *all*
    text output from that code block appearing as output in the org
    buffer, presumably as an #+begin_example...#+end_example. There
    could be an :echo option controlling whether the input commands
    also appear in the output. [This is like Sweave].

    In functional mode, the *result* of the code block is available as
    an elisp object, and may appear in the org buffer as an org
    table/string, via the mechanisms you have developed already.

    One thing I'm wondering about is whether, in script mode, there
    simply should not be a return value. Perhaps this is not so
    different from what exists: script mode would be new, and what
    exists currently would be functional mode.

    I think it's likely that, while code evaluation will be exciting
    to people, a large majority of our users in a large majority of
    their usage will not attempt to actually use the return value from
    a source code block in any meaningful way. In that case, it seems
    rather restrictive to only allow them to see output from the end
    of the code block.

    Instead I think the most accessible way to introduce org-babel to
    people, at least while they are learning it, is as an immensely
    powerful environment in which to embed their 'scripts', which now
    also allows them to 'run' their 'scripts'. Especially as such
    people are likely to be the least capable of the user-base, a
    possible design-rule would be to make the scripting style of usage
    easy (default?), perhaps requiring a special option to enable a
    functional style. Those who will use the functional style won't
    have a problem understanding what's going on, whereas the 'skript
    kiddies' might not even know the syntax for defining a function in
    their language of choice. And of course we can allow the user to
    set a variable in their .emacs controlling the preference, so that
    functional users are not inconveniennced by having to provide
    header args the whole time.

    Please don't get the impression that I am down-valuing the
    functional style of org-babel. I am constantly horrified at the
    messy 'scripts' that my colleagues produce in perl or R or
    whatever! Nevertheless that seems to be how a lot of people work.
    
    I think you were leaning towards the last-value approach because
    it offered the possibility of unified code supporting both the
    single evaluation environment and the functional style. If you
    agree with any of the above then perhaps it will impact upon this
    and mean that the code in the two branches has to differ a bit. In
    that case, functional mode could perhaps after all evaluate each
    code block in its own environment, thus (re)approaching 'true'
    functional programming (side-effects are hard to achieve).

#+begin_src sh
ls > files
echo "There are `wc -l files` files in this directory"

#+end_src

*** even more thoughts on evaluation, results, models and options

Thanks Dan, These comments are invaluable.

What do you think about this as a new list of priorities/requirements
for the execution of source-code blocks.

- Sessions
   1)  we want the evaluation of the source code block to take place in a
       session which can persist state (variables, current directory,
       etc...).
   2)  source code blocks can specify their session with a header argument
   3)  each session should correspond to an Emacs comint buffer so that the
       user can drop into the session and experiment with live code
       evaluation.
- Results
  1) each source-code block generates some form of results which (as
     we have already implemented) is transfered into emacs-lisp
     after which it can be inserted into the org-mode buffer, or
     used by other source-code blocks
  2) when the results are translated into emacs-lisp, forced to be
     interpreted as a scalar (dumping their raw values into the
     org-mode buffer), as a vector (which is often desirable with R
     code blocks), or interpreted on the fly (the default option).
     Note that this is very nearly currently implemented through the
     [[* DONE results-type header (vector/file)][results-type-header]].
  3) there should be *two* means of collecting results from the
     execution of a source code block.  *Either* the value of the
     last statement of the source code block, or the collection of
     all that has been passed to STDOUT during the evaluation.

**** header argument or return line (*header argument*)

   Rather than using a header argument to specify how the return value
   should be passed back, I'm leaning towards the use of a =#+RETURN=
   line inside the block.  If such a line *is not present* then we
   default to using STDOUT to collect results, but if such a line *is
   present* then we use it's value as the results of the block.  I
   think this will allow for the most elegant specification between
   functional and script execution.  This also cleans up some issues
   of implementation and finding which statement is the last
   statement.

   Having given this more thought, I think a header argument is
   preferable.  The =#+return:= line adds new complicating syntax for
   something that does little more than we would accomplish through
   the addition of a header argument.  The only benefit being that we
   know where the final statement starts, which is not an issue in
   those languages which contain 'last value' operators.

   new header =:results= arguments
   - script :: explicitly states that we want to use STDOUT to
               initialize our results
   - return_last :: stdout is ignored instead the *value* of the final
                    statement in the block is returned
   - echo :: means echo the contents of the source-code block along
             with the results (this implies the *script* =:results=
             argument as well)

*** DONE rework evaluation lang-by-lang [4/4]

This should include...
- functional results working with the comint buffer
- results headers
  - script :: return the output of STDOUT
    - write a macro which runs the first redirection, executes the
      body, then runs the second redirection
  - last :: return the value of the last statement
    - 

- sessions in comint buffers

**** DONE Ruby [4/4]
- [X] functional results working with comint
- [X] script results
- [X] ensure scalar/vector results args are taken into consideration
- [X] ensure callable by other source block

#+srcname: ruby-use-last-output
#+begin_src ruby :results replace
a = 2
b = 4
c = a + b
[a, b, c, 78]
#+end_src

#+resname: ruby-use-last-output
| 2 | 4 | 6 | 78 |

#+srcname: task-call-use-last-output
#+begin_src ruby :var last=ruby-use-last-output :results replace
last.flatten.size + 1
#+end_src

#+resname: task-call-use-last-output
: 5

***** ruby sessions

#+srcname: first-ruby-session-task
#+begin_src ruby :session schulte :results silent
schulte = 27
#+end_src

#+srcname: second-ruby-session-task
#+begin_src ruby :session schulte :results silent
schulte + 3
#+end_src

#+srcname: without-the-right-session
#+begin_src ruby :results silent
schulte
#+end_src

**** DONE R [4/4]

- [X] functional results working with comint
- [X] script results
- [X] ensure scalar/vector results args are taken into consideration
- [X] ensure callable by other source block

To redirect output to a file, you can use the =sink()= command.

#+srcname: task_R_B
#+begin_src R :results value vector silent
a <- 9
b <- 10
b - a
a + b
#+end_src

#+srcname: task-R-use-other-output
#+begin_src R :var twoentyseven=task_R_B() :results replace value
83
twoentyseven + 9
#+end_src

#+resname: task-R-use-other-output
: 28

**** DONE Python [4/4]
- [X] functional results working with comint
- [X] script results
- [X] ensure scalar/vector results args are taken into consideration
- [X] ensure callable by other source block

#+srcname: task-new-eval-for-python
#+begin_src python :results silent output scalar
8
9
10
#+end_src

#+srcname: task-use-new-eval
#+begin_src python :var tasking=task-new-eval-for-python() :results replace
tasking + 2
#+end_src

#+resname: task-use-new-eval
: 12

**** DONE Shells [4/4]
- [X] functional results working with comint
- [X] script results
- [X] ensure scalar/vector results args are taken into consideration
- [X] ensure callable by other source block

#+srcname: task-shell-new-evaluation
#+begin_src sh :results silent value scalar
echo 'eric'
date
#+end_src

#+srcname: task-call-other-shell
#+begin_src sh :var other=task-shell-new-evaluation() :results replace  scalar
echo $other ' is the old date'
#+end_src

#+resname: task-call-other-shell
: $ Fri Jun 12 13:08:37 PDT 2009  is the old date

*** DONE implement a *session* header argument [4/4]
=:session= header argument to override the default *session* buffer

**** DONE ruby

#+srcname: task-ruby-named-session
#+begin_src ruby :session schulte :results replace
schulte = :in_schulte
#+end_src

#+resname: task-ruby-named-session
: :in_schulte

#+srcname: another-in-schulte
#+begin_src ruby :session schulte 
schulte
#+end_src

#+resname: another-in-schulte
: :in_schulte
: :in_schulte
: :in_schulte

**** DONE python

#+srcname: python-session-task
#+begin_src python :session what :results silent
what = 98
#+end_src

#+srcname: python-get-from-session
#+begin_src python :session what :results replace
what
#+end_src

#+resname: python-get-from-session
: 98

**** DONE shell

#+srcname: task-shell-sessions
#+begin_src sh :session what
WHAT='patton'
#+end_src

#+srcname: task-shell-sessions-what
#+begin_src sh :session what :results replace
echo $WHAT
#+end_src

#+resname: task-shell-sessions-what
: patton

**** DONE R

#+srcname: task-R-session
#+begin_src R :session what :results replace
a <- 9
b <- 8
a + b
#+end_src

#+resname: task-R-session
: 17

#+srcname: another-task-R-session
#+begin_src R :session what :results replace
a + b
#+end_src

*** DONE function to bring up inferior-process buffer [4/4]

This should be callable from inside of a source-code block in an
org-mode buffer.  It should evaluate the header arguments, then bring
up the inf-proc buffer using =pop-to-buffer=.

For lack of a better place, lets add this to the `org-metadown-hook'
hook.

To give this a try, place the cursor on a source block with variables,
(optionally git a prefix argument) then hold meta and press down.

**** DONE ruby

#+srcname: task-ruby-pop-to-session
#+begin_src ruby :var num=9 :var another="something else"
num.times{|n| puts another}
#+end_src

**** DONE python

#+srcname: task-python-pop-to-session
#+begin_src python :var num=9 :var another="something else"
another * num
#+end_src
**** DONE R

#+srcname: task-R-pop-to-session
#+begin_src R :var a=9 :var b=8
a * b
#+end_src

**** DONE shell

#+srcname: task-shell-pop-sessions
#+begin_src sh :var NAME="eric"
echo $NAME
#+end_src

*** DEFERRED function to dump last N lines from inf-proc buffer into the current source block

Callable with a prefix argument to specify how many lines should be
dumped into the source-code buffer.

*** REJECTED comint notes

Implementing comint integration in [[file:lisp/org-babel-comint.el][org-babel-comint.el]].

Need to have...
- handling of outputs
  - split raw output from process by prompts
  - a ring of the outputs, buffer-local, `org-babel-comint-output-ring'
  - a switch for dumping all outputs to a buffer
- inputting commands

Lets drop all this language specific stuff, and just use
org-babel-comint to split up our outputs, and return either the last
value of an execution or the combination of values from the
executions.

**** comint filter functions
: ;;  comint-input-filter-functions	hook	process-in-a-buffer
: ;;  comint-output-filter-functions	hook	function modes.
: ;;  comint-preoutput-filter-functions   hook
: ;;  comint-input-filter			function ...

#+srcname: obc-filter-ruby
#+begin_src ruby :results last
1
2
3
4
5
#+end_src

** DONE Remove protective commas from # comments before evaluating
   org inserts protective commas in front of ## comments in language
   modes that use them. We need to remove them prior to sending code
   to the interpreter.

#+srcname: testing-removal-of-protective-comas
#+begin_src ruby
,# this one might break it??
:comma_protection
#+end_src

** DONE pass multiple reference arguments into R
   Can we do this? I wasn't sure how to supply multiple 'var' header
   args. Just delete this if I'm being dense.

   This should be working, see the following example...

#+srcname: two-arg-example
#+begin_src R :var n=2 :var m=8
n + m
#+end_src

#+resname: two-arg-example
: 10

** DONE ensure that table ranges work
when a table range is passed to org-babel as an argument, it should be
interpreted as a vector.

| 1 | 2 | simple       |
| 2 | 3 | Fixnum:1     |
| 3 | 4 | Array:123456 |
| 4 | 5 |              |
| 5 | 6 |              |
| 6 | 7 |              |
#+TBLFM: @1$3='(sbe simple-sbe-example (n 4))::@2$3='(sbe task-table-range (n @1$1..@6$1))::@3$3='(sbe task-table-range (n (@1$1..@6$1)))

#+srcname: simple-sbe-example
#+begin_src emacs-lisp 
"simple"
#+end_src

#+srcname: task-table-range
#+begin_src ruby :var n=simple-sbe-example
"#{n.class}:#{n}"
#+end_src

#+srcname: simple-results
#+begin_src emacs-lisp :var n=task-table-range(n=(1 2 3))
n
#+end_src

#+resname: simple-results
: Array:123

#+srcname: task-arr-referent
#+begin_src ruby :var ar=(1 2 3)
ar.size
#+end_src

#+resname: task-arr-referent
: 3

** DONE global variable indicating default to vector output
how about an alist... =org-babel-default-header-args= this may already
exist... just execute the following and all source blocks will default
to vector output

#+begin_src emacs-lisp 
(setq org-babel-default-header-args '((:results . "vector")))
#+end_src

** DONE name named results if source block is named
currently this isn't happening although it should be

#+srcname: test-naming-named-source-blocks
#+begin_src emacs-lisp 
:namer
#+end_src

#+resname: test-naming-named-source-blocks
: :namer
** DONE (simple caching) check for named results before source blocks
see the TODO comment in [[file:lisp/org-babel-ref.el::TODO%20This%20should%20explicitly%20look%20for%20resname%20lines%20before][org-babel-ref.el#org-babel-ref-resolve-reference]]
** DONE set =:results silent= when eval with prefix argument

#+begin_src emacs-lisp
'silentp
#+end_src
** DONE results-type header (vector/file) [3/3]
   In response to a point in Dan's email.  We should allow the user to
   force scalar or vector results.  This could be done with a header
   argument, and the default behavior could be controlled through a
   configuration variable.
   
#+srcname: task-trivial-vector
#+begin_src ruby :results replace vector
:scalar
#+end_src

#+resname:
| ":scalar" |

   since it doesn't make sense to turn a vector into a scalar, lets
   just add a two values...
   
   - vector :: forces the results to be a vector (potentially 1 dimensional)
   - file :: this throws an error if the result isn't a string, and
             tries to treat it as a path to a file.

   I'm just going to cram all of these into the =:results= header
   argument.  Then if we allow multiple header arguments it should
   work out, for example one possible header argument string could be
   =:results replace vector file=, which would *replace* any existing
   results forcing the results into an org-mode table, and
   interpreting any strings as file paths.

*** DONE multiple =:results= headers

#+srcname: multiple-result-headers
#+begin_src ruby :results replace silent
:schulte
#+end_src

#+resname:

*** DONE file result types
When inserting into an org-mode buffer create a link with the path
being the value, and optionally the display being the
=file-name-nondirectory= if it exists.

#+srcname: task-file-result
#+begin_src python :results replace file
"something"
#+end_src

#+resname:
[[something][something]]


This will be useful because blocks like =ditaa= and =dot= can return
the string path of their files, and can add =file= to their results
header.

*** DONE vector result types

#+srcname: task-force-results
#+begin_src emacs-lisp :results vector
8
#+end_src

#+resname:
| 8 |

** DONE results name
    In order to do this we will need to start naming our results.
    Since the source blocks are named with =#+srcname:= lines we can
    name results with =#+resname:= lines (if the source block has no
    name then no name is given to the =#+resname:= line on creation,
    otherwise the name of the source block is used).

    This will have the additional benefit of allowing results and
    source blocks to be located in different places in a buffer (and
    eventually in different buffers entirely).

#+srcname: developing-resnames
#+begin_src emacs-lisp  :results silent
'schulte
#+end_src

    Once source blocks are able to find their own =#+resname:= lines
    we then need to...

#+srcname: sbe-w-new-results
#+begin_src emacs-lisp :results replace
(sbe "developing-resnames")
#+end_src

#+resname:
: schulte

*** TODO change the results insertion functions to use these lines

*** TODO teach references to resolve =#+resname= lines.

** DONE org-babel tests org-babel [1/1]
since we are accumulating this nice collection of source-code blocks
in the sandbox section we should make use of them as unit tests.
What's more, we should be able to actually use org-babel to run these
tests.

We would just need to cycle over every source code block under the
sandbox, run it, and assert that the return value is equal to what we
expect.

I have the feeling that this should be possible using only org-babel
functions with minimal or no additional elisp.  It would be very cool
for org-babel to be able to test itself.

This is now done, see [[* Tests]].

*** DEFERRED org-babel assertions (may not be necessary)
These could be used to make assertions about the results of a
source-code block.  If the assertion fails then the point could be
moved to the block, and error messages and highlighting etc... could
ensue

** DONE make C-c C-c work anywhere within source code block?
   This seems like it would be nice to me, but perhaps it would be
   inefficient or ugly in implementation? I suppose you could search
   forward, and if you find #+end_src before you find #+begin_src,
   then you're inside one. [DED]

   Agreed, I think inside of the =#+srcname: line= would be useful as
   well.

#+srcname: testing-out-cc
#+begin_src emacs-lisp
'schulte
#+end_src

** DONE integration with org tables
We should make it easy to call org-babel source blocks from org-mode
table formulas.  This is practical now that it is possible to pass
arguments to org-babel source blocks.

See the related [[* (sandbox) integration w/org tables][sandbox]] header for tests/examples.

*** digging in org-table.el
In the past [[file:~/src/org/lisp/org-table.el::org%20table%20el%20The%20table%20editor%20for%20Org%20mode][org-table.el]] has proven difficult to work with.

Should be a hook in [[file:~/src/org/lisp/org-table.el::defun%20org%20table%20eval%20formula%20optional%20arg%20equation][org-table-eval-formula]].

Looks like I need to change this [[file:~/src/org/lisp/org-table.el::if%20lispp][if statement]] (line 2239) into a cond
expression.

** DONE source blocks as functions

Allow source code blocks to be called like functions, with arguments
specified.  We are already able to call a source-code block and assign
it's return result to a variable.  This would just add the ability to
specify the values of the arguments to the source code block assuming
any exist.  For an example see 

When a variable appears in a header argument, how do we differentiate
between it's value being a reference or a literal value?  I guess this
could work just like a programming language.  If it's escaped or in
quotes, then we count it as a literal, otherwise we try to look it up
and evaluate it.

** DONE folding of code blocks? [2/2]
   [DED] In similar way to using outline-minor-mode for folding function
   bodies, can we fold code blocks?  #+begin whatever statements are
   pretty ugly, and in any case when you're thinking about the overall
   game plan you don't necessarily want to see the code for each Step.

*** DONE folding of source code block
    Sounds good, and wasn't too hard to implement.  Code blocks should
    now be fold-able in the same manner as headlines (by pressing TAB
    on the first line).

*** REJECTED folding of results
    So, lets do a three-stage tab cycle... First fold the src block,
    then fold the results, then unfold.
    
    There's no way to tell if the results are a table or not w/o
    actually executing the block which would be too expensive of an
    operation.

** DONE selective export of text, code, figures
   [DED] The org-babel buffer contains everything (code, headings and
   notes/prose describing what you're up to, textual/numeric/graphical
   code output, etc). However on export to html / LaTeX one might want
   to include only a subset of that content. For example you might
   want to create a presentation of what you've done which omits the
   code.

   [EMS] So I think this should be implemented as a property which can
   be set globally or on the outline header level (I need to review
   the mechanics of org-mode properties).  And then as a source block
   header argument which will apply only to a specific source code
   block.  A header argument of =:export= with values of
   
   - =code= :: just show the code in the source code block
   - =none= :: don't show the code or the results of the evaluation
   - =results= :: just show the results of the code evaluation (don't
                  show the actual code)
   - =both= :: show both the source code, and the results

this will be done in [[* (sandbox) selective export][(sandbox) selective export]].

** DONE a header argument specifying silent evaluation (no output)
This would be useful across all types of source block.  Currently
there is a =:replace t= option to control output, this could be
generalized to an =:output= option which could take the following
options (maybe more)

- =t= :: this would be the default, and would simply insert the
         results after the source block
- =replace= :: to replace any results which may already be there
- =silent= :: this would inhibit any insertion of the results

This is now implemented see the example in the [[* silent evaluation][sandbox]]

** DONE assign variables from tables in R
This is now working (see [[* (sandbox table) R][(sandbox-table)-R]]).  Although it's not that
impressive until we are able to print table results from R.

** DONE insert 2-D R results as tables
everything is working but R and shell

*** DONE shells

*** DONE R

This has already been tackled by Dan in [[file:existing_tools/org-R.el::defconst%20org%20R%20write%20org%20table%20def][org-R:check-dimensions]].  The
functions there should be useful in combination with [[http://cran.r-project.org/doc/manuals/R-data.html#Export-to-text-files][R-export-to-csv]]
as a means of converting multidimensional R objects to emacs lisp.

It may be as simple as first checking if the data is multidimensional,
and then, if so using =write= to write the data out to a temporary
file from which emacs can read the data in using =org-table-import=.

Looking into this further, is seems that there is no such thing as a
scalar in R [[http://tolstoy.newcastle.edu.au/R/help/03a/3733.html][R-scalar-vs-vector]]  In that light I am not sure how to
deal with trivial vectors (scalars) in R.  I'm tempted to just treat
them as vectors, but then that would lead to a proliferation of
trivial 1-cell tables...

** DONE allow variable initialization from source blocks
Currently it is possible to initialize a variable from an org-mode
table with a block argument like =table=sandbox= (note that the
variable doesn't have to named =table=) as in the following example

#+TBLNAME: sandbox
| 1 |       2 | 3 |
| 4 | schulte | 6 |

#+begin_src emacs-lisp :var table=sandbox :results replace
(message (format "table = %S" table))
#+end_src

: "table = ((1 2 3) (4 \"schulte\" 6))"

It would be good to allow initialization of variables from the results
of other source blocks in the same manner.  This would probably
require the addition of =#+SRCNAME: example= lines for the naming of
source blocks, also the =table=sandbox= syntax may have to be expanded
to specify whether the target is a source code block or a table
(alternately we could just match the first one with the given name
whether it's a table or a source code block).

At least initially I'll try to implement this so that there is no need
to specify whether the reference is to a table or a source-code block.
That seems to be simpler both in terms of use and implementation.

This is now working for emacs-lisp, ruby and python (and mixtures of
the three) source blocks.  See the examples in the [[* (sandbox) referencing other source blocks][sandbox]].

This is currently working only with emacs lisp as in the following
example in the [[* emacs lisp source reference][emacs lisp source reference]].


** TODO Add languages [1/6]
I'm sure there are many more that aren't listed here.  Please add
them, and bubble any that you particularly care about up to the top.

Any new language should be implemented in a org-babel-lang.el file.
Follow the pattern set by [[file:lisp/org-babel-script.el][org-babel-script.el]], [[file:lisp/org-babel-shell.el][org-babel-shell.el]] and
[[file:lisp/org-babel-R.el][org-babel-R.el]].

*** TODO perl
This could probably be added to [[file:lisp/org-babel-script.el][org-babel-script.el]]

*** TODO java

*** DONE ditaa
(see [[* file result types][file result types]])

#+srcname: implementing-ditaa
#+begin_src ditaa :results replace :file blue.png :cmdline -r
+---------+
| cBLU    |
|         |
|    +----+
|    |cPNK|
|    |    |
+----+----+
#+end_src

#+resname: implementing-ditaa
[[file:blue.png][blue.png]]

*** STARTED gnuplot
(see [[* file result types][file result types]])

- a =file= header argument
- a =cmdline= header argument
- to add variables
  - scalar variables should be replaced in the body of the gnuplot code
  - vector variables should be exported to tab-separated files, and
    the variable names should be replaced with the path to the files

#+PLOT: title:"Citas" ind:1 deps:(3) type:2d with:histograms set:"yrange [0:]"
#+TBLNAME: gnuplot-data
| independent var | first dependent var | second dependent var |
|-----------------+---------------------+----------------------|
|             0.1 |               0.425 |                0.375 |
|             0.2 |              0.3125 |               0.3375 |
|             0.3 |          0.24999993 |           0.28333338 |
|             0.4 |               0.275 |              0.28125 |
|             0.5 |                0.26 |                 0.27 |
|             0.6 |          0.25833338 |           0.24999993 |
|             0.7 |          0.24642845 |           0.23928553 |
|             0.8 |             0.23125 |               0.2375 |
|             0.9 |          0.23333323 |            0.2333332 |
|               1 |              0.2225 |                 0.22 |
|             1.1 |          0.20909075 |           0.22272708 |
|             1.2 |          0.19999998 |           0.21458333 |
|             1.3 |          0.19615368 |           0.21730748 |

#+srcname: implementing-gnuplot
#+begin_src gnuplot :var data=gnuplot-data
set title "Implementing Gnuplot"
plot "data" using 1:2 with lines
#+end_src

*** TODO dot
(see [[* file result types][file result types]])

*** TODO asymptote
(see [[* file result types][file result types]])


* Bugs [20/31]
** TODO prompt characters appearing in output with R
#+begin_src R :session *R* :results output
  x <- 6
  y <- 8
  3
#+end_src      

#+resname:
: > [1] 3

** TODO o-b-execute-subtree overwrites heading when subtree is folded
*** Example
    Try M-x org-babel-execute-subtree with the subtree folded and
    point at the beginning of the heading line.
#+begin_src sh
size=5
#+end_src

** TODO Allow source blocks to be recognised when #+ are not first characters on the line
   I think Carsten has recently altered the core so that #+ can have
   preceding whitespace, at least for literal/code examples. org-babel
   should support this.

** TODO non-orgtbl formatted lists
for example

#+srcname: this-doesn't-match-orgtbl
#+begin_src emacs-lisp :results replace
'((:results . "replace"))
#+end_src

#+resname: this-doesn't-match-orgtbl

** TODO collapsing consecutive newlines in string output

#+srcname: multi-line-string-output
#+begin_src ruby :results output
"the first line ends here


     and this is the second one

even a third"
#+end_src

#+resname: multi-line-string-output
   
** PROPOSED external shell execution can't isolate return values
I have no idea how to do this as of yet.  The result is that when
shell functions are run w/o a session there is no difference between
the =output= and =value= result arguments.

Yea, I don't know how to do this either.  I searched extensively on
how to isolate the *last* output of a series of shell commands (see
[[* last command for
 shells][last command for shells]]).  The results of the search were basically
that it was not possible (or at least not accomplish-able with a
reasonable amount of effort).

That fact combined with the tenancy to all ways use standard out in
shell scripts led me to treat these two options (=output= and =value=)
as identical in shell evaluation.  Not ideal but maybe good enough for
the moment.

In the `results' branch I've changed this so that they're not quite
identical: output results in raw stdout contents, whereas value
converts it to elisp, perhaps to a table if it looks tabular. This is
the same for the other languages. [Dan]

** TODO are the org-babel-trim s necessary?
   at the end of e.g. org-babel-R-evaluate, org-babel-python-evaluate, but
   not org-babel-ruby-evaluate
** TODO elisp reference fails for literal number
#+srcname: elisp-test(a=4)
#+begin_src emacs-lisp 
(message a)
#+end_src
** TODO use new merge function [[file:lisp/org-babel-ref.el::t%20nil%20org%20combine%20plists%20args%20nil][here]]?
   And at other occurrences of org-combine-plists?
** TODO LoB: with output to buffer, not working in buffers other than library-of-babel.org
   I haven't fixed this yet. org-babel-ref-resolve-reference moves
   point around, inside a save-excursion. Somehow when it comes to
   inserting the results (after possible further recursive calls to
   org-babel-ref-resolve-reference), point hasn't gone back to the
   lob line.
** TODO creeping blank lines
   There's still inappropriate addition of blank lines in some circumstances. E.g.

#+begin_src sh
b=5
#+end_src

   Compare the results of
#+lob: python-add(a=5, b=17)

#+resname: python-add(a=5, b=17)
: 22
--------------------------------

#+begin_src python
23
#+end_src

#+resname:
: 23
---------------------

   Hmm, it's a bit confusing. I think it's to do with the fact that
   LoB removes the entire (#+resname and result) and starts from
   scratch, whereas #+begin_src only removes the result. I haven't
   worked out what the correct fix is yet.
** DEFERRED weird escaped characters in shell prompt break shell evaluation
   E.g. this doesn't work. Should the shell sessions set a sane prompt
   when they start up? Or is it a question of altering
   comint-prompt-regexp? Or altering org-babel regexps?
   
#+begin_src sh   
   black=30 ; red=31 ; green=32 ; yellow=33 ; blue=34 ; magenta=35 ; cyan=36 ; white=37
   prompt_col=$red
   prompt_char='>'
   export PS1="\[\033[${prompt_col}m\]\w${prompt_char} \[\033[0m\]"
#+end_src

   I just pushed a good amount of changes, could you see if your shell
   problems still exist?

   The problem's still there. Specifically, aIui, at [[file:lisp/langs/org-babel-sh.el::raw%20org%20babel%20comint%20with%20output%20buffer%20org%20babel%20sh%20eoe%20output%20nil%20insert%20full%20body%20comint%20send%20input%20nil%20t][this line]] of
   org-babel-sh.el, raw gets the value

("" "[0m Sun Jun 14 19:26:24 EDT 2009\n" "[0m org_babel_sh_eoe\n" "[0m ")

   and therefore (member org-babel-sh-eoe-output ...) fails

   I think that `comint-prompt-regexp' needs to be altered to match
   the shell prompt.  This shouldn't be too difficult to do by hand,
   using the `regexp-builder' command and should probably be part of
   the user's regular emacs init.  I can't think of a way for us to
   set this automatically, and we are SOL without a regexp to match
   the prompt.

** DONE cursor movement when evaluating source blocks
   E.g. the pie chart example. Despite the save-window-excursion in
   org-babel-execute:R. (I never learned how to do this properly: org-R
   jumps all over the place...)

   I don't see this now [ded]

** DONE LoB: calls fail if reference has single character name
   commit 21d058869df1ff23f4f8cc26f63045ac9c0190e2
**** This doesn't work
#+lob: R-plot(data=X)

#+tblname: X
| 1 |     1 |
| 2 |    .5 |
| 3 | .3333 |
| 4 |   .25 |
| 5 |    .2 |
| 6 | .1666 |

**** But this is OK
#+tblname: XX
| 1 |     1 |
| 2 |    .5 |
| 3 | .3333 |
| 4 |   .25 |
| 5 |    .2 |
| 6 | .1666 |

#+lob: R-plot(data=XX)

** DONE make :results replace the default?
   I'm tending to think that appending results to pre-existing results
   creates mess, and that the cleaner `replace' option should be the
   default. E.g. when a source block creates an image, we would want
   that to be updated, rather than have a new one be added.
   
   I agree.

** DONE ruby evaluation not working under ubuntu emacs 23
   With emacs 23.0.91.1 on ubuntu, for C-h f run-ruby I have the
   following, which seems to conflict with [[file:lisp/langs/org-babel-ruby.el::let%20session%20buffer%20save%20window%20excursion%20run%20ruby%20nil%20session%20current%20buffer][this line]] in org-babel-ruby.el.

#+begin_example
run-ruby is an interactive compiled Lisp function.

(run-ruby cmd)

Run an inferior Ruby process, input and output via buffer *ruby*.
If there is a process already running in `*ruby*', switch to that buffer.
With argument, allows you to edit the command line (default is value
of `ruby-program-name').  Runs the hooks `inferior-ruby-mode-hook'
(after the `comint-mode-hook' is run).
(Type C-h m in the process buffer for a list of commands.)
#+end_example

   So, I may have a non-standard inf-ruby.el.  Here's my version of
   run-ruby.

#+begin_example 
run-ruby is an interactive Lisp function in `inf-ruby.el'.

(run-ruby &optional COMMAND NAME)

Run an inferior Ruby process, input and output via buffer *ruby*.
If there is a process already running in `*ruby*', switch to that buffer.
With argument, allows you to edit the command line (default is value
of `ruby-program-name').  Runs the hooks `inferior-ruby-mode-hook'
(after the `comint-mode-hook' is run).
(Type C-h m in the process buffer for a list of commands.)
#+end_example

   It seems we could either bundle my version of inf-ruby.el (as it's
   the newest).  Or we could change the use of `run-ruby' so that it
   is robust across multiple distributions.  I think I'd prefer the
   former, unless the older version of inf-ruby is actually bundled
   with emacs, in which case maybe we should go out of our way to
   support it.  Thoughts?

   I think for now I'll just include the latest [[file:util/inf-ruby.el][inf-ruby.el]] in the
   newly created utility directory.  I doubt anyone would have a
   problem using the latest version of this file.
** DONE test failing forcing vector results with =test-forced-vector-results= ruby code block
Note that this only seems to happen the *second* time the test table
is evaluated

#+srcname: bug-trivial-vector
#+begin_src emacs-lisp :results vector silent
8
#+end_src

#+srcname: bug-forced-vector-results
#+begin_src ruby :var triv=test-trivial-vector :results silent
triv.class.name
#+end_src

mysteriously this seems to be fixed...
** DONE defunct R sessions
Sometimes an old R session will turn defunct, and newly inserted code
will not be evaluated (leading to a hang).

This seems to be fixed by using `inferior-ess-send-input' rather than `comint-send-input'.
** DONE ruby fails on first call to non-default session

#+srcname: bug-new-session
#+begin_src ruby :session is-new
:patton
#+end_src

** DONE when reading results from =#+resname= line

Errors when trying to read from resname lines.

#+resname: bug-in-resname
: 8

#+srcname: bug-in-resname-reader
#+begin_src emacs-lisp :var buggy=bug-in-resname() :results silent
buggy
#+end_src

** DONE R-code broke on "org-babel" rename

#+srcname: bug-R-babels
#+begin_src R 
8 * 2
#+end_src

** DONE error on trivial R results

So I know it's generally not a good idea to squash error without
handling them, but in this case the error almost always means that
there was no file contents to be read by =org-table-import=, so I
think it's ok.

#+srcname: bug-trivial-r1
#+begin_src R :results replace
pie(c(1, 2, 3), labels = c(1, 2, 3))
#+end_src

#+srcname: bug-trivial-r2
#+begin_src R :results replace
8
#+end_src

#+resname: bug-trivial-r2
: 8

#+srcname: bug-trivial-r3
#+begin_src R :results replace
c(1,2,3)
#+end_src

#+resname: bug-trivial-r3
| 1 |
| 2 |
| 3 |

** DONE ruby new variable creation (multi-line ruby blocks)
Actually it looks like we were dropping all but the last line.

#+srcname: multi-line-ruby-test
#+begin_src ruby :var table=bug-numerical-table :results replace
total = 0
table.each{|n| total += n}
total/table.size
#+end_src

#+resname:
: 2

** DONE R code execution seems to choke on certain inputs
Currently the R code seems to work on vertical (but not landscape)
tables

#+srcname: little-fake
#+begin_src emacs-lisp 
"schulte"
#+end_src


#+begin_src R :var num=little-fake
num
#+end_src

#+resname:
: schulte

#+srcname: set-debug-on-error
#+begin_src emacs-lisp :results silent
(setq debug-on-error t)
#+end_src

#+srcname: bug-numerical-table
#+begin_src emacs-lisp :results silent
'(1 2 3)
#+end_src




#+srcname: bug-R-number-evaluation
#+begin_src R :var table=bug-numerical-table
mean(mean(table))
#+end_src

#+resname:
: 2



#+tblname: bug-vert-table
| 1 |
| 2 |
| 3 |

#+srcname: bug-R-vertical-table
#+begin_src R :var table=bug-vert-table :results silent
mean(table)
#+end_src

** DONE org bug/request: prevent certain org behaviour within code blocks
   E.g. [[]] gets recognised as a link (when there's text inside the
   brackets). This is bad for R code at least, and more generally
   could be argued to be inappropriate. Is it difficult to get org to
   ignore text in code blocks? [DED]
   
   I believe Carsten addressed this recently on the mailing list with
   the comment that it was indeed a difficult issue.  I believe this
   may be one area where we could wait for an upstream (org-mode) fix.

   [Dan] Carsten has fixed this now in the core.

** DONE with :results replace, non-table output doesn't replace table output
   And vice versa. E.g. Try this first with table and then with len(table) [DED]
#+begin_src python :var table=sandbox :results replace
table
#+end_src

| 1 |         2 | 3 |
| 4 | "schulte" | 6 |
: 2

Yes, this is certainly a problem.  I fear that if we begin replacing
anything immediately following a source block (regardless of whether
it matches the type of our current results) we may accidentally delete
hand written portions of the user's org-mode buffer.

I think that the best solution here would be to actually start
labeling results with a line that looks something like...

#+results: name

This would have a couple of benefits...
1) we wouldn't have to worry about possibly deleting non-results
   (which is currently an issue)
2) we could reliably replace results even if there are different types
3) we could reference the results of a source-code block in variable
   definitions, which would be useful if for example we don't wish to
   re-run a source-block every time because it is long-running.

Thoughts?  If no-one objects, I believe I will implement the labeling
of results.

** DONE extra quotes for nested string
Well R appears to be reading the tables without issue...

these *should* be quoted
#+srcname: ls
#+begin_src sh :results replace
ls
#+end_src

| "COPYING"          |
| "README.markdown"  |
| "block"            |
| "examples.org"     |
| "existing_tools"   |
| "intro.org"        |
| "org-babel"          |
| "rorg.org"         |
| "test-export.html" |
| "test-export.org"  |

#+srcname: test-quotes
#+begin_src ruby :var tab=ls
tab[1][0]
#+end_src

: README.markdown

#+srcname: test-quotes
#+begin_src R :var tab=ls
as.matrix(tab[2,])
#+end_src

: README.markdown

** DONE simple ruby arrays not working

As an example eval the following.  Adding a line to test

#+tblname: simple-ruby-array
| 3 | 4 | 5 |

#+srcname: ruby-array-test
#+begin_src ruby :var ar = simple-ruby-array :results silent
ar.first.first
#+end_src

** DONE space trailing language name
fix regexp so it works when there's a space trailing the language name

#+srcname: test-trailing-space
#+begin_src ruby 
:schulte
#+end_src

** DONE Args out of range error
   
The following block resulted in the error below [DED]. It ran without
error directly in the shell.
#+begin_src sh
cd ~/work/genopca
for platf in ill aff ; do
    for pop in CEU YRI ASI ; do
	rm -f $platf/hapmap-genos-$pop-all $platf/hapmap-rs-all
	cat $platf/hapmap-genos-$pop-* > $platf/hapmap-genos-$pop-all
	cat $platf/hapmap-rs-* > $platf/hapmap-rs-all
    done
done
#+end_src
  
 executing source block with sh...
finished executing source block
string-equal: Args out of range: "", -1, 0

the error =string-equal: Args out of range: "", -1, 0= looks like what
used to be output when the block returned an empty results string.
This should be fixed in the current version, you should now see the
following message =no result returned by source block=.

** DONE ruby arrays not recognized as such

Something is wrong in [[file:lisp/org-babel-script.el]] related to the
recognition of ruby arrays as such.

#+begin_src ruby :results replace
[1, 2, 3, 4]
#+end_src

| 1 | 2 | 3 | 4 |

#+begin_src python :results replace
[1, 2, 3, 4]
#+end_src

| 1 | 2 | 3 | 4 |






* Tests
Evaluate all the cells in this table for a comprehensive test of the
org-babel functionality.

*Note*: if you have customized =org-babel-default-header-args= then some
of these tests may fail.

#+TBLNAME: org-babel-tests
| functionality           | block                      | arg |    expected |     results | pass |
|-------------------------+----------------------------+-----+-------------+-------------+------|
| basic evaluation        |                            |     |             |             | pass |
|-------------------------+----------------------------+-----+-------------+-------------+------|
| emacs lisp              | basic-elisp                |     |           5 |           5 | pass |
| shell                   | basic-shell                |     |           6 |           6 | pass |
| ruby                    | basic-ruby                 |     |   org-babel |   org-babel | pass |
| python                  | basic-python               |     | hello world | hello world | pass |
| R                       | basic-R                    |     |          13 |          13 | pass |
|-------------------------+----------------------------+-----+-------------+-------------+------|
| tables                  |                            |     |             |             | pass |
|-------------------------+----------------------------+-----+-------------+-------------+------|
| emacs lisp              | table-elisp                |     |           3 |           3 | pass |
| ruby                    | table-ruby                 |     |       1-2-3 |       1-2-3 | pass |
| python                  | table-python               |     |           5 |           5 | pass |
| R                       | table-R                    |     |         3.5 |         3.5 | pass |
|-------------------------+----------------------------+-----+-------------+-------------+------|
| source block references |                            |     |             |             | pass |
|-------------------------+----------------------------+-----+-------------+-------------+------|
| all languages           | chained-ref-last           |     |       Array |       Array | pass |
|-------------------------+----------------------------+-----+-------------+-------------+------|
| source block functions  |                            |     |             |             | pass |
|-------------------------+----------------------------+-----+-------------+-------------+------|
| emacs lisp              | defun-fibb                 |     |       fibbd |       fibbd | pass |
| run over                | Fibonacci                  |   0 |           1 |           1 | pass |
| a                       | Fibonacci                  |   1 |           1 |           1 | pass |
| variety                 | Fibonacci                  |   2 |           2 |           2 | pass |
| of                      | Fibonacci                  |   3 |           3 |           3 | pass |
| different               | Fibonacci                  |   4 |           5 |           5 | pass |
| arguments               | Fibonacci                  |   5 |           8 |           8 | pass |
|-------------------------+----------------------------+-----+-------------+-------------+------|
| bugs and tasks          |                            |     |             |             | pass |
|-------------------------+----------------------------+-----+-------------+-------------+------|
| simple ruby arrays      | ruby-array-test            |     |           3 |           3 | pass |
| R number evaluation     | bug-R-number-evaluation    |     |           2 |           2 | pass |
| multi-line ruby blocks  | multi-line-ruby-test       |     |           2 |           2 | pass |
| forcing vector results  | test-forced-vector-results |     |       Array |       Array | pass |
|-------------------------+----------------------------+-----+-------------+-------------+------|
| sessions                |                            |     |             |             | pass |
|-------------------------+----------------------------+-----+-------------+-------------+------|
| set ruby session        | set-ruby-session-var       |     |        :set |        :set | pass |
| get from ruby session   | get-ruby-session-var       |     |           3 |           3 | pass |
| set python session      | set-python-session-var     |     |         set |         set | pass |
| get from python session | get-python-session-var     |     |           4 |           4 | pass |
| set R session           | set-R-session-var          |     |         set |         set | pass |
| get from R session      | get-R-session-var          |     |           5 |           5 | pass |
#+TBLFM: $5='(if (= (length $3) 1) (progn (message (format "running %S" '(sbe $2 (n $3)))) (sbe $2 (n $3))) (sbe $2))::$6='(if (string= $4 $5) "pass" (format "expected %S but was %S" $4 $5))
#+TBLFM: $5=""::$6=""

The second line (followed by replacing '[]' with '') can be used to blank out the table results, in the absence of a better method.

** basic tests

#+srcname: basic-elisp
#+begin_src emacs-lisp :results silent
(+ 1 4)
#+end_src


#+srcname: basic-shell
#+begin_src sh :results silent
expr 1 + 5
#+end_src


#+srcname: date-simple
#+begin_src sh :results silent
date
#+end_src

#+srcname: basic-ruby
#+begin_src ruby :results silent
"org-babel"
#+end_src


#+srcname: basic-python
#+begin_src python :results silent
'hello world'
#+end_src


#+srcname: basic-R
#+begin_src R :results silent
b <- 9
b + 4
#+end_src


** read tables

#+tblname: test-table
| 1 | 2 | 3 |
| 4 | 5 | 6 |

#+srcname: table-elisp
#+begin_src emacs-lisp :results silent :var table=test-table
(length (car table))
#+end_src


#+srcname: table-ruby
#+begin_src ruby :results silent :var table=test-table
table.first.join("-")
#+end_src


#+srcname: table-python
#+begin_src python :var table=test-table
table[1][1]
#+end_src


#+srcname: table-R
#+begin_src R :var table=test-table
mean(mean(table))
#+end_src


** references

Lets pass a references through all of our languages...

Lets start by reversing the table from the previous examples

#+srcname: chained-ref-first
#+begin_src python :var table = test-table
table.reverse()
table
#+end_src

#+resname: chained-ref-first
| 4 | 5 | 6 |
| 1 | 2 | 3 |

Take the first part of the list

#+srcname: chained-ref-second
#+begin_src R :var table = chained-ref-first
table[1]
#+end_src

#+resname: chained-ref-second
| 4 |
| 1 |

Turn the numbers into string

#+srcname: chained-ref-third
#+begin_src emacs-lisp :var table = chained-ref-second
(mapcar (lambda (el) (format "%S" el)) table)
#+end_src

#+resname: chained-ref-third
| "(4)" | "(1)" |

and Check that it is still a list

#+srcname: chained-ref-last
#+begin_src ruby :var table=chained-ref-third
table.class.name
#+end_src


** source blocks as functions

#+srcname: defun-fibb
#+begin_src emacs-lisp :results silent
(defun fibbd (n) (if (< n 2) 1 (+ (fibbd (- n 1)) (fibbd (- n 2)))))
#+end_src


#+srcname: fibonacci
#+begin_src emacs-lisp :results silent :var n=7
(fibbd n)
#+end_src







** sbe tests (these don't seem to be working...)
Testing the insertion of results into org-mode tables.

#+srcname: multi-line-output
#+begin_src ruby :results replace
"the first line ends here


     and this is the second one

even a third"
#+end_src

#+resname:
: the first line ends here\n\n\n     and this is the second one\n\neven a third

#+srcname: multi-line-error
#+begin_src ruby :results replace
raise "oh nooooooooooo"
#+end_src

#+resname:
: oh nooooooooooo

| the first line ends here... | -:5: warning: parenthesize argument(s) for future version... |
#+TBLFM: $1='(sbe "multi-line-output")::$2='(sbe "multi-line-error")

** forcing results types tests

#+srcname: test-trivial-vector
#+begin_src emacs-lisp :results vector silent
8
#+end_src

#+srcname: test-forced-vector-results
#+begin_src ruby :var triv=test-trivial-vector :results silent
triv.class.name
#+end_src

** sessions

#+srcname: set-ruby-session-var
#+begin_src ruby :session :results silent
var = [1, 2, 3]
:set
#+end_src

#+srcname: get-ruby-session-var
#+begin_src ruby :session :results silent
var.size
#+end_src

#+srcname: set-python-session-var
#+begin_src python :session
var=4
'set'
#+end_src

#+srcname: get-python-session-var
#+begin_src python :session
var
#+end_src

#+srcname: set-R-session-var
#+begin_src R :session
a <- 5
'set'
#+end_src

#+srcname: get-R-session-var
#+begin_src R :session
a
#+end_src


* Sandbox
  :PROPERTIES:
  :CUSTOM_ID: sandbox
  :END:
To run these examples evaluate [[file:lisp/org-babel-init.el][org-babel-init.el]]

** org-babel.el beginning functionality

#+begin_src sh  :results replace
date
#+end_src

#+resname:
: Sun Jul  5 18:54:39 EDT 2009

#+begin_src ruby
Time.now
#+end_src

#+resname:
: Sun Jul 05 18:54:35 -0400 2009

#+begin_src python
"Hello World"
#+end_src

#+resname:
: Hello World


** org-babel-R

#+begin_src R :results replace
a <- 9
b <- 16
a + b
#+end_src

#+resname:
: 25

#+begin_src R
hist(rgamma(20,3,3))
#+end_src



** org-babel plays with tables
Alright, this should demonstrate both the ability of org-babel to read
tables into a lisp source code block, and to then convert the results
of the source code block into an org table.  It's using the classic
"lisp is elegant" demonstration transpose function.  To try this
out...

1. evaluate [[file:lisp/org-babel-init.el]] to load org-babel and friends
2. evaluate the transpose definition =\C-c\\C-c= on the beginning of
   the source block
3. evaluate the next source code block, this should read in the table
   because of the =:var table=previous=, then transpose the table, and
   finally it should insert the transposed table into the buffer
   immediately following the block

*** Emacs lisp

#+begin_src emacs-lisp :results silent
(defun transpose (table)
  (apply #'mapcar* #'list table))
#+end_src


#+TBLNAME: sandbox
| 1 |       2 | 3 |
| 4 | schulte | 6 |

#+begin_src emacs-lisp :var table=sandbox :results replace
(transpose table)
#+end_src


#+begin_src emacs-lisp
'(1 2 3 4 5)
#+end_src

#+resname:
| 1 | 2 | 3 | 4 | 5 |

*** Ruby and Python

#+begin_src ruby :var table=sandbox :results replace
table.first.join(" - ")
#+end_src

#+resname:
: 1 - 2 - 3

#+begin_src python :var table=sandbox
table[0]
#+end_src


#+begin_src ruby :var table=sandbox :results replace
table
#+end_src

#+resname:
: [[1, 2, 3], [4, "schulte", 6]]


| 1 |         2 | 3 |
| 4 | "schulte" | 6 |

#+begin_src python :var table=sandbox :results replace
len(table)
#+end_src

: 2

| "__add__" | "__class__" | "__contains__" | "__delattr__" | "__delitem__" | "__delslice__" | "__doc__" | "__eq__" | "__format__" | "__ge__" | "__getattribute__" | "__getitem__" | "__getslice__" | "__gt__" | "__hash__" | "__iadd__" | "__imul__" | "__init__" | "__iter__" | "__le__" | "__len__" | "__lt__" | "__mul__" | "__ne__" | "__new__" | "__reduce__" | "__reduce_ex__" | "__repr__" | "__reversed__" | "__rmul__" | "__setattr__" | "__setitem__" | "__setslice__" | "__sizeof__" | "__str__" | "__subclasshook__" | "append" | "count" | "extend" | "index" | "insert" | "pop" | "remove" | "reverse" | "sort" |

*** (sandbox table) R

#+TBLNAME: sandbox_r
| 1 |       2 | 3 |
| 4 | schulte | 6 |

#+begin_src R :results replace
x <- c(rnorm(10, mean=-3, sd=1), rnorm(10, mean=3, sd=1))
x
#+end_src

| -3.35473133869346 |
|    -2.45714878661 |
| -3.32819924928633 |
| -2.97310212756194 |
| -2.09640758369576 |
| -5.06054014378736 |
| -2.20713700711221 |
| -1.37618039712037 |
| -1.95839385821742 |
| -3.90407396475502 |
|  2.51168071590226 |
|  3.96753011570494 |
|  3.31793212627865 |
|  1.99829753972341 |
|  4.00403686419829 |
|  4.63723764452927 |
|  3.94636744261313 |
|  3.58355906547775 |
|  3.01563442274226 |
|   1.7634976849927 |

#+begin_src R var tabel=sandbox_r :results replace
tabel
#+end_src

| 1 |         2 | 3 |
| 4 | "schulte" | 6 |

*** shell
Now shell commands are converted to tables using =org-table-import=
and if these tables are non-trivial (i.e. have multiple elements) then
they are imported as org-mode tables...

#+begin_src sh :results replace
ls -l
#+end_src

| "total"      | 208 | ""    | ""    |    "" |   "" | "" | ""                |
| "-rw-r--r--" |   1 | "dan" | "dan" |    57 | 2009 | 15 | "block"           |
| "-rw-r--r--" |   1 | "dan" | "dan" | 35147 | 2009 | 15 | "COPYING"         |
| "-rw-r--r--" |   1 | "dan" | "dan" |   722 | 2009 | 18 | "examples.org"    |
| "drwxr-xr-x" |   4 | "dan" | "dan" |  4096 | 2009 | 19 | "existing_tools"  |
| "-rw-r--r--" |   1 | "dan" | "dan" |  2207 | 2009 | 14 | "intro.org"       |
| "drwxr-xr-x" |   2 | "dan" | "dan" |  4096 | 2009 | 18 | "org-babel"         |
| "-rw-r--r--" |   1 | "dan" | "dan" |   277 | 2009 | 20 | "README.markdown" |
| "-rw-r--r--" |   1 | "dan" | "dan" | 11837 | 2009 | 18 | "rorg.html"       |
| "-rw-r--r--" |   1 | "dan" | "dan" | 61829 | 2009 | 19 | "#rorg.org#"      |
| "-rw-r--r--" |   1 | "dan" | "dan" | 60190 | 2009 | 19 | "rorg.org"        |
| "-rw-r--r--" |   1 | "dan" | "dan" |   972 | 2009 | 11 | "test-export.org" |


** silent evaluation

#+begin_src ruby
:im_the_results
#+end_src

: :im_the_results

#+begin_src ruby :results silent
:im_the_results
#+end_src

#+begin_src ruby :results replace
:im_the_results_
#+end_src

: :im_the_results_


** (sandbox) referencing other source blocks
Doing this in emacs-lisp first because it's trivial to convert
emacs-lisp results to and from emacs-lisp.

*** emacs lisp source reference
This first example performs a calculation in the first source block
named =top=, the results of this calculation are then saved into the
variable =first= by the header argument =:var first=top=, and it is
used in the calculations of the second source block.

#+SRCNAME: top
#+begin_src emacs-lisp
(+ 4 2)
#+end_src

#+begin_src emacs-lisp :var first=top :results replace
(* first 3)
#+end_src

: 18

This example is the same as the previous only the variable being
passed through is a table rather than a number.

#+begin_src emacs-lisp :results silent
(defun transpose (table)
  (apply #'mapcar* #'list table))
#+end_src

#+TBLNAME: top_table
| 1 |       2 | 3 |
| 4 | schulte | 6 |

#+SRCNAME: second_src_example
#+begin_src emacs-lisp :var table=top_table
(transpose table)
#+end_src

#+begin_src emacs-lisp :var table=second_src_example :results replace
(transpose table)
#+end_src

| 1 |         2 | 3 |
| 4 | "schulte" | 6 |
*** ruby python
Now working for ruby

#+srcname: start
#+begin_src ruby
89
#+end_src

#+begin_src ruby :var other=start :results replace
2 * other
#+end_src

and for python

#+SRCNAME: start_two
#+begin_src python
98
#+end_src

#+begin_src python :var another=start_two :results replace
another*3
#+end_src

*** mixed languages
Since all variables are converted into Emacs Lisp it is no problem to
reference variables specified in another language.

#+SRCNAME: ruby-block
#+begin_src ruby
2
#+end_src

#+SRCNAME: lisp_block
#+begin_src emacs-lisp :var ruby-variable=ruby-block
(* ruby-variable 8)
#+end_src

#+begin_src python :var lisp_var=lisp_block
lisp_var + 4
#+end_src

: 20

*** R

#+srcname: first_r
#+begin_src R :results replace
a <- 9
a
#+end_src

: 9

#+begin_src R :var other=first_r :results replace
other + 2
#+end_src

: 11


** (sandbox) selective export

For exportation tests and examples see (including exportation of
inline source code blocks) [[file:test-export.org]]


** (sandbox) source blocks as functions

#+srcname: default
#+begin_src emacs-lisp :results silent
5
#+end_src

#+srcname: triple
#+begin_src emacs-lisp :var n=default :results replace
(* 3 n)
#+end_src

: 15

#+begin_src emacs-lisp :var result=triple(n=3, m=98) :results replace
result
#+end_src

: 294

The following just demonstrates the ability to assign variables to
literal values, which was not implemented until recently.

#+begin_src ruby :var num="eric" :results replace
num+" schulte "
#+end_src

: "eric schulte "


** (sandbox) inline source blocks

This is an inline source code block src_ruby{1 + 6}.  And another
source block with text output src_emacs-lisp{"eric"}.

This is an inline source code block with header
arguments.  src_ruby[:var n=fibbd( n = 0 )]{n}


** (sandbox) integration w/org tables

#+begin_src emacs-lisp :results silent
(defun fibbd (n) (if (< n 2) 1 (+ (fibbd (- n 1)) (fibbd (- n 2)))))
#+end_src

#+srcname: fibbd
#+begin_src emacs-lisp :var n=4 :results silent
(fibbd n)
#+end_src

#+begin_src emacs-lisp :results silent
(mapcar #'fibbd '(0 1 2 3 4 5 6 7 8))
#+end_src

Something is not working here.  The function `sbe ' works fine when
called from outside of the table (see the source block below), but
produces an error when called from inside the table.  I think there
must be some narrowing going on during intra-table emacs-lisp
evaluation.

| original | fibbd |
|----------+-------|
|        0 |     1 |
|        1 |     1 |
|        2 |     2 |
|        3 |     3 |
|        4 |     5 |
|        5 |     8 |
|        6 |    13 |
|        7 |    21 |
|        8 |    34 |
|        9 |    55 |
#+TBLFM: $2='(sbe "fibbd" (n $1))

silent-result

#+begin_src emacs-lisp :results silent
(sbe 'fibbd (n "8"))
#+end_src


* Buffer Dictionary
 LocalWords:  DBlocks dblocks org-babel el eric fontification

<|MERGE_RESOLUTION|>--- conflicted
+++ resolved
@@ -233,15 +233,12 @@
    output. Sometimes one will want to see stdout just to check
    everything looks OK, and then fold it away.
 
-<<<<<<< HEAD
    I'm addressing this in branch 'examplizing-output'.
-=======
    Yea, that makes sense.  (either that or allow folding of large
    blocks escaped with =:=).
 
    Proposed cutoff of 10 lines, we can save this value in a user
    customizable variable.
->>>>>>> 61daf1e7
 
 ** TODO make tangle files read-only?
    With a file-local variable setting, yea that makes sense.  Maybe
