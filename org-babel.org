--- conflicted
+++ resolved
@@ -115,12 +115,8 @@
 
 
 * Tasks [22/36]
-<<<<<<< HEAD
-** TODO Create objects in top level (global) environment in R? [0/5]
-=======
 ** TODO Create objects in top level (global) environment [0/5]
 *sessions*
->>>>>>> bba80bb8
 
 *** initial requirement statement [DED]
    At the moment, objects created by computations performed in the
@@ -194,7 +190,6 @@
 Sweave.  I'll hopefully find some time to work on this later in the
 week.
 
-<<<<<<< HEAD
 *** TODO rework all source codes to use inferior-processes-buffers
 
 this will involve...
@@ -203,24 +198,6 @@
    overridden by each source code language
 3) functions for retrieving results from the *sessions* buffers which
    can be overridden by each source code
-=======
-*** TODO rework all source codes to use inferior-processes-buffers [0/3]
-
-this will involve...
-1) [ ] creating an a-list of default *session* buffers for each source
-       language
-2) [ ] functions for dumping code to the *session* buffers which can
-       be overridden by each source code language
-3) [ ] functions for retrieving results from the *sessions* buffers
-       which can be overridden by each source code
-
-#+srcname: task-sessions-for-r
-#+begin_src R 
-a <- 9
-b <- 10
-a + b
-#+end_src
->>>>>>> bba80bb8
 
 *** TODO implement a *session* header argument
 
@@ -308,10 +285,6 @@
 This should be implemented in the org-mode core
      
 
-<<<<<<< HEAD
-
-=======
->>>>>>> bba80bb8
 *** DEFERRED send code to inferior process
 Another thought on this topic: I think we will want users to send
 chunks of code to the interpreter from within the *Org Edit Src*
