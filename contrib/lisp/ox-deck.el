;;; ox-deck.el --- deck.js Presentation Back-End for Org Export Engine

;; Copyright (C) 2013  Rick Frankel

;; Author: Rick Frankel <emacs at rickster dot com>
;; Keywords: outlines, hypermedia, slideshow

;; This file is not part of GNU Emacs.

;; This program is free software; you can redistribute it and/or modify
;; it under the terms of the GNU General Public License as published by
;; the Free Software Foundation, either version 3 of the License, or
;; (at your option) any later version.

;; This program is distributed in the hope that it will be useful,
;; but WITHOUT ANY WARRANTY; without even the implied warranty of
;; MERCHANTABILITY or FITNESS FOR A PARTICULAR PURPOSE.  See the
;; GNU General Public License for more details.

;; You should have received a copy of the GNU General Public License
;; along with this program.  If not, see <http://www.gnu.org/licenses/>.

;;; Commentary:

;; This library implements a deck.js presentation back-end for the Org
;; generic exporter.

;; Installation
;; -------------
;; Get a copy of deck.js from http://imakewebthings.com/deck.js/ or
;; the gitub repository at https://github.com/imakewebthings/deck.js.
;;
;; Add the path to the extracted code to the variable
;; `org-deck-directories' There are a number of customization in the
;; org-export-deck group, most of which can be overrriden with buffer
;; local customization (starting with DECK_.)

;; See ox.el and ox-html.el for more details on how this exporter
;; works (it is derived from ox-html.)

(require 'ox-html)
(eval-when-compile (require 'cl))

(org-export-define-derived-backend 'deck 'html
  :menu-entry
  '(?d "Export to deck.js HTML Presentation"
       ((?H "To temporary buffer" org-deck-export-as-html)
	(?h "To file" org-deck-export-to-html)
	(?o "To file and open"
	    (lambda (a s v b)
	      (if a (org-deck-export-to-html t s v b)
		(org-open-file (org-deck-export-to-html nil s v b)))))))
  :options-alist
  '((:html-link-home "HTML_LINK_HOME" nil nil)
    (:html-link-up "HTML_LINK_UP" nil nil)
    (:deck-postamble "DECK_POSTAMBLE" nil org-deck-postamble newline)
    (:deck-preamble "DECK_PREAMBLE" nil org-deck-preamble newline)
    (:html-head-include-default-style "HTML_INCLUDE_DEFAULT_STYLE" nil nil)
    (:html-head-include-scripts "HTML_INCLUDE_SCRIPTS" nil nil)
    (:deck-base-url "DECK_BASE_URL" nil org-deck-base-url)
    (:deck-theme "DECK_THEME" nil org-deck-theme)
    (:deck-transition "DECK_TRANSITION" nil org-deck-transition)
    (:deck-include-extensions "DECK_INCLUDE_EXTENSIONS" nil
			      org-deck-include-extensions split)
    (:deck-exclude-extensions "DECK_EXCLUDE_EXTENSIONS" nil
			      org-deck-exclude-extensions split))
  :translate-alist
  '((headline . org-deck-headline)
    (inner-template . org-deck-inner-template)
    (item . org-deck-item)
    (link . org-deck-link)
    (template . org-deck-template)))

(defgroup org-export-deck nil
  "Options for exporting Org mode files to deck.js HTML Presentations."
  :tag "Org Export DECK"
  :group 'org-export-html)

(defcustom org-deck-directories '("./deck.js")
  "Directories to search for deck.js components (jquery,
modernizr; core, extensions and themes directories.)"
  :group 'org-export-deck
  :type '(repeat (string :tag "Directory")))

(defun org-deck--cleanup-components (components)
  (remove-duplicates
   (car (remove 'nil components))
   :test (lambda (x y)
           (string= (file-name-nondirectory x)
                    (file-name-nondirectory y)))))

(defun org-deck--find-extensions ()
  "Returns a unique list of all extensions found in
in the extensions directories under `org-deck-directories'"
  (org-deck--cleanup-components
   (mapcar                              ; extensions under existing dirs
    (lambda (dir)
      (when (file-directory-p dir) (directory-files dir t "^[^.]")))
    (mapcar                           ; possible extension directories
     (lambda (x) (expand-file-name "extensions" x))
     org-deck-directories))))

(defun org-deck--find-css (type)
  "Return a unique list of all the css stylesheets in the themes/TYPE
directories under `org-deck-directories'."
  (org-deck--cleanup-components
   (mapcar
    (lambda (dir)
      (let ((css-dir (expand-file-name
                      (concat (file-name-as-directory "themes") type) dir)))
        (when (file-directory-p css-dir)
          (directory-files css-dir t  "\\.css$"))))
    org-deck-directories)))

(defun org-deck-list-components ()
  "List all available deck extensions, styles and
transitions (with full paths) to a temporary buffer."
  (interactive)
  (let ((outbuf (get-buffer-create "*deck.js Extensions*")))
    (with-current-buffer outbuf
      (erase-buffer)
      (insert "Extensions\n----------\n")
      (insert (mapconcat 'identity (org-deck--find-extensions) "\n"))
      (insert "\n\nStyles\n------\n")
      (insert (mapconcat 'identity (org-deck--find-css "style") "\n"))
      (insert "\n\nTransitions\n----------\n")
      (insert (mapconcat 'identity (org-deck--find-css "transition") "\n")))
    (switch-to-buffer-other-window outbuf)))

(defcustom org-deck-include-extensions nil
  "If non-nil, list of extensions to include instead of all available.
Can be overriden or set with the DECK_INCLUDE_EXTENSIONS property.
During output generation, the extensions found by
`org-deck--find-extensions' are searched for the appropriate
files (scripts and/or stylesheets) to include in the generated
html. The href/src attributes are created relative to `org-deck-base-url'."
  :group 'org-export-deck
  :type '(repeat (string :tag "Extension")))

(defcustom org-deck-exclude-extensions nil
  "If non-nil, list of extensions to exclude.
Can be overriden or set with the DECK_EXCLUDE_EXTENSIONS property."
  :group 'org-export-deck
  :type '(repeat (string :tag "Extension")))

(defcustom org-deck-theme "swiss.css"
  "deck.js theme. Can be overriden with the DECK_THEME property.
If this value contains a path component (\"/\"), it is used as a
literal path (url). Otherwise it is prepended with
`org-deck-base-url'/themes/style/."
  :group 'org-export-deck
  :type 'string)

(defcustom org-deck-transition "fade.css"
  "deck.js transition theme. Can be overriden with the
DECK_TRANSITION property.
If this value contains a path component (\"/\"), it is used as a
literal path (url). Otherwise it is prepended with
`org-deck-base-url'/themes/transition/."
  :group 'org-export-deck
  :type 'string)

(defcustom org-deck-base-url "deck.js"
  "Url prefix to deck.js base directory containing the core, extensions
and themes directories.
Can be overriden with the DECK_BASE_URL property."
  :group 'org-export-deck
  :type 'string)

(defvar org-deck-pre/postamble-styles
  `((both "left: 5px; width: 100%;")
    (preamble "position: absolute; top: 10px;")
    (postamble ""))
  "Alist of css styles for the preamble, postamble and both respectively.
Can be overriden in `org-deck-styles'. See also `org-html-divs'.")

(defcustom org-deck-postamble "<h1>%a - %t</h1>"
  "Non-nil means insert a postamble in HTML export.

When set to a string, use this string
as the postamble.  When t, insert a string as defined by the
formatting string in `org-html-postamble-format'.

When set to a function, apply this function and insert the
returned string.  The function takes the property list of export
options as its only argument.

This is included in the document at the bottom of the content
section, and uses the postamble element and id from
`org-html-divs'. The default places the author and presentation
title at the bottom of each slide.

The css styling is controlled by `org-deck-pre/postamble-styles'.

Setting :deck-postamble in publishing projects will take
precedence over this variable."
  :group 'org-export-deck
  :type '(choice (const :tag "No postamble" nil)
                 (const :tag "Default formatting string" t)
                 (string :tag "Custom formatting string")
                 (function :tag "Function (must return a string)")))

(defcustom org-deck-preamble nil
  "Non-nil means insert a preamble in HTML export.

When set to a string, use this string
as the preamble.  When t, insert a string as defined by the
formatting string in `org-html-preamble-format'.

When set to a function, apply this function and insert the
returned string.  The function takes the property list of export
options as its only argument.

This is included in the document at the top of  content section, and
uses the preamble element and id from `org-html-divs'. The css
styling is controlled by `org-deck-pre/postamble-styles'.

Setting :deck-preamble in publishing projects will take
precedence over this variable."
  :group 'org-export-deck
  :type '(choice (const :tag "No preamble" nil)
                 (const :tag "Default formatting string" t)
                 (string :tag "Custom formatting string")
                 (function :tag "Function (must return a string)")))

(defvar org-deck-toc-styles
  (mapconcat
   'identity
   (list
    "#table-of-contents a {color: inherit;}"
    "#table-of-contents ul {margin-bottom: 0;}"
    "#table-of-contents li {padding: 0;}") "\n")
  "Default css styles used for formatting a table of contents slide.
Can be overriden in `org-deck-styles'.
Note that when the headline numbering option is true, a \"list-style: none\"
is automatically added to avoid both numbers and bullets on the toc entries.")

(defcustom org-deck-styles
  "
#title-slide h1 {
    position: static; padding: 0;
    margin-top: 10%;
    -webkit-transform: none;
    -moz-transform: none;
    -ms-transform: none;
    -o-transform: none;
    transform: none;
}
#title-slide h2 {
    text-align: center;
    border:none;
    padding: 0;
    margin: 0;
}"
  "Deck specific CSS styles to include in exported html.
Defaults to styles for the title page."
  :group 'org-export-deck
  :type 'string)

(defcustom org-deck-title-slide-template
  "<h1>%t</h1>
<h2>%a</h2>
<h2>%e</h2>
<h2>%d</h2>"
  "Format template to specify title page section.
See `org-html-postamble-format' for the valid elements which
can be included.

It will be wrapped in the element defined in the :html-container
property, and defaults to the value of `org-html-container-element',
and have the id \"title-slide\"."
  :group 'org-export-deck
  :type 'string)

(defun org-deck-toc (depth info)
  (concat
   (format "<%s id='table-of-contents' class='slide'>\n"
           (plist-get info :html-container))
   (format "<h2>%s</h2>\n" (org-html--translate "Table of Contents" info))
   (org-html--toc-text
    (mapcar
     (lambda (headline)
       (let* ((class (org-element-property :HTML_CONTAINER_CLASS headline))
              (section-number
               (when
                   (and (not (org-export-low-level-p headline info))
                        (org-export-numbered-headline-p headline info))
                 (concat
                  (mapconcat
                   'number-to-string
                   (org-export-get-headline-number headline info) ".") ". ")))
              (title
               (concat
                section-number
                (replace-regexp-in-string ; remove any links in headline...
                 "</?a[^>]*>" ""
                 (org-export-data
                  (org-element-property :title headline) info)))))
         (cons
          (if (and class (string-match-p "\\<slide\\>" class))
              (format
               "<a href='#outline-container-%s'>%s</a>"
               (or (org-element-property :CUSTOM_ID headline)
		   (concat
		    "sec-"
		    (mapconcat
		     'number-to-string
		     (org-export-get-headline-number headline info) "-")))
               title)
            title)
          (org-export-get-relative-level headline info))))
     (org-export-collect-headlines info depth)))
   (format "</%s>\n" (plist-get info :html-container))))

(defun org-deck--get-packages (info)
  (let ((prefix (concat (plist-get info :deck-base-url) "/"))
        (theme (plist-get info :deck-theme))
        (transition (plist-get info :deck-transition))
        (include (plist-get info :deck-include-extensions))
        (exclude (plist-get info :deck-exclude-extensions))
        (scripts '()) (sheets '()) (snippets '()))
    (add-to-list 'scripts (concat prefix "jquery-1.7.2.min.js"))
    (add-to-list 'scripts (concat prefix "core/deck.core.js"))
    (add-to-list 'scripts (concat prefix "modernizr.custom.js"))
    (add-to-list 'sheets  (concat prefix "core/deck.core.css"))
    (mapc
     (lambda (extdir)
       (let* ((name (file-name-nondirectory extdir))
              (dir (file-name-as-directory extdir))
              (path (concat prefix "extensions/" name "/"))
              (base (format "deck.%s." name)))
         (when (and (or (eq nil include) (member name include))
                    (not (member name exclude)))
           (when (file-exists-p (concat dir base "js"))
             (add-to-list 'scripts (concat path base "js")))
           (when (file-exists-p (concat dir base "css"))
             (add-to-list 'sheets (concat path base "css")))
           (when (file-exists-p (concat dir base "html"))
             (add-to-list 'snippets (concat dir base "html"))))))
     (org-deck--find-extensions))
    (if (not (string-match-p "^[[:space:]]*$" theme))
        (add-to-list 'sheets
                     (if (file-name-directory theme) theme
                       (format "%sthemes/style/%s" prefix theme))))
    (if (not (string-match-p "^[[:space:]]*$" transition))
        (add-to-list
         'sheets
         (if (file-name-directory transition) transition
           (format "%sthemes/transition/%s" prefix transition))))
    (list :scripts (nreverse scripts) :sheets (nreverse sheets)
          :snippets snippets)))

(defun org-deck-inner-template (contents info)
  "Return body of document string after HTML conversion.
CONTENTS is the transcoded contents string.  INFO is a plist
holding export options."
  (concat contents "\n"))

(defun org-deck-headline (headline contents info)
  (let ((org-html-toplevel-hlevel 2)
        (class (or (org-element-property :HTML_CONTAINER_CLASS headline) ""))
        (level (org-export-get-relative-level headline info)))
    (when (and (= 1 level) (not (string-match-p "\\<slide\\>" class)))
      (org-element-put-property headline :HTML_CONTAINER_CLASS (concat class " slide")))
    (org-html-headline headline contents info)))

(defun org-deck-item (item contents info)
  "Transcode an ITEM element from Org to HTML.
CONTENTS holds the contents of the item.  INFO is a plist holding
contextual information.
If the containing headline has the property :slide, then
the \"slide\" class will be added to the to the list element,
 which will make the list into a \"build\"."
  (let ((text (org-html-item item contents info)))
    (if (org-export-get-node-property :STEP item t)
        (replace-regexp-in-string "^<li>" "<li class='slide'>" text)
      text)))

(defun org-deck-link (link desc info)
  (replace-regexp-in-string "href=\"#" "href=\"#outline-container-"
			    (org-html-link link desc info)))

(defun org-deck-template (contents info)
  "Return complete document string after HTML conversion.
CONTENTS is the transcoded contents string.  INFO is a plist
holding export options."
  (let ((pkg-info (org-deck--get-packages info))
         (org-html--pre/postamble-class "deck-status")
         (info (plist-put
                (plist-put info :html-preamble (plist-get info :deck-preamble))
                :html-postamble (plist-get info :deck-postamble))))
    (mapconcat
     'identity
     (list
<<<<<<< HEAD
      (org-html-doctype info)
=======
      (let* ((dt (plist-get info :html-doctype))
	     (dt-cons (assoc dt org-html-doctype-alist)))
	(if dt-cons
	    (cdr dt-cons)
	  dt))
>>>>>>> 752a4eb4
      (let ((lang (plist-get info :language)))
        (mapconcat
         (lambda (x)
           (apply
            'format
            "<!--%s <html %s lang='%s' xmlns='http://www.w3.org/1999/xhtml'> %s<![endif]-->"
            x))
         (list `("[if lt IE 7]>" "class='no-js ie6'" ,lang "")
               `("[if IE 7]>" "class='no-js ie7'" ,lang "")
               `("[if IE 8]>" "class='no-js ie8'" ,lang "")
               `("[if gt IE 8]><!-->" "" ,lang "<!--")) "\n"))
      "<head>"
      (org-deck--build-meta-info info)
      (mapconcat
       (lambda (sheet)
         (format
          "<link rel='stylesheet' href='%s' type='text/css' />" sheet))
       (plist-get pkg-info :sheets) "\n")
      (mapconcat
       (lambda (script)
         (format
          "<script src='%s' type='text/javascript'></script>" script))
       (plist-get pkg-info :scripts) "\n")
      (org-html--build-mathjax-config info)
      "<script type='text/javascript'>"
      "  $(document).ready(function () { $.deck('.slide'); });"
      "</script>"
      (org-html--build-head info)
      "<style type='text/css'>"
      org-deck-toc-styles
      (when (plist-get info :section-numbers)
        "#table-of-contents ul li {list-style-type: none;}")
      (format "#%s, #%s {%s}"
              (nth 2 (assq 'preamble org-html-divs))
              (nth 2 (assq 'postamble org-html-divs))
              (nth 1 (assq 'both org-deck-pre/postamble-styles)))
      (format "#%s {%s}"
              (nth 2 (assq 'preamble org-html-divs))
              (nth 1 (assq 'preamble org-deck-pre/postamble-styles)))
      (format "#%s {%s}"
              (nth 2 (assq 'postamble org-html-divs))
              (nth 1 (assq 'postamble org-deck-pre/postamble-styles)))
      org-deck-styles
      "</style>"
      "</head>"
      "<body>"
      (format "<%s id='%s' class='deck-container'>"
              (nth 1 (assq 'content org-html-divs))
              (nth 2 (assq 'content org-html-divs)))
      (org-html--build-pre/postamble 'preamble info)
      ;; title page
      (format "<%s id='title-slide' class='slide'>"
              (plist-get info :html-container))
      (format-spec org-deck-title-slide-template (org-html-format-spec info))
      (format "</%s>" (plist-get info :html-container))
      ;; toc page
      (let ((depth (plist-get info :with-toc)))
        (when depth (org-deck-toc depth info)))
      contents
      (mapconcat
       (lambda (snippet)
         (with-temp-buffer (insert-file-contents snippet)
                           (buffer-string)))
       (plist-get pkg-info :snippets) "\n")
      (org-html--build-pre/postamble 'postamble info)
      (format "</%s>" (nth 1 (assq 'content org-html-divs)))
      "</body>"
      "</html>\n") "\n")))

(defun org-deck--build-meta-info (info)
  "Return meta tags for exported document.
INFO is a plist used as a communication channel."
  (let* ((title (org-export-data (plist-get info :title) info))
         (author (and (plist-get info :with-author)
                      (let ((auth (plist-get info :author)))
                        (and auth (org-export-data auth info)))))
         (date (and (plist-get info :with-date)
                    (let ((date (org-export-get-date info)))
                      (and date (org-export-data date info)))))
         (description (plist-get info :description))
         (keywords (plist-get info :keywords)))
    (mapconcat
     'identity
     (list
      (format "<title>%s</title>" title)
      (format "<meta http-equiv='Content-Type' content='text/html; charset=%s'/>"
              (or (and org-html-coding-system
                       (fboundp 'coding-system-get)
                       (coding-system-get
                        org-html-coding-system 'mime-charset))
                  "iso-8859-1"))
      (mapconcat
       (lambda (attr)
         (when (< 0 (length (car attr)))
           (format "<meta name='%s' content='%s'/>\n"
                   (nth 1 attr) (car attr))))
       (list '("Org-mode" "generator")
             `(,author "author")
             `(,description "description")
             `(,keywords "keywords")) "")) "\n")))
(defun org-deck-export-as-html
  (&optional async subtreep visible-only body-only ext-plist)
  "Export current buffer to an HTML buffer.

If narrowing is active in the current buffer, only export its
narrowed part.

If a region is active, export that region.

A non-nil optional argument ASYNC means the process should happen
asynchronously.  The resulting buffer should be accessible
through the `org-export-stack' interface.

When optional argument SUBTREEP is non-nil, export the sub-tree
at point, extracting information from the headline properties
first.

When optional argument VISIBLE-ONLY is non-nil, don't export
contents of hidden elements.

When optional argument BODY-ONLY is non-nil, only write code
between \"<body>\" and \"</body>\" tags.

EXT-PLIST, when provided, is a property list with external
parameters overriding Org default settings, but still inferior to
file-local settings.

Export is done in a buffer named \"*Org deck.js Export*\", which
will be displayed when `org-export-show-temporary-export-buffer'
is non-nil."
  (interactive)
  (if async
      (org-export-async-start
          (lambda (output)
            (with-current-buffer (get-buffer-create "*Org deck.js Export*")
              (erase-buffer)
              (insert output)
              (goto-char (point-min))
              (nxml-mode)
              (org-export-add-to-stack (current-buffer) 'deck)))
        `(org-export-as 'deck ,subtreep ,visible-only ,body-only ',ext-plist))
    (let ((outbuf (org-export-to-buffer
                   'deck "*Org deck.js Export*"
                   subtreep visible-only body-only ext-plist)))
      ;; Set major mode.
      (with-current-buffer outbuf (nxml-mode))
      (when org-export-show-temporary-export-buffer
        (switch-to-buffer-other-window outbuf)))))

(defun org-deck-export-to-html
  (&optional async subtreep visible-only body-only ext-plist)
  "Export current buffer to a deck.js HTML file.

If narrowing is active in the current buffer, only export its
narrowed part.

If a region is active, export that region.

A non-nil optional argument ASYNC means the process should happen
asynchronously.  The resulting file should be accessible through
the `org-export-stack' interface.

When optional argument SUBTREEP is non-nil, export the sub-tree
at point, extracting information from the headline properties
first.

When optional argument VISIBLE-ONLY is non-nil, don't export
contents of hidden elements.

When optional argument BODY-ONLY is non-nil, only write code
between \"<body>\" and \"</body>\" tags.

EXT-PLIST, when provided, is a property list with external
parameters overriding Org default settings, but still inferior to
file-local settings.

Return output file's name."
  (interactive)
  (let* ((extension (concat "." org-html-extension))
         (file (org-export-output-file-name extension subtreep))
         (org-export-coding-system org-html-coding-system))
    (if async
        (org-export-async-start
            (lambda (f) (org-export-add-to-stack f 'deck))
          (let ((org-export-coding-system org-html-coding-system))
            `(expand-file-name
              (org-export-to-file
               'deck ,file ,subtreep ,visible-only ,body-only ',ext-plist))))
      (let ((org-export-coding-system org-html-coding-system))
        (org-export-to-file
         'deck file subtreep visible-only body-only ext-plist)))))

(defun org-deck-publish-to-html (plist filename pub-dir)
  "Publish an org file to deck.js HTML Presentation.
FILENAME is the filename of the Org file to be published.  PLIST
is the property list for the given project.  PUB-DIR is the
publishing directory. Returns output file name."
  (org-publish-org-to 'deck filename ".html" plist pub-dir))

(provide 'ox-deck)

;;; ox-deck.el ends here<|MERGE_RESOLUTION|>--- conflicted
+++ resolved
@@ -385,22 +385,14 @@
 CONTENTS is the transcoded contents string.  INFO is a plist
 holding export options."
   (let ((pkg-info (org-deck--get-packages info))
-         (org-html--pre/postamble-class "deck-status")
-         (info (plist-put
-                (plist-put info :html-preamble (plist-get info :deck-preamble))
-                :html-postamble (plist-get info :deck-postamble))))
+	(org-html--pre/postamble-class "deck-status")
+	(info (plist-put
+	       (plist-put info :html-preamble (plist-get info :deck-preamble))
+	       :html-postamble (plist-get info :deck-postamble))))
     (mapconcat
      'identity
      (list
-<<<<<<< HEAD
       (org-html-doctype info)
-=======
-      (let* ((dt (plist-get info :html-doctype))
-	     (dt-cons (assoc dt org-html-doctype-alist)))
-	(if dt-cons
-	    (cdr dt-cons)
-	  dt))
->>>>>>> 752a4eb4
       (let ((lang (plist-get info :language)))
         (mapconcat
          (lambda (x)
