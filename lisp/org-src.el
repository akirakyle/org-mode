;;; org-src.el --- Source code examples in Org       -*- lexical-binding: t; -*-
;;
;; Copyright (C) 2004-2024 Free Software Foundation, Inc.
;;
;; Author: Carsten Dominik <carsten.dominik@gmail.com>
;;	   Bastien Guerry <bzg@gnu.org>
;;         Dan Davison <davison at stats dot ox dot ac dot uk>
;; Keywords: outlines, hypermedia, calendar, text
;; URL: https://orgmode.org
;;
;; This file is part of GNU Emacs.
;;
;; GNU Emacs is free software: you can redistribute it and/or modify
;; it under the terms of the GNU General Public License as published by
;; the Free Software Foundation, either version 3 of the License, or
;; (at your option) any later version.

;; GNU Emacs is distributed in the hope that it will be useful,
;; but WITHOUT ANY WARRANTY; without even the implied warranty of
;; MERCHANTABILITY or FITNESS FOR A PARTICULAR PURPOSE.	 See the
;; GNU General Public License for more details.

;; You should have received a copy of the GNU General Public License
;; along with GNU Emacs.  If not, see <https://www.gnu.org/licenses/>.
;;;;;;;;;;;;;;;;;;;;;;;;;;;;;;;;;;;;;;;;;;;;;;;;;;;;;;;;;;;;;;;;;;;;;;;;;;;;;
;;
;;; Commentary:

;; This file contains the code dealing with source code examples in
;; Org mode.

;;; Code:

(require 'org-macs)
(org-assert-version)

(require 'cl-lib)
(require 'ob-comint)
(require 'org-macs)
(require 'org-compat)
(require 'org-keys)
(require 'sh-script)

(declare-function org--get-expected-indentation "org" (element contentsp))
(declare-function org-mode "org" ())
(declare-function org--get-expected-indentation "org" (element contentsp))
(declare-function org-fold-region "org-fold" (from to flag &optional spec-or-alias))
(declare-function org-element-at-point "org-element" (&optional pom cached-only))
(declare-function org-element-class "org-element" (datum &optional parent))
(declare-function org-element-context "org-element" (&optional element))
(declare-function org-element-lineage "org-element-ast"
		  (blob &optional types with-self))
(declare-function org-element--parse-paired-brackets "org-element" (char))
(declare-function org-element-property "org-element-ast" (property node))
(declare-function org-element-begin "org-element" (node))
(declare-function org-element-end "org-element" (node))
(declare-function org-element-contents-begin "org-element" (node))
(declare-function org-element-contents-end "org-element" (node))
(declare-function org-element-post-affiliated "org-element" (node))
(declare-function org-element-post-blank "org-element" (node))
(declare-function org-element-parent "org-element-ast" (node))
(declare-function org-element-type "org-element-ast" (node &optional anonymous))
(declare-function org-element-type-p "org-element-ast" (node types))
(declare-function org-footnote-goto-definition "org-footnote"
		  (label &optional location))

(defvar org-inhibit-startup)

(defcustom org-edit-src-turn-on-auto-save nil
  "Non-nil means turn `auto-save-mode' on when editing a source block.
This will save the content of the source code editing buffer into
a newly created file, not the base buffer for this source block.

If you want to regularly save the base buffer instead of the source
code editing buffer, see `org-edit-src-auto-save-idle-delay' instead."
  :group 'org-edit-structure
  :version "24.4"
  :package-version '(Org . "8.0")
  :type 'boolean)

(defcustom org-edit-src-auto-save-idle-delay 0
  "Delay before saving a source code buffer back into its base buffer.
When a positive integer N, save after N seconds of idle time.
When 0 (the default), don't auto-save.

If you want to save the source code buffer itself, don't use this.
Check `org-edit-src-turn-on-auto-save' instead."
  :group 'org-edit-structure
  :version "24.4"
  :package-version '(Org . "8.0")
  :type 'integer)

(defcustom org-coderef-label-format "(ref:%s)"
  "The default coderef format.
This format string will be used to search for coderef labels in literal
examples (EXAMPLE and SRC blocks).  The format can be overwritten in
an individual literal example with the -l option, like

#+BEGIN_SRC pascal +n -r -l \"((%s))\"
...
#+END_SRC

If you want to use this for HTML export, make sure that the format does
not introduce special font-locking, and avoid the HTML special
characters `<', `>', and `&'.  The reason for this restriction is that
the labels are searched for only after htmlize has done its job."
  :group 'org-edit-structure ; FIXME this is not in the right group
  :type 'string)

(defcustom org-edit-fixed-width-region-mode 'artist-mode
  "The mode that should be used to edit fixed-width regions.
These are the regions where each line starts with a colon."
  :group 'org-edit-structure
  :type '(choice
	  (const artist-mode)
	  (const picture-mode)
	  (const fundamental-mode)
	  (function :tag "Other (specify)")))

(defcustom org-src-preserve-indentation nil
  "If non-nil preserve leading whitespace characters on export.

If non-nil leading whitespace characters in source code blocks are
preserved on export, or adjusted while indenting or when switching
between the org buffer and the language mode edit buffer.

When this variable is nil, while indenting with `\\[org-indent-block]'
or after editing with `\\[org-edit-src-code]', the minimum (across-lines)
number of leading whitespace characters are removed from all lines,
and the code block is uniformly indented according to the value of
`org-edit-src-content-indentation'."
  :group 'org-edit-structure
  :type 'boolean)

(defcustom org-edit-src-content-indentation 2
  "Indentation for the content of a source code block.

This should be the number of spaces added to the indentation of the #+begin
line in order to compute the indentation of the block content after
editing it with `\\[org-edit-src-code]'.

It has no effect if `org-src-preserve-indentation' is non-nil."
  :group 'org-edit-structure
  :type 'integer
  :safe #'wholenump)

(defcustom org-edit-src-persistent-message t
  "Non-nil means show persistent exit help message while editing src examples.
The message is shown in the header-line, which will be created in the
first line of the window showing the editing buffer."
  :group 'org-edit-structure
  :type 'boolean)

(defcustom org-src-ask-before-returning-to-edit-buffer t
  "Non-nil means ask before switching to an existing edit buffer.
If nil, when `org-edit-src-code' is used on a block that already
has an active edit buffer, it will switch to that edit buffer
immediately; otherwise it will ask whether you want to return to
the existing edit buffer."
  :group 'org-edit-structure
  :version "24.4"
  :package-version '(Org . "8.0")
  :type 'boolean)

(defcustom org-src-window-setup 'reorganize-frame
  "How the source code edit buffer should be displayed.
Possible values for this option are:

plain              Show edit buffer using `display-buffer'.  Users can
                   further control the display behavior by modifying
                   `display-buffer-alist' and its relatives.
current-window     Show edit buffer in the current window, keeping all other
                   windows.
split-window-below Show edit buffer below the current window, keeping all
                   other windows.
split-window-right Show edit buffer to the right of the current window,
                   keeping all other windows.
other-window       Use `switch-to-buffer-other-window' to display edit buffer.
reorganize-frame   Show only two windows on the current frame, the current
                   window and the edit buffer.
other-frame        Use `switch-to-buffer-other-frame' to display edit buffer.
                   Also, when exiting the edit buffer, kill that frame.

Values that modify the window layout (reorganize-frame, split-window-below,
split-window-right) will restore the layout after exiting the edit buffer."
  :group 'org-edit-structure
  :type '(choice
          (const plain)
	  (const current-window)
	  (const split-window-below)
	  (const split-window-right)
	  (const other-frame)
	  (const other-window)
	  (const reorganize-frame)))

(defvar org-src-mode-hook nil
  "Hook run after Org switched a source code snippet to its Emacs mode.
\\<org-mode-map>
This hook will run:
- when editing a source code snippet with `\\[org-edit-special]'
- when formatting a source code snippet for export with htmlize.

You may want to use this hook for example to turn off `outline-minor-mode'
or similar things which you want to have when editing a source code file,
but which mess up the display of a snippet in Org exported files.")

(defun org-src--get-known-shells ()
  "List all the shells in `sh-ancestor-alist' for `org-src-lang-modes'.
The shells are associated with `sh-mode'."
  (mapcar
   (lambda (shell) (cons (symbol-name shell) 'sh))
   (delete-dups (org--flatten-tree sh-ancestor-alist))))

(defcustom org-src-lang-modes
  `(("C" . c)
    ("C++" . c++)
    ("asymptote" . asy)
    ("beamer" . latex)
    ("calc" . fundamental)
    ("cpp" . c++)
    ("ditaa" . artist)
    ("desktop" . conf-desktop)
    ("dot" . fundamental)
    ("elisp" . emacs-lisp)
    ("ocaml" . tuareg)
    ("screen" . shell-script)
    ("sqlite" . sql)
    ("toml" . conf-toml)
    ("shell" . sh)
    ,@(org-src--get-known-shells))
  "Alist mapping languages to their major mode.

The key is the language name.  The value is the mode name, as
a string or a symbol, without the \"-mode\" suffix.

For many languages this is simple, but for language where this is
not the case, this variable provides a way to simplify things on
the user side.  For example, there is no `ocaml-mode' in Emacs,
but the mode to use is `tuareg-mode'."
  :group 'org-edit-structure
  :package-version '(Org . "9.7")
  :type '(repeat
	  (cons
	   (string "Language name")
	   (symbol "Major mode"))))

(defcustom org-src-block-faces nil
  "Alist of faces to be used for source-block.
Each element is a cell of the format

     (\"language\" FACE)

Where FACE is either a defined face or an anonymous face.  Empty
language string refers to source blocks without specified language.

For instance, the following would color the background of
emacs-lisp source blocks and python source blocks in purple and
green, respectability.

  (setq org-src-block-faces
        \\='((\"emacs-lisp\" (:background \"#EEE2FF\"))
          (\"python\" (:background \"#e5ffb8\"))))"
  :group 'org-edit-structure
  :type '(repeat (list (string :tag "language")
                       (choice
                        (face :tag "Face")
                        (sexp :tag "Anonymous face"))))
  :package-version '(Org . "9.0"))

(defcustom org-src-tab-acts-natively t
  "If non-nil, TAB uses the language's major-mode binding in code blocks."
  :type 'boolean
  :package-version '(Org . "9.4")
  :group 'org-babel)



;;; Internal functions and variables

(defvar org-src--auto-save-timer nil
  "Idle Timer auto-saving remote editing buffers.")

(defvar-local org-src--allow-write-back t)
(put 'org-src--allow-write-back 'permanent-local t)

(defvar-local org-src--babel-info nil)
(put 'org-src--babel-info 'permanent-local t)

(defvar-local org-src--beg-marker nil)
(put 'org-src--beg-marker 'permanent-local t)

(defvar-local org-src--block-indentation nil)
(put 'org-src--block-indentation 'permanent-local t)

(defvar-local org-src--content-indentation nil)
(put 'org-src--content-indentation 'permanent-local t)

(defvar-local org-src--end-marker nil)
(put 'org-src--end-marker 'permanent-local t)

(defvar-local org-src--from-org-mode nil)
(put 'org-src--from-org-mode 'permanent-local t)

(defvar-local org-src--overlay nil)
(put 'org-src--overlay 'permanent-local t)

(defvar-local org-src--preserve-indentation nil)
(put 'org-src--preserve-indentation 'permanent-local t)

(defvar-local org-src--remote nil)
(put 'org-src--remote 'permanent-local t)

(defvar-local org-src--saved-temp-window-config nil)
(put 'org-src--saved-temp-window-config 'permanent-local t)

(defvar-local org-src--source-type nil
  "Type of element being edited, as a symbol.")
(put 'org-src--source-type 'permanent-local t)

(defvar-local org-src--tab-width nil
  "Contains `tab-width' value from Org source buffer.
However, if `indent-tabs-mode' is nil in that buffer, its value
is 0.")
(put 'org-src--tab-width 'permanent-local t)

(defvar-local org-src-source-file-name nil
  "File name associated to Org source buffer, or nil.")
(put 'org-src-source-file-name 'permanent-local t)

(defun org-src--construct-edit-buffer-name (org-buffer-name lang)
  "Construct the buffer name for a source editing buffer.
Format is \"*Org Src ORG-BUFFER-NAME[ LANG ]*\"."
  (concat "*Org Src " org-buffer-name "[ " lang " ]*"))

(defun org-src--edit-buffer (beg end)
  "Return buffer editing area between BEG and END.
Return nil if there is no such buffer."
  (catch 'exit
    (dolist (b (buffer-list))
      (with-current-buffer b
	(and (org-src-edit-buffer-p)
	     (= beg org-src--beg-marker)
	     (eq (marker-buffer beg) (marker-buffer org-src--beg-marker))
	     (= end org-src--end-marker)
	     (eq (marker-buffer end) (marker-buffer org-src--end-marker))
	     (throw 'exit b))))))

(defun org-src--coordinates (pos beg end)
  "Return coordinates of POS relatively to BEG and END.
POS, BEG and END are buffer positions.  Return value is either
a cons cell (LINE . COLUMN) or symbol `end'.  See also
`org-src--goto-coordinates'."
  (if (>= pos end) 'end
    (org-with-wide-buffer
     (goto-char (max beg pos))
     (cons (count-lines (save-excursion (goto-char beg) (line-beginning-position))
                        (line-beginning-position))
	   ;; Column is relative to the end of line to avoid problems of
	   ;; comma escaping or colons appended in front of the line.
	   (- (point) (min end (line-end-position)))))))

(defun org-src--goto-coordinates (coord beg end)
  "Move to coordinates COORD relatively to BEG and END.
COORD are coordinates, as returned by `org-src--coordinates',
which see.  BEG and END are buffer positions."
  (goto-char
   (if (eq coord 'end) (max (1- end) beg)
     ;; If BEG happens to be located outside of the narrowed part of
     ;; the buffer, widen it first.
     (org-with-wide-buffer
      (goto-char beg)
      (forward-line (car coord))
      (max (point)
           (+ (min end (line-end-position))
              (cdr coord)))))))

(defun org-src--contents-area (datum)
  "Return contents boundaries of DATUM.
DATUM is an element or object.  Return a list (BEG END CONTENTS)
where BEG and END are buffer positions and CONTENTS is a string."
  (let ((type (org-element-type datum)))
    (org-with-wide-buffer
     (cond
      ((eq type 'footnote-definition)
       (let* ((beg (progn
		     (goto-char (org-element-post-affiliated datum))
		     (search-forward "]")))
	      (end (or (org-element-contents-end datum) beg)))
	 (list beg end (buffer-substring-no-properties beg end))))
      ((eq type 'inline-src-block)
       (let ((beg (progn (goto-char (org-element-begin datum))
			 (search-forward "{" (line-end-position) t)))
	     (end (progn (goto-char (org-element-end datum))
			 (search-backward "}" (line-beginning-position) t))))
	 (list beg end (buffer-substring-no-properties beg end))))
      ((eq type 'latex-fragment)
       (let ((beg (org-element-begin datum))
	     (end (org-with-point-at (org-element-end datum)
		    (skip-chars-backward " \t")
		    (point))))
	 (list beg end (buffer-substring-no-properties beg end))))
      ((org-element-contents-begin datum)
       (let ((beg (org-element-contents-begin datum))
	     (end (org-element-contents-end datum)))
	 (list beg end (buffer-substring-no-properties beg end))))
      ((memq type '(example-block export-block src-block comment-block))
       (list (progn (goto-char (org-element-post-affiliated datum))
		    (line-beginning-position 2))
	     (progn (goto-char (org-element-end datum))
		    (skip-chars-backward " \r\t\n")
		    (line-beginning-position 1))
	     (org-element-property :value datum)))
      ((memq type '(fixed-width latex-environment table))
       (let ((beg (org-element-post-affiliated datum))
	     (end (progn (goto-char (org-element-end datum))
			 (skip-chars-backward " \r\t\n")
			 (line-beginning-position 2))))
	 (list beg
	       end
	       (if (eq type 'fixed-width) (org-element-property :value datum)
		 (buffer-substring-no-properties beg end)))))
      (t (error "Unsupported element or object: %s" type))))))

(defun org-src--make-source-overlay (beg end edit-buffer)
  "Create overlay between BEG and END positions and return it.
EDIT-BUFFER is the buffer currently editing area between BEG and
END."
  (let ((overlay (make-overlay beg end)))
    (overlay-put overlay 'face 'secondary-selection)
    (overlay-put overlay 'edit-buffer edit-buffer)
    (overlay-put overlay 'help-echo
		 "Click with mouse-1 to switch to buffer editing this segment")
    (overlay-put overlay 'face 'secondary-selection)
    (overlay-put overlay 'keymap
		 (let ((map (make-sparse-keymap)))
		   (define-key map [mouse-1] 'org-edit-src-continue)
		   map))
    (let ((read-only
	   (list
	    (lambda (&rest _)
	      (user-error
	       "Cannot modify an area being edited in a dedicated buffer")))))
      (overlay-put overlay 'modification-hooks read-only)
      (overlay-put overlay 'insert-in-front-hooks read-only)
      (overlay-put overlay 'insert-behind-hooks read-only))
    overlay))

(defun org-src--remove-overlay ()
  "Remove overlay from current source buffer."
  (when (overlayp org-src--overlay) (delete-overlay org-src--overlay)))

(defun org-src--on-datum-p (datum)
  "Non-nil when point is on DATUM.
DATUM is an element or an object.  Consider blank lines or white
spaces after it as being outside."
  (and (>= (point) (org-element-begin datum))
       (<= (point)
	  (org-with-wide-buffer
	   (goto-char (org-element-end datum))
	   (skip-chars-backward " \r\t\n")
	   (if (eq (org-element-class datum) 'element)
	       (line-end-position)
	     (point))))))

(defun org-src-preserve-indentation-p (&optional node)
  "Non-nil when indentation should be preserved within NODE.
When NODE is not passed, assume element at point."
  (let ((node (or node (org-element-at-point))))
    (and (org-element-type-p node '(example-block src-block))
         (or (org-element-property :preserve-indent node)
	     org-src-preserve-indentation))))

(defun org-src--contents-for-write-back-1
    ( write-back-buf contents
      &optional indentation-offset preserve-fl source-tab-width write-back)
  "Populate WRITE-BACK-BUF with CONTENTS in the appropriate format.

INDENTATION-OFFSET, when non-nil is additional indentation to be applied
to all the lines.  PRESERVE-FL means that first line should not be
indented (useful for inline blocks contents that belong to paragraph).
The original indentation, if any, is not altered.

TAB-WIDTH is `tab-width' to be used when indenting.  The value of 0
means that tabs should not be used.

WRITE-BACK, when non-nil, is a function to be called with point at
WRITE-BACK-BUF after inserting the original contents, but before
applying extra indentation."
  (let ((use-tabs? (and (> source-tab-width 0) t))
        indent-str)
    (with-current-buffer write-back-buf
      ;; Apply WRITE-BACK function on edit buffer contents.
      (insert (org-no-properties contents))
      (goto-char (point-min))
      (when (functionp write-back) (save-excursion (funcall write-back)))
      ;; Add INDENTATION-OFFSET to every line in buffer,
      ;; unless indentation is meant to be preserved.
      (when (and indentation-offset (> indentation-offset 0))
        ;; The exact sequence of tabs and spaces used to indent
        ;; up to `indentation-offset' in the Org buffer.
        (setq indent-str
              (with-temp-buffer
                ;; Reproduce indentation parameters.
                (setq indent-tabs-mode use-tabs?)
                (when (> source-tab-width 0)
                  (setq tab-width source-tab-width))
                (indent-to indentation-offset)
                (buffer-string)))
        ;; LaTeX-fragments are inline. Do not add indentation to their
        ;; first line.
        (when preserve-fl (forward-line))
        (while (not (eobp))
          ;; Keep empty src lines empty, even when src block is
          ;; indented on Org side.
          ;; See https://list.orgmode.org/725763.1632663635@apollo2.minshall.org/T/
          (when (not (eolp)) ; not an empty line
            (insert indent-str))
	  (forward-line))))))

(defun org-src--contents-for-write-back (write-back-buf)
  "Populate WRITE-BACK-BUF with contents in the appropriate format.
Assume point is in the corresponding edit buffer."
  (org-src--contents-for-write-back-1
   write-back-buf
   ;; CONTENTS
   (org-with-wide-buffer (buffer-string))
   ;; INDENTATION
   (if org-src--preserve-indentation 0
     (+ (or org-src--block-indentation 0)
	(if (memq org-src--source-type '(example-block src-block))
	    org-src--content-indentation
	  0)))
   ;; PRESERVE-FL
   (eq org-src--source-type 'latex-fragment)
   ;; TAB-WIDTH
   org-src--tab-width
   ;; WRITE-BACK
   org-src--allow-write-back))

(defun org-src--edit-element
    (datum name &optional initialize write-back contents remote)
  "Edit DATUM contents in a dedicated buffer NAME.

INITIALIZE is a function to call upon creating the buffer.

When WRITE-BACK is non-nil, assume contents will replace original
region.  Moreover, if it is a function, apply it in the edit
buffer, from point min, before returning the contents.

When CONTENTS is non-nil, display them in the edit buffer.
Otherwise, show DATUM contents as specified by
`org-src--contents-area'.

When REMOTE is non-nil, do not try to preserve point or mark when
moving from the edit area to the source.

Leave point in edit buffer."
  (when (memq org-src-window-setup '(reorganize-frame
				     split-window-below
				     split-window-right))
    (setq org-src--saved-temp-window-config (current-window-configuration)))
  (let* ((area (org-src--contents-area datum))
	 (beg (copy-marker (nth 0 area)))
	 (end (copy-marker (nth 1 area) t))
	 (old-edit-buffer (org-src--edit-buffer beg end))
	 (contents (or contents (nth 2 area))))
    (if (and old-edit-buffer
	     (or (not org-src-ask-before-returning-to-edit-buffer)
		 (y-or-n-p "Return to existing edit buffer ([n] will revert changes)? ")))
	;; Move to existing buffer.
	(org-src-switch-to-buffer old-edit-buffer 'return)
      ;; Discard old edit buffer.
      (when old-edit-buffer
	(with-current-buffer old-edit-buffer (org-src--remove-overlay))
	(kill-buffer old-edit-buffer))
      (let* ((org-mode-p (derived-mode-p 'org-mode))
	     (source-file-name (buffer-file-name (buffer-base-buffer)))
	     (source-tab-width (if indent-tabs-mode tab-width 0))
	     (type (org-element-type datum))
	     (block-ind (org-with-point-at (org-element-begin datum)
                          (cond
                           ((save-excursion (skip-chars-backward " \t") (bolp))
			    (org-current-text-indentation))
                           ((org-element-parent datum)
                            (org--get-expected-indentation
                             (org-element-parent datum) nil))
                           (t (org-current-text-indentation)))))
	     (content-ind org-edit-src-content-indentation)
	     (preserve-ind (org-src-preserve-indentation-p datum))
	     ;; Store relative positions of mark (if any) and point
	     ;; within the edited area.
	     (point-coordinates (and (not remote)
				     (org-src--coordinates (point) beg end)))
	     (mark-coordinates (and (not remote)
				    (org-region-active-p)
				    (let ((m (mark)))
				      (and (>= m beg) (>= end m)
					   (org-src--coordinates m beg end)))))
	     ;; Generate a new edit buffer.
	     (buffer (generate-new-buffer name))
	     ;; Add an overlay on top of source.
	     (overlay (org-src--make-source-overlay beg end buffer)))
	;; Switch to edit buffer.
	(org-src-switch-to-buffer buffer 'edit)
	;; Insert contents.
	(insert contents)
	(remove-text-properties (point-min) (point-max)
				'(display nil invisible nil intangible nil))
	(let ((lf (eq type 'latex-fragment)))
          (unless preserve-ind (org-do-remove-indentation (and lf block-ind) lf)))
	(set-buffer-modified-p nil)
	(setq buffer-file-name nil)
	;; Initialize buffer.
	(when (functionp initialize)
	  (let ((org-inhibit-startup t))
	    (condition-case-unless-debug e
		(funcall initialize)
	      (error (message "Initialization fails with: %S"
			      (error-message-string e))))))
	;; Transmit buffer-local variables for exit function.  It must
	;; be done after initializing major mode, as this operation
	;; may reset them otherwise.
	(setq org-src--tab-width source-tab-width)
	(setq org-src--from-org-mode org-mode-p)
	(setq org-src--beg-marker beg)
	(setq org-src--end-marker end)
	(setq org-src--remote remote)
	(setq org-src--source-type type)
	(setq org-src--block-indentation block-ind)
	(setq org-src--content-indentation content-ind)
	(setq org-src--preserve-indentation preserve-ind)
	(setq org-src--overlay overlay)
	(setq org-src--allow-write-back write-back)
	(setq org-src-source-file-name source-file-name)
	;; Start minor mode.
	(org-src-mode)
	;; Clear undo information so we cannot undo back to the
	;; initial empty buffer.
	(buffer-disable-undo (current-buffer))
	(buffer-enable-undo)
	;; Move mark and point in edit buffer to the corresponding
	;; location.
	(if remote
	    (progn
	      ;; Put point at first non read-only character after
	      ;; leading blank.
	      (goto-char
	       (or (text-property-any (point-min) (point-max) 'read-only nil)
		   (point-max)))
	      (skip-chars-forward " \r\t\n"))
	  ;; Set mark and point.
	  (when mark-coordinates
	    (org-src--goto-coordinates mark-coordinates (point-min) (point-max))
	    (push-mark (point) 'no-message t)
	    (setq deactivate-mark nil))
	  (org-src--goto-coordinates
	   point-coordinates (point-min) (point-max)))))))



;;; Fontification of source blocks

(defvar org-src-fontify-natively) ; Defined in org.el
(defun org-src-font-lock-fontify-block (lang start end)
  "Fontify code block between START and END using LANG's syntax.
This function is called by Emacs' automatic fontification, as long
as `org-src-fontify-natively' is non-nil."
  (let ((modified (buffer-modified-p)) native-tab-width)
    (remove-text-properties start end '(face nil))
    (let ((lang-mode (org-src-get-lang-mode lang)))
      (when (fboundp lang-mode)
        (let ((string (buffer-substring-no-properties start end))
	      (org-buffer (current-buffer)))
	  (with-current-buffer
	      (get-buffer-create
	       (format " *org-src-fontification:%s*" lang-mode))
	    (let ((inhibit-modification-hooks nil))
	      (erase-buffer)
	      ;; Add string and a final space to ensure property change.
	      (insert string " "))
	    (unless (eq major-mode lang-mode) (funcall lang-mode))
            (setq native-tab-width tab-width)
            (font-lock-ensure)
	    (let ((pos (point-min)) next
	          ;; Difference between positions here and in org-buffer.
	          (offset (- start (point-min))))
	      (while (setq next (next-property-change pos))
	        ;; Handle additional properties from font-lock, so as to
	        ;; preserve, e.g., composition.
                ;; FIXME: We copy 'font-lock-face property explicitly because
                ;; `font-lock-mode' is not enabled in the buffers starting from
                ;; space and the remapping between 'font-lock-face and 'face
                ;; text properties may thus not be set.  See commit
                ;; 453d634bc.
	        (dolist (prop (append '(font-lock-face face) font-lock-extra-managed-props))
		  (let ((new-prop (get-text-property pos prop)))
                    (when new-prop
                      (if (not (eq prop 'invisible))
		          (put-text-property
<<<<<<< HEAD
		           (+ offset pos) (+ offset next) prop new-prop
=======
		           (+ start (- pos (point-min)))
		           (+ start (- next (point-min)))
		           prop new-prop
>>>>>>> d12f8b86
		           org-buffer)
                        ;; Special case.  `invisible' text property may
                        ;; clash with Org folding.  Do not assign
                        ;; `invisible' text property directly.  Use
                        ;; property alias instead.
                        (let ((invisibility-spec
                               (or
                                ;; ATOM spec.
                                (and (memq new-prop buffer-invisibility-spec)
                                     new-prop)
                                ;; (ATOM . ELLIPSIS) spec.
                                (assq new-prop buffer-invisibility-spec))))
                          (with-current-buffer org-buffer
                            ;; Add new property alias.
                            (unless (memq 'org-src-invisible
                                          (cdr (assq 'invisible char-property-alias-alist)))
                              (setq-local
                               char-property-alias-alist
                               (cons (cons 'invisible
			                   (nconc (cdr (assq 'invisible char-property-alias-alist))
                                                  '(org-src-invisible)))
		                     (remove (assq 'invisible char-property-alias-alist)
			                     char-property-alias-alist))))
                            ;; Carry over the invisibility spec, unless
                            ;; already present.  Note that there might
                            ;; be conflicting invisibility specs from
                            ;; different major modes.  We cannot do much
                            ;; about this then.
                            (when invisibility-spec
                              (add-to-invisibility-spec invisibility-spec))
                            (put-text-property
<<<<<<< HEAD
		             (+ offset pos) (+ offset next)
=======
		             (+ start (- pos (point-min)))
		             (+ start (- next (point-min)))
>>>>>>> d12f8b86
                             'org-src-invisible new-prop
		             org-buffer)))))))
	        (setq pos next)))
            (set-buffer-modified-p nil)))))
    ;; Add Org faces.
    (let ((src-face (nth 1 (assoc-string lang org-src-block-faces t))))
      (when (or (facep src-face) (listp src-face))
        (font-lock-append-text-property start end 'face src-face))
      (font-lock-append-text-property start end 'face 'org-block))
    ;; Display native tab indentation characters as spaces
    (save-excursion
      (goto-char start)
      (let ((indent-offset
	     (if (org-src-preserve-indentation-p) 0
	       (+ (progn (backward-char)
                         (org-current-text-indentation))
	          org-edit-src-content-indentation))))
        (while (re-search-forward "^[ ]*\t" end t)
          (let* ((b (and (eq indent-offset (move-to-column indent-offset))
                         (point)))
                 (e (progn (skip-chars-forward "\t") (point)))
                 (s (and b (make-string (* (- e b) native-tab-width) ? ))))
            (when (and b (< b e)) (add-text-properties b e `(display ,s)))
            (forward-char)))))
    (add-text-properties
     start end
     '(font-lock-fontified t fontified t font-lock-multiline t))
    (set-buffer-modified-p modified)))

(defun org-fontify-inline-src-blocks (limit)
  "Try to apply `org-fontify-inline-src-blocks-1'."
  (condition-case-unless-debug nil
      (org-fontify-inline-src-blocks-1 limit)
    (error (message "Org mode fontification error in %S at %d"
                    (current-buffer)
                    (line-number-at-pos)))))

(defun org-fontify-inline-src-blocks-1 (limit)
  "Fontify inline src_LANG blocks, from `point' up to LIMIT."
  (let ((case-fold-search t))
    ;; The regexp below is copied from `org-element-inline-src-block-parser'.
    (while (re-search-forward "\\_<src_\\([^ \t\n[{]+\\)[{[]?" limit t)
      (let ((beg (match-beginning 0))
            (lang-beg (match-beginning 1))
            (lang-end (match-end 1))
            pt)
        (add-face-text-property beg lang-end 'org-inline-src-block)
        (add-face-text-property beg lang-beg 'shadow)
        (add-face-text-property lang-beg lang-end 'org-meta-line)
        (setq pt (goto-char lang-end))
        ;; `org-element--parse-paired-brackets' doesn't take a limit, so to
        ;; prevent it searching the entire rest of the buffer we temporarily
        ;; narrow the active region.
        (save-restriction
          (narrow-to-region beg
                            (min limit (or (save-excursion
                                             (and (search-forward"\n" limit t 2)
                                                  (point)))
                                           (point-max))))
          (when (ignore-errors (org-element--parse-paired-brackets ?\[))
            (add-face-text-property pt (point) 'org-inline-src-block)
            (setq pt (point)))
          (when (ignore-errors (org-element--parse-paired-brackets ?\{))
            (remove-text-properties pt (point) '(face nil))
            (add-face-text-property pt (1+ pt) '(org-inline-src-block shadow))
            (unless (= (1+ pt) (1- (point)))
              (if org-src-fontify-natively
                  (org-src-font-lock-fontify-block
                   (buffer-substring-no-properties lang-beg lang-end)
                   (1+ pt) (1- (point)))
                (font-lock-append-text-property
                 (1+ pt) (1- (point)) 'face 'org-inline-src-block)))
            (add-face-text-property (1- (point)) (point) '(org-inline-src-block shadow))
            (setq pt (point)))))
      t)))


;;; Escape contents

(defun org-escape-code-in-region (beg end)
  "Escape lines between BEG and END.
Escaping happens when a line starts with \"*\", \"#+\", \",*\" or
\",#+\" by appending a comma to it."
  (interactive "r")
  (save-excursion
    (goto-char end)
    (while (re-search-backward "^[ \t]*\\(,*\\(?:\\*\\|#\\+\\)\\)" beg t)
      (save-excursion (replace-match ",\\1" nil nil nil 1)))))

(defun org-escape-code-in-string (s)
  "Escape lines in string S.
Escaping happens when a line starts with \"*\", \"#+\", \",*\" or
\",#+\" by appending a comma to it."
  (replace-regexp-in-string "^[ \t]*\\(,*\\(?:\\*\\|#\\+\\)\\)" ",\\1"
			    s nil nil 1))

(defun org-unescape-code-in-region (beg end)
  "Un-escape lines between BEG and END.
Un-escaping happens by removing the first comma on lines starting
with \",*\", \",#+\", \",,*\" and \",,#+\"."
  (interactive "r")
  (save-excursion
    (goto-char end)
    (while (re-search-backward "^[ \t]*,*\\(,\\)\\(?:\\*\\|#\\+\\)" beg t)
      (save-excursion (replace-match "" nil nil nil 1)))))

(defun org-unescape-code-in-string (s)
  "Un-escape lines in string S.
Un-escaping happens by removing the first comma on lines starting
with \",*\", \",#+\", \",,*\" and \",,#+\"."
  (replace-regexp-in-string
   "^[ \t]*,*\\(,\\)\\(?:\\*\\|#\\+\\)" "" s nil nil 1))



;;; Org src minor mode

(defvar org-src-mode-map
  (let ((map (make-sparse-keymap)))
    (define-key map "\C-c'" 'org-edit-src-exit)
    (define-key map "\C-c\C-k" 'org-edit-src-abort)
    (define-key map "\C-x\C-s" 'org-edit-src-save)
    map))

(define-minor-mode org-src-mode
  "Minor mode for language major mode buffers generated by Org.
\\<org-mode-map>
This minor mode is turned on in two situations:
  - when editing a source code snippet with `\\[org-edit-special]'
  - when formatting a source code snippet for export with htmlize.

\\{org-src-mode-map}

See also `org-src-mode-hook'."
  :lighter " OrgSrc"
  (when org-edit-src-persistent-message
    (setq header-line-format
	  (substitute-command-keys
	   (if org-src--allow-write-back
	       "Edit, then exit with `\\[org-edit-src-exit]' or abort with \
`\\[org-edit-src-abort]'"
	     "Exit with `\\[org-edit-src-exit]' or abort with \
`\\[org-edit-src-abort]'"))))
  ;; Possibly activate various auto-save features (for the edit buffer
  ;; or the source buffer).
  (when org-edit-src-turn-on-auto-save
    (setq buffer-auto-save-file-name
	  (concat (make-temp-name "org-src-")
		  (format-time-string "-%Y-%d-%m")
		  ".txt")))
  (unless (or org-src--auto-save-timer
	      (= 0 org-edit-src-auto-save-idle-delay))
    (setq org-src--auto-save-timer
	  (run-with-idle-timer
	   org-edit-src-auto-save-idle-delay t
	   (lambda ()
	     (save-excursion
	       (let (edit-flag)
		 (dolist (b (buffer-list))
		   (with-current-buffer b
		     (when (org-src-edit-buffer-p)
		       (unless edit-flag (setq edit-flag t))
		       (when (buffer-modified-p) (org-edit-src-save)))))
		 (unless edit-flag
		   (cancel-timer org-src--auto-save-timer)
		   (setq org-src--auto-save-timer nil)))))))))

(defun org-src-mode-configure-edit-buffer ()
  "Configure the src edit buffer."
  (when (bound-and-true-p org-src--from-org-mode)
    (add-hook 'kill-buffer-hook #'org-src--remove-overlay nil 'local)
    (if (bound-and-true-p org-src--allow-write-back)
	(progn
	  (setq buffer-offer-save t)
	  (setq write-contents-functions '(org-edit-src-save)))
      (setq buffer-read-only t))))

(add-hook 'org-src-mode-hook #'org-src-mode-configure-edit-buffer)



;;; Babel related functions

(defun org-src-associate-babel-session (info)
  "Associate edit buffer with comint session.
INFO should be a list similar in format to the return value of
`org-babel-get-src-block-info'."
  (interactive)
  (let ((session (cdr (assq :session (nth 2 info)))))
    (and session (not (string= session "none"))
	 (let ((f (intern (format "org-babel-%s-associate-session"
                                  (nth 0 info)))))
           (and (fboundp f) (funcall f session))))))

(defun org-src-babel-configure-edit-buffer ()
  "Configure src editing buffer."
  (when org-src--babel-info
    (org-src-associate-babel-session org-src--babel-info)))

(add-hook 'org-src-mode-hook #'org-src-babel-configure-edit-buffer)


;;; Public API

(defmacro org-src-do-at-code-block (&rest body)
  "Execute BODY from an edit buffer in the Org mode buffer."
  (declare (debug (body)))
  `(let ((beg-marker org-src--beg-marker))
     (when beg-marker
       (with-current-buffer (marker-buffer beg-marker)
	 (goto-char beg-marker)
	 ,@body))))

(defun org-src-do-key-sequence-at-code-block (&optional key)
  "Execute key sequence at code block in the source Org buffer.
The command bound to KEY in the Org-babel key map is executed
remotely with point temporarily at the start of the code block in
the Org buffer.

This command is not bound to a key by default, to avoid conflicts
with language major mode bindings.  To bind it to C-c @ in all
language major modes, you could use

  (add-hook \\='org-src-mode-hook
            (lambda () (define-key org-src-mode-map \"\\C-c@\"
                    \\='org-src-do-key-sequence-at-code-block)))

In that case, for example, C-c @ t issued in code edit buffers
would tangle the current Org code block, C-c @ e would execute
the block and C-c @ h would display the other available
Org-babel commands."
  (interactive "kOrg-babel key: ")
  (if (equal key (kbd "C-g")) (keyboard-quit)
    (org-edit-src-save)
    (org-src-do-at-code-block
     (call-interactively (lookup-key org-babel-map key)))))

(defun org-src-get-lang-mode (lang)
  "Return major mode that should be used for LANG.
LANG is a string, and the returned major mode is a symbol."
  (intern
   (concat
    (let ((l (or (cdr (assoc lang org-src-lang-modes)) lang)))
      (if (symbolp l) (symbol-name l) l))
    "-mode")))

(defun org-src-edit-buffer-p (&optional buffer)
  "Non-nil when current buffer is a source editing buffer.
If BUFFER is non-nil, test it instead."
  (let ((buffer (org-base-buffer (or buffer (current-buffer)))))
    (and (buffer-live-p buffer)
	 (local-variable-p 'org-src--beg-marker buffer)
	 (local-variable-p 'org-src--end-marker buffer))))

(defun org-src-source-buffer ()
  "Return source buffer edited in current buffer.
Raise an error when current buffer is not a source editing buffer."
  (unless (org-src-edit-buffer-p) (error "Not in a source buffer"))
  (or (marker-buffer org-src--beg-marker)
      (error "No source buffer available for current editing session")))

(defun org-src-source-type ()
  "Return type of element edited in current buffer.
Raise an error when current buffer is not a source editing buffer."
  (unless (org-src-edit-buffer-p) (error "Not in a source buffer"))
  org-src--source-type)

(defun org-src-switch-to-buffer (buffer context)
  "Switch to BUFFER considering CONTEXT and `org-src-window-setup'."
  (pcase org-src-window-setup
    (`plain
     (when (eq context 'exit) (quit-restore-window))
     (pop-to-buffer buffer))
    (`current-window (pop-to-buffer-same-window buffer))
    (`other-window
     (let ((cur-win (selected-window)))
       (switch-to-buffer-other-window buffer)
       (when (eq context 'exit) (quit-restore-window cur-win))))
    (`split-window-below
     (if (eq context 'exit)
	 (delete-window)
       (select-window (split-window-vertically)))
     (pop-to-buffer-same-window buffer))
    (`split-window-right
     (if (eq context 'exit)
	 (delete-window)
       (select-window (split-window-horizontally)))
     (pop-to-buffer-same-window buffer))
    (`other-frame
     (pcase context
       (`exit
	(let ((frame (selected-frame)))
	  (switch-to-buffer-other-frame buffer)
	  (delete-frame frame)))
       (`save
	(kill-buffer (current-buffer))
	(pop-to-buffer-same-window buffer))
       (_ (switch-to-buffer-other-frame buffer))))
    (`reorganize-frame
     (pcase context
       (`edit (pop-to-buffer buffer '(org-display-buffer-split)))
       (`exit (pop-to-buffer buffer '(org-display-buffer-full-frame)))
       (_ (switch-to-buffer-other-window buffer))))
    (`switch-invisibly (set-buffer buffer))
    (_
     (message "Invalid value %s for `org-src-window-setup'"
	      org-src-window-setup)
     (pop-to-buffer-same-window buffer))))

(defun org-src-coderef-format (&optional element)
  "Return format string for block at point.

When optional argument ELEMENT is provided, use that block.
Otherwise, assume point is either at a source block, at an
example block.

If point is in an edit buffer, retrieve format string associated
to the remote source block."
  (cond
   ((and element (org-element-property :label-fmt element)))
   ((org-src-edit-buffer-p) (org-src-do-at-code-block (org-src-coderef-format)))
   ((org-element-property :label-fmt (org-element-at-point)))
   (t org-coderef-label-format)))

(defun org-src-coderef-regexp (fmt &optional label)
  "Return regexp matching a coderef format string FMT.

When optional argument LABEL is non-nil, match coderef for that
label only.

Match group 1 contains the full coderef string with surrounding
white spaces.  Match group 2 contains the same string without any
surrounding space.  Match group 3 contains the label.

A coderef format regexp can only match at the end of a line."
  (format "\\([ \t]*\\(%s\\)[ \t]*\\)$"
	  (replace-regexp-in-string
	   "%s"
	   (if label (regexp-quote label) "\\([-a-zA-Z0-9_][-a-zA-Z0-9_ ]*\\)")
	   (regexp-quote fmt)
	   nil t)))

(defun org-edit-footnote-reference ()
  "Edit definition of footnote reference at point."
  (interactive)
  (let* ((context (org-element-context))
	 (label (org-element-property :label context)))
    (unless (and (org-element-type-p context 'footnote-reference)
		 (org-src--on-datum-p context))
      (user-error "Not on a footnote reference"))
    (unless label (user-error "Cannot edit remotely anonymous footnotes"))
    (let* ((definition (org-with-wide-buffer
			(org-footnote-goto-definition label)
			(backward-char)
			(org-element-context)))
	   (inline? (org-element-type-p definition 'footnote-reference))
	   (contents
	    (org-with-wide-buffer
	     (buffer-substring-no-properties
	      (or (org-element-post-affiliated definition)
		  (org-element-begin definition))
	      (cond
	       (inline? (1+ (org-element-contents-end definition)))
	       ((org-element-contents-end definition))
	       (t (goto-char (org-element-post-affiliated definition))
		  (line-end-position)))))))
      (add-text-properties
       0
       (progn (string-match (if inline? "\\`\\[fn:.*?:" "\\`.*?\\]") contents)
	      (match-end 0))
       '(read-only "Cannot edit footnote label" front-sticky t rear-nonsticky t)
       contents)
      (when inline?
	(let ((l (length contents)))
	  (add-text-properties
	   (1- l) l
	   '(read-only "Cannot edit past footnote reference"
		       front-sticky nil rear-nonsticky nil)
	   contents)))
      (org-src--edit-element
       definition
       (format "*Edit footnote [%s]*" label)
       (let ((source (current-buffer)))
	 (lambda ()
	   (org-mode)
	   (org-clone-local-variables source)))
       (lambda ()
	 (if (not inline?) (delete-region (point) (search-forward "]"))
	   (delete-region (point) (search-forward ":" nil t 2))
	   (delete-region (1- (point-max)) (point-max))
	   (when (re-search-forward "\n[ \t]*\n" nil t)
	     (user-error "Inline definitions cannot contain blank lines"))
	   ;; If footnote reference belongs to a table, make sure to
	   ;; remove any newline characters in order to preserve
	   ;; table's structure.
	   (when (org-element-lineage definition 'table-cell)
	     (while (search-forward "\n" nil t) (replace-match " ")))))
       contents
       'remote))
    ;; Report success.
    t))

(defun org-edit-table.el ()
  "Edit \"table.el\" table at point.
\\<org-src-mode-map>
A new buffer is created and the table is copied into it.  Then
the table is recognized with `table-recognize'.  When done
editing, exit with `\\[org-edit-src-exit]'.  The edited text will \
then replace
the area in the Org mode buffer.

Throw an error when not at such a table."
  (interactive)
  (let ((element (org-element-at-point)))
    (unless (and (org-element-type-p element 'table)
		 (eq (org-element-property :type element) 'table.el)
		 (org-src--on-datum-p element))
      (user-error "Not in a table.el table"))
    (org-src--edit-element
     element
     (org-src--construct-edit-buffer-name (buffer-name) "Table")
     #'text-mode t)
    (when (bound-and-true-p flyspell-mode) (flyspell-mode -1))
    (table-recognize)
    t))

(defun org-edit-latex-fragment ()
  "Edit LaTeX fragment at point."
  (interactive)
  (let ((context (org-element-context)))
    (unless (and (org-element-type-p context 'latex-fragment)
		 (org-src--on-datum-p context))
      (user-error "Not on a LaTeX fragment"))
    (let* ((contents
	    (buffer-substring-no-properties
	     (org-element-begin context)
	     (- (org-element-end context)
		(org-element-post-blank context))))
	   (delim-length (if (string-match "\\`\\$[^$]" contents) 1 2)))
      ;; Make the LaTeX deliminators read-only.
      (add-text-properties 0 delim-length
			   (list 'read-only "Cannot edit LaTeX deliminator"
				 'front-sticky t
				 'rear-nonsticky t)
			   contents)
      (let ((l (length contents)))
	(add-text-properties (- l delim-length) l
			     (list 'read-only "Cannot edit LaTeX deliminator"
				   'front-sticky nil
				   'rear-nonsticky nil)
			     contents))
      (org-src--edit-element
       context
       (org-src--construct-edit-buffer-name (buffer-name) "LaTeX fragment")
       (org-src-get-lang-mode "latex")
       (lambda ()
	 ;; Blank lines break things, replace with a single newline.
	 (while (re-search-forward "\n[ \t]*\n" nil t) (replace-match "\n"))
	 ;; If within a table a newline would disrupt the structure,
	 ;; so remove newlines.
	 (goto-char (point-min))
	 (when (org-element-lineage context 'table-cell)
	   (while (search-forward "\n" nil t) (replace-match " "))))
       contents))
    t))

(defun org-edit-latex-environment ()
  "Edit LaTeX environment at point.
\\<org-src-mode-map>
The LaTeX environment is copied into a new buffer.  Major mode is
set to the one associated to \"latex\" in `org-src-lang-modes',
or to `latex-mode' if there is none.

When done, exit with `\\[org-edit-src-exit]'.  The edited text \
will then replace
the LaTeX environment in the Org mode buffer."
  (interactive)
  (let ((element (org-element-at-point)))
    (unless (and (org-element-type-p element 'latex-environment)
		 (org-src--on-datum-p element))
      (user-error "Not in a LaTeX environment"))
    (org-src--edit-element
     element
     (org-src--construct-edit-buffer-name (buffer-name) "LaTeX environment")
     (org-src-get-lang-mode "latex")
     t)
    t))

(defun org-edit-export-block ()
  "Edit export block at point.
\\<org-src-mode-map>
A new buffer is created and the block is copied into it, and the
buffer is switched into an appropriate major mode.  See also
`org-src-lang-modes'.

When done, exit with `\\[org-edit-src-exit]'.  The edited text \
will then replace
the area in the Org mode buffer.

Throw an error when not at an export block."
  (interactive)
  (let ((element (org-element-at-point)))
    (unless (and (org-element-type-p element 'export-block)
		 (org-src--on-datum-p element))
      (user-error "Not in an export block"))
    (let* ((type (downcase (or (org-element-property :type element)
			       ;; Missing export-block type.  Fallback
			       ;; to default mode.
			       "fundamental")))
	   (mode (org-src-get-lang-mode type)))
      (unless (functionp mode) (error "No such language mode: %s" mode))
      (org-src--edit-element
       element
       (org-src--construct-edit-buffer-name (buffer-name) type)
       mode
       (lambda () (org-escape-code-in-region (point-min) (point-max)))))
    t))

(defun org-edit-comment-block ()
  "Edit comment block at point.
\\<org-src-mode-map>
A new buffer is created and the block is copied into it, and the
buffer is switched into Org mode.

When done, exit with `\\[org-edit-src-exit]'.  The edited text will
then replace the area in the Org mode buffer.

Throw an error when not at a comment block."
  (interactive)
  (let ((element (org-element-at-point)))
    (unless (and (org-element-type-p element 'comment-block)
		 (org-src--on-datum-p element))
      (user-error "Not in a comment block"))
    (org-src--edit-element
     element
     (org-src--construct-edit-buffer-name (buffer-name) "org")
     'org-mode
     (lambda () (org-escape-code-in-region (point-min) (point-max)))
     (org-unescape-code-in-string (org-element-property :value element)))
    t))

(defun org-edit-src-code (&optional code edit-buffer-name)
  "Edit the source or example block at point.
\\<org-src-mode-map>
The code is copied to a separate buffer and the appropriate mode
is turned on.  When done, exit with `\\[org-edit-src-exit]'.  This \
will remove the
original code in the Org buffer, and replace it with the edited
version.  See `org-src-window-setup' to configure the display of
windows containing the Org buffer and the code buffer.

When optional argument CODE is a string, edit it in a dedicated
buffer instead.

When optional argument EDIT-BUFFER-NAME is non-nil, use it as the
name of the sub-editing buffer."
  (interactive)
  (let* ((element (org-element-at-point))
	 (type (org-element-type element)))
    (unless (and (memq type '(example-block src-block))
		 (org-src--on-datum-p element))
      (user-error "Not in a source or example block"))
    (let* ((lang
	    (if (eq type 'src-block) (org-element-property :language element)
	      "example"))
	   (lang-f (and (eq type 'src-block) (org-src-get-lang-mode lang)))
	   (babel-info (and (eq type 'src-block)
			    (org-babel-get-src-block-info 'no-eval)))
	   deactivate-mark)
      (when (and (eq type 'src-block) (not (functionp lang-f)))
	(error "No such language mode: %s" lang-f))
      (org-src--edit-element
       element
       (or edit-buffer-name
	   (org-src--construct-edit-buffer-name (buffer-name) lang))
       (lambda ()
         (when lang-f (funcall lang-f))
         (setq-local org-coderef-label-format
		     (or (org-element-property :label-fmt element)
		         org-coderef-label-format))
         (when (eq type 'src-block)
	   (setq org-src--babel-info babel-info)))
       (and (null code)
	    (lambda () (org-escape-code-in-region (point-min) (point-max))))
       (and code (org-unescape-code-in-string code)))
      ;; Finalize buffer.
      (when (eq type 'src-block)
	(let ((edit-prep-func (intern (concat "org-babel-edit-prep:" lang))))
	  (when (fboundp edit-prep-func)
	    (funcall edit-prep-func babel-info))))
      t)))

(defun org-edit-inline-src-code ()
  "Edit inline source code at point."
  (interactive)
  (let ((context (org-element-context)))
    (unless (and (org-element-type-p context 'inline-src-block)
		 (org-src--on-datum-p context))
      (user-error "Not on inline source code"))
    (let* ((lang (org-element-property :language context))
	   (lang-f (org-src-get-lang-mode lang))
	   (babel-info (org-babel-get-src-block-info 'no-eval))
	   deactivate-mark)
      (unless (functionp lang-f) (error "No such language mode: %s" lang-f))
      (org-src--edit-element
       context
       (org-src--construct-edit-buffer-name (buffer-name) lang)
       lang-f
       (lambda ()
	 ;; Inline source blocks are limited to one line.
	 (while (re-search-forward "\n[ \t]*" nil t) (replace-match " "))
	 ;; Trim contents.
	 (goto-char (point-min))
	 (skip-chars-forward " \t")
	 (delete-region (point-min) (point))
	 (goto-char (point-max))
	 (skip-chars-backward " \t")
	 (delete-region (point) (point-max))))
      ;; Finalize buffer.
      (setq org-src--babel-info babel-info)
      (setq org-src--preserve-indentation t)
      (let ((edit-prep-func (intern (concat "org-babel-edit-prep:" lang))))
	(when (fboundp edit-prep-func) (funcall edit-prep-func babel-info)))
      ;; Return success.
      t)))

(defun org-edit-fixed-width-region ()
  "Edit the fixed-width ASCII drawing at point.
\\<org-src-mode-map>
This must be a region where each line starts with a colon
followed by a space or a newline character.

A new buffer is created and the fixed-width region is copied into
it, and the buffer is switched into the major mode defined in
`org-edit-fixed-width-region-mode', which see.

When done, exit with `\\[org-edit-src-exit]'.  The edited text \
will then replace
the area in the Org mode buffer."
  (interactive)
  (let ((element (org-element-at-point)))
    (unless (and (org-element-type-p element 'fixed-width)
		 (org-src--on-datum-p element))
      (user-error "Not in a fixed-width area"))
    (org-src--edit-element
     element
     (org-src--construct-edit-buffer-name (buffer-name) "Fixed Width")
     org-edit-fixed-width-region-mode
     (lambda () (while (not (eobp)) (insert ": ") (forward-line))))
    ;; Return success.
    t))

(defun org-edit-src-abort ()
  "Abort editing of the src code and return to the Org buffer."
  (interactive)
  (let (org-src--allow-write-back) (org-edit-src-exit)))

(defun org-edit-src-continue (event)
  "Unconditionally return to buffer editing area under point.
Throw an error if there is no such buffer.
EVENT is passed to `mouse-set-point'."
  (interactive "e")
  (mouse-set-point event)
  (let ((buf (get-char-property (point) 'edit-buffer)))
    (if buf (org-src-switch-to-buffer buf 'continue)
      (user-error "No sub-editing buffer for area at point"))))

(defun org-edit-src-save ()
  "Save parent buffer with current state source-code buffer."
  (interactive)
  (unless (org-src-edit-buffer-p) (user-error "Not in a sub-editing buffer"))
  (set-buffer-modified-p nil)
  (let ((write-back-buf (generate-new-buffer "*org-src-write-back*"))
	(beg org-src--beg-marker)
	(end org-src--end-marker)
	(overlay org-src--overlay))
    (org-src--contents-for-write-back write-back-buf)
    (with-current-buffer (org-src-source-buffer)
      (undo-boundary)
      (goto-char beg)
      ;; Temporarily disable read-only features of OVERLAY in order to
      ;; insert new contents.
      (delete-overlay overlay)
      (let ((expecting-bol (bolp)))
	(if (version< emacs-version "27.1")
	    (progn (delete-region beg end)
		   (insert (with-current-buffer write-back-buf (buffer-string))))
	  (save-restriction
	    (narrow-to-region beg end)
	    (org-replace-buffer-contents write-back-buf 0.1 nil)
	    (goto-char (point-max))))
	(when (and expecting-bol (not (bolp))) (insert "\n")))
      (kill-buffer write-back-buf)
      (save-buffer)
      (move-overlay overlay beg (point))))
  ;; `write-contents-functions' requires the function to return
  ;; a non-nil value so that other functions are not called.
  t)

(defun org-edit-src-exit ()
  "Kill current sub-editing buffer and return to source buffer."
  (interactive)
  (unless (org-src-edit-buffer-p)
    (error "Not in a sub-editing buffer"))
  (let* ((beg org-src--beg-marker)
	 (end org-src--end-marker)
	 (write-back org-src--allow-write-back)
	 (remote org-src--remote)
	 (coordinates (and (not remote)
			   (org-src--coordinates (point) 1 (point-max))))
	 (write-back-buf
          (and write-back (generate-new-buffer "*org-src-write-back*"))))
    (when write-back (org-src--contents-for-write-back write-back-buf))
    (set-buffer-modified-p nil)
    ;; Switch to source buffer.  Kill sub-editing buffer.
    (let ((edit-buffer (current-buffer))
	  (source-buffer (marker-buffer beg)))
      (unless source-buffer
        (when write-back-buf (kill-buffer write-back-buf))
        (error "Source buffer disappeared.  Aborting"))
      (org-src-switch-to-buffer source-buffer 'exit)
      (kill-buffer edit-buffer))
    ;; Insert modified code.  Ensure it ends with a newline character.
    (org-with-wide-buffer
     (when (and write-back
                (not (equal (buffer-substring beg end)
			    (with-current-buffer write-back-buf
                              (buffer-string)))))
       (undo-boundary)
       (goto-char beg)
       (let ((expecting-bol (bolp)))
	 (if (version< emacs-version "27.1")
	     (progn (delete-region beg end)
		    (insert (with-current-buffer write-back-buf
                              (buffer-string))))
	   (save-restriction
	     (narrow-to-region beg end)
	     (org-replace-buffer-contents write-back-buf 0.1 nil)
	     (goto-char (point-max))))
	 (when (and expecting-bol (not (bolp))) (insert "\n")))))
    (when write-back-buf (kill-buffer write-back-buf))
    ;; If we are to return to source buffer, put point at an
    ;; appropriate location.  In particular, if block is hidden, move
    ;; to the beginning of the block opening line.
    (unless remote
      (goto-char beg)
      (cond
       ;; Block is hidden; move at start of block.
       ((org-fold-folded-p nil 'block) (forward-line -1))
       (write-back (org-src--goto-coordinates coordinates beg end))))
    ;; Clean up left-over markers and restore window configuration.
    (set-marker beg nil)
    (set-marker end nil)
    (when org-src--saved-temp-window-config
      (unwind-protect
	  (set-window-configuration org-src--saved-temp-window-config)
	(setq org-src--saved-temp-window-config nil)))))

(provide 'org-src)

;;; org-src.el ends here<|MERGE_RESOLUTION|>--- conflicted
+++ resolved
@@ -699,13 +699,7 @@
                     (when new-prop
                       (if (not (eq prop 'invisible))
 		          (put-text-property
-<<<<<<< HEAD
 		           (+ offset pos) (+ offset next) prop new-prop
-=======
-		           (+ start (- pos (point-min)))
-		           (+ start (- next (point-min)))
-		           prop new-prop
->>>>>>> d12f8b86
 		           org-buffer)
                         ;; Special case.  `invisible' text property may
                         ;; clash with Org folding.  Do not assign
@@ -737,12 +731,7 @@
                             (when invisibility-spec
                               (add-to-invisibility-spec invisibility-spec))
                             (put-text-property
-<<<<<<< HEAD
 		             (+ offset pos) (+ offset next)
-=======
-		             (+ start (- pos (point-min)))
-		             (+ start (- next (point-min)))
->>>>>>> d12f8b86
                              'org-src-invisible new-prop
 		             org-buffer)))))))
 	        (setq pos next)))
