;;; org-timer.el --- Timer code for Org mode

;; Copyright (C) 2008-2014 Free Software Foundation, Inc.

;; Author: Carsten Dominik <carsten at orgmode dot org>
;; Keywords: outlines, hypermedia, calendar, wp
;; Homepage: http://orgmode.org
;;
;; This file is part of GNU Emacs.
;;
;; GNU Emacs is free software: you can redistribute it and/or modify
;; it under the terms of the GNU General Public License as published by
;; the Free Software Foundation, either version 3 of the License, or
;; (at your option) any later version.

;; GNU Emacs is distributed in the hope that it will be useful,
;; but WITHOUT ANY WARRANTY; without even the implied warranty of
;; MERCHANTABILITY or FITNESS FOR A PARTICULAR PURPOSE.  See the
;; GNU General Public License for more details.

;; You should have received a copy of the GNU General Public License
;; along with GNU Emacs.  If not, see <http://www.gnu.org/licenses/>.
;;;;;;;;;;;;;;;;;;;;;;;;;;;;;;;;;;;;;;;;;;;;;;;;;;;;;;;;;;;;;;;;;;;;;;;;;;;;;
;;
;;; Commentary:

;; This file implements two types of timers for Org buffers:
;;
;; - A relative timer that counts up (from 0 or a specified offset)
;; - A countdown timer that counts down from a specified time
;;
;; The relative and countdown timers differ in their entry points.
;; Use `org-timer' or `org-timer-start' to start the relative timer,
;; and `org-timer-set-timer' to start the countdown timer.

;;; Code:

(require 'org)
(require 'org-clock)

(declare-function org-agenda-error "org-agenda" ())

(defvar org-timer-start-time nil
  "t=0 for the running timer.")

(defvar org-timer-pause-time nil
  "Time when the timer was paused.")

(defvar org-timer-countdown-timer nil
  "Current countdown timer.
This is a timer object if there is an active countdown timer,
'paused' if there is a paused countdown timer, and nil
otherwise.")

(defvar org-timer-countdown-timer-title nil
  "Title for notification displayed when a countdown finishes.")

(defconst org-timer-re "\\([-+]?[0-9]+\\):\\([0-9]\\{2\\}\\):\\([0-9]\\{2\\}\\)"
  "Regular expression used to match timer stamps.")

(defcustom org-timer-format "%s "
  "The format to insert the time of the timer.
This format must contain one instance of \"%s\" which will be replaced by
the value of the timer."
  :group 'org-time
  :type 'string)

(defcustom org-timer-default-timer "0"
  "The default timer when a timer is set, in minutes or hh:mm:ss format.
When 0, the user is prompted for a value."
  :group 'org-time
  :version "25.1"
  :package-version '(Org . "8.3")
  :type 'string)

(defcustom org-timer-display 'mode-line
  "When a timer is running, org-mode can display it in the mode
line and/or frame title.
Allowed values are:

both         displays in both mode line and frame title
mode-line    displays only in mode line (default)
frame-title  displays only in frame title
nil          current timer is not displayed"
  :group 'org-time
  :type '(choice
	  (const :tag "Mode line" mode-line)
	  (const :tag "Frame title" frame-title)
	  (const :tag "Both" both)
	  (const :tag "None" nil)))

(defvar org-timer-start-hook nil
  "Hook run after relative timer is started.")

(defvar org-timer-stop-hook nil
  "Hook run before relative or countdown timer is stopped.")

(defvar org-timer-pause-hook nil
  "Hook run before relative or countdown timer is paused.")

(defvar org-timer-continue-hook nil
  "Hook run after relative or countdown timer is continued.")

(defvar org-timer-set-hook nil
  "Hook run after countdown timer is set.")

(defvar org-timer-done-hook nil
  "Hook run after countdown timer reaches zero.")

;;;###autoload
(defun org-timer-start (&optional offset)
  "Set the starting time for the relative timer to now.
When called with prefix argument OFFSET, prompt the user for an offset time,
with the default taken from a timer stamp at point, if any.
If OFFSET is a string or an integer, it is directly taken to be the offset
without user interaction.
When called with a double prefix arg, all timer strings in the active
region will be shifted by a specific amount.  You will be prompted for
the amount, with the default to make the first timer string in
the region 0:00:00."
  (interactive "P")
  (cond
   ((equal offset '(16))
    (call-interactively 'org-timer-change-times-in-region))
   (org-timer-countdown-timer
    (user-error "Countdown timer is running.  Cancel first"))
   (t
    (let (delta def s)
      (if (not offset)
	  (setq org-timer-start-time (current-time))
	(cond
	 ((integerp offset) (setq delta offset))
	 ((stringp offset) (setq delta (org-timer-hms-to-secs offset)))
	 (t
	  (setq def (if (org-in-regexp org-timer-re)
			(match-string 0)
		      "0:00:00")
		s (read-string
		   (format "Restart timer with offset [%s]: " def)))
	  (unless (string-match "\\S-" s) (setq s def))
	  (setq delta (org-timer-hms-to-secs (org-timer-fix-incomplete s)))))
	(setq org-timer-start-time
	      (seconds-to-time
	       ;; Pass `current-time' result to `org-float-time'
	       ;; (instead of calling without arguments) so that only
	       ;; `current-time' has to be overriden in tests.
	       (- (org-float-time (current-time)) delta))))
      (setq org-timer-pause-time nil)
      (org-timer-set-mode-line 'on)
      (message "Timer start time set to %s, current value is %s"
	       (format-time-string "%T" org-timer-start-time)
	       (org-timer-secs-to-hms (or delta 0)))
      (run-hooks 'org-timer-start-hook)))))

(defun org-timer-pause-or-continue (&optional stop)
  "Pause or continue the relative or countdown timer.
With prefix arg STOP, stop it entirely."
  (interactive "P")
  (cond
   (stop (org-timer-stop))
   ((not org-timer-start-time) (error "No timer is running"))
   (org-timer-pause-time
    (let ((start-secs (org-float-time org-timer-start-time))
	  (pause-secs (org-float-time org-timer-pause-time)))
      (if org-timer-countdown-timer
	  (progn
	    (let ((new-secs (- start-secs pause-secs)))
	      (setq org-timer-countdown-timer
		    (org-timer--run-countdown-timer
		     new-secs org-timer-countdown-timer-title))
	      (setq org-timer-start-time
		    (time-add (current-time) (seconds-to-time new-secs)))))
	(setq org-timer-start-time
	      ;; Pass `current-time' result to `org-float-time'
	      ;; (instead of calling without arguments) so that only
	      ;; `current-time' has to be overriden in tests.
	      (seconds-to-time (- (org-float-time (current-time))
				  (- pause-secs start-secs)))))
      (setq org-timer-pause-time nil)
      (org-timer-set-mode-line 'on)
      (run-hooks 'org-timer-continue-hook)
      (message "Timer continues at %s" (org-timer-value-string))))
   (t
    ;; pause timer
    (when org-timer-countdown-timer
      (cancel-timer org-timer-countdown-timer)
      (setq org-timer-countdown-timer 'pause))
    (run-hooks 'org-timer-pause-hook)
    (setq org-timer-pause-time (current-time))
    (org-timer-set-mode-line 'pause)
    (message "Timer paused at %s" (org-timer-value-string)))))

(defun org-timer-stop ()
  "Stop the relative or countdown timer."
  (interactive)
  (unless org-timer-start-time
    (user-error "No timer running"))
  (when (timerp org-timer-countdown-timer)
    (cancel-timer org-timer-countdown-timer))
  (run-hooks 'org-timer-stop-hook)
  (setq org-timer-start-time nil
	org-timer-pause-time nil
	org-timer-countdown-timer nil)
  (org-timer-set-mode-line 'off)
  (message "Timer stopped"))

;;;###autoload
(defun org-timer (&optional restart no-insert-p)
  "Insert a H:MM:SS string from the timer into the buffer.
The first time this command is used, the timer is started.  When used with
a \\[universal-argument] prefix, force restarting the timer.
When used with a double prefix argument \\[universal-argument], change all the timer string
in the region by a fixed amount.  This can be used to recalibrate a timer
that was not started at the correct moment.

If NO-INSERT-P is non-nil, return the string instead of inserting
it in the buffer."
  (interactive "P")
  (if (equal restart '(16))
      (org-timer-start restart)
    (when (or (equal restart '(4)) (not org-timer-start-time))
      (org-timer-start))
    (if no-insert-p
	(org-timer-value-string)
      (insert (org-timer-value-string)))))

(defun org-timer-value-string ()
  "Set the timer string."
  (format org-timer-format
	  (org-timer-secs-to-hms
	   (abs (floor (org-timer-seconds))))))

(defun org-timer-seconds ()
<<<<<<< HEAD
  (if org-timer-countdown-timer
=======
  ;; Pass `current-time' result to `org-float-time'
  ;; (instead of calling without arguments) so that only
  ;; `current-time' has to be overriden in tests.
  (if org-timer-timer-is-countdown
>>>>>>> fa1a61c2
      (- (org-float-time org-timer-start-time)
	 (org-float-time (or org-timer-pause-time (current-time))))
    (- (org-float-time (or org-timer-pause-time (current-time)))
       (org-float-time org-timer-start-time))))

;;;###autoload
(defun org-timer-change-times-in-region (beg end delta)
  "Change all h:mm:ss time in region by a DELTA."
  (interactive
   "r\nsEnter time difference like \"-1:08:26\".  Default is first time to zero: ")
  (let ((re "[-+]?[0-9]+:[0-9]\\{2\\}:[0-9]\\{2\\}") p)
    (unless (string-match "\\S-" delta)
      (save-excursion
	(goto-char beg)
	(when (re-search-forward re end t)
	  (setq delta (match-string 0))
	  (if (equal (string-to-char delta) ?-)
	      (setq delta (substring delta 1))
	    (setq delta (concat "-" delta))))))
    (setq delta (org-timer-hms-to-secs (org-timer-fix-incomplete delta)))
    (when (= delta 0) (error "No change"))
    (save-excursion
      (goto-char end)
      (while (re-search-backward re beg t)
	(setq p (point))
	(replace-match
	 (save-match-data
	   (org-timer-secs-to-hms (+ (org-timer-hms-to-secs (match-string 0)) delta)))
	 t t)
	(goto-char p)))))

;;;###autoload
(defun org-timer-item (&optional arg)
  "Insert a description-type item with the current timer value."
  (interactive "P")
  (let ((itemp (org-in-item-p)) (pos (point)))
    (cond
     ;; In a timer list, insert with `org-list-insert-item',
     ;; then fix the list.
     ((and itemp (goto-char itemp) (org-at-item-timer-p))
      (let* ((struct (org-list-struct))
	     (prevs (org-list-prevs-alist struct))
	     (s (concat (org-timer (when arg '(4)) t) ":: ")))
	(setq struct (org-list-insert-item pos struct prevs nil s))
	(org-list-write-struct struct (org-list-parents-alist struct))
	(looking-at org-list-full-item-re)
	(goto-char (match-end 0))))
     ;; In a list of another type, don't break anything: throw an error.
     (itemp (goto-char pos) (error "This is not a timer list"))
     ;; Else, start a new list.
     (t
      (beginning-of-line)
      (org-indent-line)
      (insert  "- ")
      (org-timer (when arg '(4)))
      (insert ":: ")))))

(defun org-timer-fix-incomplete (hms)
  "If hms is a H:MM:SS string with missing hour or hour and minute, fix it."
  (if (string-match "\\(?:\\([0-9]+:\\)?\\([0-9]+:\\)\\)?\\([0-9]+\\)" hms)
      (replace-match
       (format "%d:%02d:%02d"
	       (if (match-end 1) (string-to-number (match-string 1 hms)) 0)
	       (if (match-end 2) (string-to-number (match-string 2 hms)) 0)
	       (string-to-number (match-string 3 hms)))
       t t hms)
    (error "Cannot parse HMS string \"%s\"" hms)))

(defun org-timer-hms-to-secs (hms)
  "Convert h:mm:ss string to an integer time.
If the string starts with a minus sign, the integer will be negative."
  (if (not (string-match
	    "\\([-+]?[0-9]+\\):\\([0-9]\\{2\\}\\):\\([0-9]\\{2\\}\\)"
	    hms))
      0
    (let* ((h (string-to-number (match-string 1 hms)))
	   (m (string-to-number (match-string 2 hms)))
	   (s (string-to-number (match-string 3 hms)))
	   (sign (equal (substring (match-string 1 hms) 0 1) "-")))
      (setq h (abs h))
      (* (if sign -1 1) (+ s (* 60 (+ m (* 60 h))))))))

(defun org-timer-secs-to-hms (s)
  "Convert integer S into h:mm:ss.
If the integer is negative, the string will start with \"-\"."
  (let (sign m h)
    (setq sign (if (< s 0) "-" "")
	  s (abs s)
	  m (/ s 60) s (- s (* 60 m))
	  h (/ m 60) m (- m (* 60 h)))
    (format "%s%d:%02d:%02d" sign h m s)))

(defvar org-timer-mode-line-timer nil)
(defvar org-timer-mode-line-string nil)

(defun org-timer-set-mode-line (value)
  "Set the mode-line display for relative or countdown timer.
VALUE can be `on', `off', or `pause'."
  (when (or (eq org-timer-display 'mode-line)
	    (eq org-timer-display 'both))
    (or global-mode-string (setq global-mode-string '("")))
    (or (memq 'org-timer-mode-line-string global-mode-string)
	(setq global-mode-string
	      (append global-mode-string '(org-timer-mode-line-string)))))
  (when (or (eq org-timer-display 'frame-title)
	    (eq org-timer-display 'both))
    (or (memq 'org-timer-mode-line-string frame-title-format)
	(setq frame-title-format
	      (append frame-title-format '(org-timer-mode-line-string)))))
  (cond
   ((equal value 'off)
    (when org-timer-mode-line-timer
      (cancel-timer org-timer-mode-line-timer)
      (setq org-timer-mode-line-timer nil))
    (when (or (eq org-timer-display 'mode-line)
	      (eq org-timer-display 'both))
      (setq global-mode-string
	    (delq 'org-timer-mode-line-string global-mode-string)))
    (when (or (eq org-timer-display 'frame-title)
	      (eq org-timer-display 'both))
      (setq frame-title-format
	    (delq 'org-timer-mode-line-string frame-title-format)))
    (force-mode-line-update))
   ((equal value 'pause)
    (when org-timer-mode-line-timer
      (cancel-timer org-timer-mode-line-timer)
      (setq org-timer-mode-line-timer nil)))
   ((equal value 'on)
    (when (or (eq org-timer-display 'mode-line)
	      (eq org-timer-display 'both))
      (or global-mode-string (setq global-mode-string '("")))
      (or (memq 'org-timer-mode-line-string global-mode-string)
	  (setq global-mode-string
		(append global-mode-string '(org-timer-mode-line-string)))))
    (when (or (eq org-timer-display 'frame-title)
	      (eq org-timer-display 'both))
      (or (memq 'org-timer-mode-line-string frame-title-format)
	  (setq frame-title-format
		(append frame-title-format '(org-timer-mode-line-string)))))
    (org-timer-update-mode-line)
    (when org-timer-mode-line-timer
      (cancel-timer org-timer-mode-line-timer)
      (setq org-timer-mode-line-timer nil))
    (when org-timer-display
      (setq org-timer-mode-line-timer
	    (run-with-timer 1 1 'org-timer-update-mode-line))))))

(defun org-timer-update-mode-line ()
  "Update the timer time in the mode line."
  (if org-timer-pause-time
      nil
    (setq org-timer-mode-line-string
	  (concat " <" (substring (org-timer-value-string) 0 -1) ">"))
    (force-mode-line-update)))

(defun org-timer-show-remaining-time ()
  "Display the remaining time before the timer ends."
  (interactive)
  (require 'time)
  (if (not org-timer-countdown-timer)
      (message "No timer set")
    (let* ((rtime (decode-time
		   (time-subtract (timer--time org-timer-countdown-timer)
				  (current-time))))
	   (rsecs (nth 0 rtime))
	   (rmins (nth 1 rtime)))
      (message "%d minute(s) %d seconds left before next time out"
	       rmins rsecs))))

;;;###autoload
(defun org-timer-set-timer (&optional opt)
  "Prompt for a duration in minutes or hh:mm:ss and set a timer.

If `org-timer-default-timer' is not zero, suggest this value as
the default duration for the timer.  If a timer is already set,
prompt the user if she wants to replace it.

Called with a numeric prefix argument, use this numeric value as
the duration of the timer in minutes.

Called with a `C-u' prefix arguments, use `org-timer-default-timer'
without prompting the user for a duration.

With two `C-u' prefix arguments, use `org-timer-default-timer'
without prompting the user for a duration and automatically
replace any running timer.

By default, the timer duration will be set to the number of
minutes in the Effort property, if any.  You can ignore this by
using three `C-u' prefix arguments."
  (interactive "P")
  (when (and org-timer-start-time
	     (not org-timer-countdown-timer))
    (user-error "Relative timer is running.  Stop first"))
  (let* ((effort-minutes (ignore-errors (org-get-at-eol 'effort-minutes 1)))
	 (minutes (or (and (not (equal opt '(64)))
			   effort-minutes
			   (number-to-string effort-minutes))
		      (and (numberp opt) (number-to-string opt))
		      (and (consp opt) org-timer-default-timer)
		      (and (stringp opt) opt)
		      (read-from-minibuffer
		       "How much time left? (minutes or h:mm:ss) "
		       (and (not (string-equal org-timer-default-timer "0"))
			    org-timer-default-timer)))))
    (when (string-match "\\`[0-9]+\\'" minutes)
      (setq minutes (concat minutes ":00")))
    (if (not (string-match "[0-9]+" minutes))
	(org-timer-show-remaining-time)
      (let ((secs (org-timer-hms-to-secs (org-timer-fix-incomplete minutes)))
	    (hl (org-timer--get-timer-title)))
	(if (or (not org-timer-countdown-timer)
		(equal opt '(16))
		(y-or-n-p "Replace current timer? "))
	    (progn
	      (when (timerp org-timer-countdown-timer)
		(cancel-timer org-timer-countdown-timer))
	      (setq org-timer-countdown-timer-title
		    (org-timer--get-timer-title))
	      (setq org-timer-countdown-timer
		    (org-timer--run-countdown-timer
		     secs org-timer-countdown-timer-title))
	      (run-hooks 'org-timer-set-hook)
	      (setq org-timer-start-time
		    (time-add (current-time) (seconds-to-time secs)))
	      (setq org-timer-pause-time nil)
	      (org-timer-set-mode-line 'on))
	  (message "No timer set"))))))

(defun org-timer--run-countdown-timer (secs title)
  "Start countdown timer that will last SECS.
TITLE will be appended to the notification message displayed when
time is up."
  (let ((msg (format "%s: time out" title)))
    (run-with-timer
     secs nil `(lambda ()
		 (setq org-timer-countdown-timer nil
		       org-timer-start-time nil)
		 (org-notify ,msg ,org-clock-sound)
		 (org-timer-set-mode-line 'off)
		 (run-hooks 'org-timer-done-hook)))))

(defun org-timer--get-timer-title ()
  "Construct timer title from heading or file name of Org buffer."
  (cond
   ((derived-mode-p 'org-agenda-mode)
    (let* ((marker (or (get-text-property (point) 'org-marker)
		       (org-agenda-error)))
	   (hdmarker (or (get-text-property (point) 'org-hd-marker)
			 marker)))
      (with-current-buffer (marker-buffer marker)
	(org-with-wide-buffer
	 (goto-char hdmarker)
	 (org-show-entry)
	 (or (ignore-errors (org-get-heading))
	     (buffer-name (buffer-base-buffer)))))))
   ((derived-mode-p 'org-mode)
    (or (ignore-errors (org-get-heading))
	(buffer-name (buffer-base-buffer))))
   (t (error "Not in an Org buffer"))))

(provide 'org-timer)

;; Local variables:
;; generated-autoload-file: "org-loaddefs.el"
;; End:

;;; org-timer.el ends here<|MERGE_RESOLUTION|>--- conflicted
+++ resolved
@@ -231,14 +231,10 @@
 	   (abs (floor (org-timer-seconds))))))
 
 (defun org-timer-seconds ()
-<<<<<<< HEAD
+  ;; Pass `current-time' result to `org-float-time' (instead of
+  ;; calling without arguments) so that only `current-time' has to be
+  ;; overriden in tests.
   (if org-timer-countdown-timer
-=======
-  ;; Pass `current-time' result to `org-float-time'
-  ;; (instead of calling without arguments) so that only
-  ;; `current-time' has to be overriden in tests.
-  (if org-timer-timer-is-countdown
->>>>>>> fa1a61c2
       (- (org-float-time org-timer-start-time)
 	 (org-float-time (or org-timer-pause-time (current-time))))
     (- (org-float-time (or org-timer-pause-time (current-time)))
