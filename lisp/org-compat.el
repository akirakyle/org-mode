;;; org-compat.el --- Compatibility Code for Older Emacsen -*- lexical-binding: t; -*-

;; Copyright (C) 2004-2019 Free Software Foundation, Inc.

;; Author: Carsten Dominik <carsten at orgmode dot org>
;; Keywords: outlines, hypermedia, calendar, wp
;; Homepage: https://orgmode.org
;;
;; This file is part of GNU Emacs.
;;
;; GNU Emacs is free software: you can redistribute it and/or modify
;; it under the terms of the GNU General Public License as published by
;; the Free Software Foundation, either version 3 of the License, or
;; (at your option) any later version.

;; GNU Emacs is distributed in the hope that it will be useful,
;; but WITHOUT ANY WARRANTY; without even the implied warranty of
;; MERCHANTABILITY or FITNESS FOR A PARTICULAR PURPOSE.  See the
;; GNU General Public License for more details.

;; You should have received a copy of the GNU General Public License
;; along with GNU Emacs.  If not, see <https://www.gnu.org/licenses/>.
;;;;;;;;;;;;;;;;;;;;;;;;;;;;;;;;;;;;;;;;;;;;;;;;;;;;;;;;;;;;;;;;;;;;;;;;;;;;;
;;
;;; Commentary:

;; This file contains code needed for compatibility with older
;; versions of GNU Emacs and integration with other packages.

;;; Code:

(require 'cl-lib)
(require 'org-macs)

(declare-function org-agenda-diary-entry "org-agenda")
(declare-function org-agenda-maybe-redo "org-agenda" ())
(declare-function org-agenda-remove-restriction-lock "org-agenda" (&optional noupdate))
(declare-function org-align-tags "org" (&optional all))
(declare-function org-at-heading-p "org" (&optional ignored))
(declare-function org-at-table.el-p "org" ())
(declare-function org-element-at-point "org-element" ())
(declare-function org-element-context "org-element" (&optional element))
(declare-function org-element-lineage "org-element" (blob &optional types with-self))
(declare-function org-element-type "org-element" (element))
(declare-function org-element-property "org-element" (property element))
(declare-function org-end-of-subtree "org" (&optional invisible-ok to-heading))
(declare-function org-get-heading "org" (&optional no-tags no-todo no-priority no-comment))
(declare-function org-get-tags "org" (&optional pos local))
(declare-function org-link-display-format "org" (s))
(declare-function org-link-set-parameters "org" (type &rest rest))
(declare-function org-log-into-drawer "org" ())
(declare-function org-make-tag-string "org" (tags))
(declare-function org-reduced-level "org" (l))
(declare-function org-show-context "org" (&optional key))
(declare-function org-table-end "org-table" (&optional table-type))
(declare-function outline-next-heading "outline" ())
(declare-function speedbar-line-directory "speedbar" (&optional depth))
(declare-function table--at-cell-p "table" (position &optional object at-column))

(defvar calendar-mode-map)
(defvar org-complex-heading-regexp)
(defvar org-agenda-diary-file)
(defvar org-agenda-overriding-restriction)
(defvar org-agenda-restriction-lock-overlay)
(defvar org-table-any-border-regexp)
(defvar org-table-dataline-regexp)
(defvar org-table-tab-recognizes-table.el)
(defvar org-table1-hline-regexp)


;;; Emacs < 27.1 compatibility

(unless (fboundp 'pcomplete-uniquify-list)
  ;; The misspelled variant was made obsolete in Emacs 27.1
  (defalias 'pcomplete-uniquify-list 'pcomplete-uniqify-list))

(defun org-current-time-as-list ()
  "Compatibility wrapper for `current-time'.
As of Emacs 27.1, `current-time' callers should not assume a list
return value."
  (or (ignore-errors (encode-time nil 'list))
      (current-time)))


;;; Emacs < 26.1 compatibility

(if (fboundp 'line-number-display-width)
    (defalias 'org-line-number-display-width 'line-number-display-width)
  (defun org-line-number-display-width (&rest _) 0))

<<<<<<< HEAD
(if (fboundp 'buffer-hash)
    (defalias 'org-buffer-hash 'buffer-hash)
  (defun org-buffer-hash () (md5 (current-buffer))))
=======
(unless (fboundp 'file-attribute-modification-time)
  (defsubst file-attribute-modification-time (attributes)
    "The modification time in ATTRIBUTES returned by `file-attributes'.
This is the time of the last change to the file's contents, and
is a list of integers (HIGH LOW USEC PSEC) in the same style
as (current-time)."
    (nth 5 attributes)))

(unless (fboundp 'file-attribute-size)
  (defsubst file-attribute-size (attributes)
    "The size (in bytes) in ATTRIBUTES returned by `file-attributes'.
This is a floating point number if the size is too large for an integer."
    (nth 7 attributes)))
>>>>>>> 3b7293a8


;;; Emacs < 25.1 compatibility

(when (< emacs-major-version 25)
  (defalias 'outline-hide-entry 'hide-entry)
  (defalias 'outline-hide-sublevels 'hide-sublevels)
  (defalias 'outline-hide-subtree 'hide-subtree)
  (defalias 'outline-show-branches 'show-branches)
  (defalias 'outline-show-children 'show-children)
  (defalias 'outline-show-entry 'show-entry)
  (defalias 'outline-show-subtree 'show-subtree)
  (defalias 'xref-find-definitions 'find-tag)
  (defalias 'format-message 'format)
  (defalias 'gui-get-selection 'x-get-selection))

(unless (fboundp 'directory-name-p)
  (defun directory-name-p (name)
    "Return non-nil if NAME ends with a directory separator character."
    (let ((len (length name))
	  (lastc ?.))
      (if (> len 0)
	  (setq lastc (aref name (1- len))))
      (or (= lastc ?/)
	  (and (memq system-type '(windows-nt ms-dos))
	       (= lastc ?\\))))))

;; `string-collate-lessp' is new in Emacs 25.
(if (fboundp 'string-collate-lessp)
    (defalias 'org-string-collate-lessp
      'string-collate-lessp)
  (defun org-string-collate-lessp (s1 s2 &rest _)
    "Return non-nil if STRING1 is less than STRING2 in lexicographic order.
Case is significant."
    (string< s1 s2)))


;;; Obsolete aliases (remove them after the next major release).

;;;; XEmacs compatibility, now removed.
(define-obsolete-function-alias 'org-activate-mark 'activate-mark "Org 9.0")
(define-obsolete-function-alias 'org-add-hook 'add-hook "Org 9.0")
(define-obsolete-function-alias 'org-bound-and-true-p 'bound-and-true-p "Org 9.0")
(define-obsolete-function-alias 'org-decompose-region 'decompose-region "Org 9.0")
(define-obsolete-function-alias 'org-defvaralias 'defvaralias "Org 9.0")
(define-obsolete-function-alias 'org-detach-overlay 'delete-overlay "Org 9.0")
(define-obsolete-function-alias 'org-file-equal-p 'file-equal-p "Org 9.0")
(define-obsolete-function-alias 'org-float-time 'float-time "Org 9.0")
(define-obsolete-function-alias 'org-indent-line-to 'indent-line-to "Org 9.0")
(define-obsolete-function-alias 'org-indent-to-column 'indent-to-column "Org 9.0")
(define-obsolete-function-alias 'org-looking-at-p 'looking-at-p "Org 9.0")
(define-obsolete-function-alias 'org-looking-back 'looking-back "Org 9.0")
(define-obsolete-function-alias 'org-match-string-no-properties 'match-string-no-properties "Org 9.0")
(define-obsolete-function-alias 'org-propertize 'propertize "Org 9.0")
(define-obsolete-function-alias 'org-select-frame-set-input-focus 'select-frame-set-input-focus "Org 9.0")
(define-obsolete-function-alias 'org-file-remote-p 'file-remote-p "Org 9.2")

(defmacro org-re (s)
  "Replace posix classes in regular expression S."
  (declare (debug (form))
           (obsolete "you can safely remove it." "Org 9.0"))
  s)

;;;; Functions from cl-lib that Org used to have its own implementation of.
(define-obsolete-function-alias 'org-count 'cl-count "Org 9.0")
(define-obsolete-function-alias 'org-every 'cl-every "Org 9.0")
(define-obsolete-function-alias 'org-find-if 'cl-find-if "Org 9.0")
(define-obsolete-function-alias 'org-reduce 'cl-reduce "Org 9.0")
(define-obsolete-function-alias 'org-remove-if 'cl-remove-if "Org 9.0")
(define-obsolete-function-alias 'org-remove-if-not 'cl-remove-if-not "Org 9.0")
(define-obsolete-function-alias 'org-some 'cl-some "Org 9.0")
(define-obsolete-function-alias 'org-floor* 'cl-floor "Org 9.0")

(defun org-sublist (list start end)
  "Return a section of LIST, from START to END.
Counting starts at 1."
  (cl-subseq list (1- start) end))
(make-obsolete 'org-sublist
               "use cl-subseq (note the 0-based counting)."
               "Org 9.0")


;;;; Functions available since Emacs 24.3
(define-obsolete-function-alias 'org-buffer-narrowed-p 'buffer-narrowed-p "Org 9.0")
(define-obsolete-function-alias 'org-called-interactively-p 'called-interactively-p "Org 9.0")
(define-obsolete-function-alias 'org-char-to-string 'char-to-string "Org 9.0")
(define-obsolete-function-alias 'org-delete-directory 'delete-directory "Org 9.0")
(define-obsolete-function-alias 'org-format-seconds 'format-seconds "Org 9.0")
(define-obsolete-function-alias 'org-link-escape-browser 'url-encode-url "Org 9.0")
(define-obsolete-function-alias 'org-no-warnings 'with-no-warnings "Org 9.0")
(define-obsolete-function-alias 'org-number-sequence 'number-sequence "Org 9.0")
(define-obsolete-function-alias 'org-pop-to-buffer-same-window 'pop-to-buffer-same-window "Org 9.0")
(define-obsolete-function-alias 'org-string-match-p 'string-match-p "Org 9.0")

;;;; Functions and variables from previous releases now obsolete.
(define-obsolete-function-alias 'org-element-remove-indentation
  'org-remove-indentation "Org 9.0")
(define-obsolete-variable-alias 'org-latex-create-formula-image-program
  'org-preview-latex-default-process "Org 9.0")
(define-obsolete-variable-alias 'org-latex-preview-ltxpng-directory
  'org-preview-latex-image-directory "Org 9.0")
(define-obsolete-function-alias 'org-table-p 'org-at-table-p "Org 9.0")
(define-obsolete-function-alias 'org-on-heading-p 'org-at-heading-p "Org 9.0")
(define-obsolete-function-alias 'org-at-regexp-p 'org-in-regexp "Org 8.3")
(define-obsolete-function-alias 'org-image-file-name-regexp
  'image-file-name-regexp "Org 9.0")
(define-obsolete-function-alias 'org-completing-read-no-i
  'completing-read "Org 9.0")
(define-obsolete-function-alias 'org-icompleting-read
  'completing-read "Org 9.0")
(define-obsolete-function-alias 'org-iread-file-name 'read-file-name "Org 9.0")
(define-obsolete-function-alias 'org-days-to-time
  'org-time-stamp-to-now "Org 8.2")
(define-obsolete-variable-alias 'org-agenda-ignore-drawer-properties
  'org-agenda-ignore-properties "Org 9.0")
(define-obsolete-function-alias 'org-preview-latex-fragment
  'org-toggle-latex-fragment "Org 8.3")
(define-obsolete-function-alias 'org-export-get-genealogy
  'org-element-lineage "Org 9.0")
(define-obsolete-variable-alias 'org-latex-with-hyperref
  'org-latex-hyperref-template "Org 9.0")
(define-obsolete-variable-alias 'hfy-optimisations 'hfy-optimizations "Org 9.0")
(define-obsolete-variable-alias 'org-export-htmlized-org-css-url
  'org-org-htmlized-css-url "Org 8.2")
(define-obsolete-function-alias 'org-list-parse-list 'org-list-to-lisp "Org 9.0")
(define-obsolete-function-alias 'org-agenda-todayp
  'org-agenda-today-p "Org 9.0")
(define-obsolete-function-alias 'org-babel-examplize-region
  'org-babel-examplify-region "Org 9.0")
(define-obsolete-variable-alias 'org-babel-capitalize-example-region-markers
  'org-babel-uppercase-example-markers "Org 9.1")

(define-obsolete-function-alias 'org-babel-trim 'org-trim "Org 9.0")
(define-obsolete-variable-alias 'org-html-style 'org-html-head "24.4")
(define-obsolete-function-alias 'org-insert-columns-dblock
  'org-columns-insert-dblock "Org 9.0")
(define-obsolete-variable-alias 'org-export-babel-evaluate
  'org-export-use-babel "Org 9.1")
(define-obsolete-function-alias 'org-activate-bracket-links
  'org-activate-links "Org 9.0")
(define-obsolete-function-alias 'org-activate-plain-links 'ignore "Org 9.0")
(define-obsolete-function-alias 'org-activate-angle-links 'ignore "Org 9.0")
(define-obsolete-function-alias 'org-remove-double-quotes 'org-strip-quotes "Org 9.0")
(define-obsolete-function-alias 'org-get-indentation
  'current-indentation "Org 9.2")
(define-obsolete-function-alias 'org-capture-member 'org-capture-get "Org 9.2")
(define-obsolete-function-alias 'org-remove-from-invisibility-spec
  'remove-from-invisibility-spec "Org 9.2")

(define-obsolete-variable-alias 'org-effort-durations 'org-duration-units
  "Org 9.2")

(defun org-in-fixed-width-region-p ()
  "Non-nil if point in a fixed-width region."
  (save-match-data
    (eq 'fixed-width (org-element-type (org-element-at-point)))))
(make-obsolete 'org-in-fixed-width-region-p
               "use `org-element' library"
               "Org 9.0")

(defun org-compatible-face (inherits specs)
  "Make a compatible face specification.
If INHERITS is an existing face and if the Emacs version supports
it, just inherit the face.  If INHERITS is not given and SPECS
is, use SPECS to define the face."
  (declare (indent 1))
  (if (facep inherits)
      (list (list t :inherit inherits))
    specs))
(make-obsolete 'org-compatible-face "you can remove it." "Org 9.0")

(defun org-add-link-type (type &optional follow export)
  "Add a new TYPE link.
FOLLOW and EXPORT are two functions.

FOLLOW should take the link path as the single argument and do whatever
is necessary to follow the link, for example find a file or display
a mail message.

EXPORT should format the link path for export to one of the export formats.
It should be a function accepting three arguments:

  path    the path of the link, the text after the prefix (like \"http:\")
  desc    the description of the link, if any
  format  the export format, a symbol like `html' or `latex' or `ascii'.

The function may use the FORMAT information to return different values
depending on the format.  The return value will be put literally into
the exported file.  If the return value is nil, this means Org should
do what it normally does with links which do not have EXPORT defined.

Org mode has a built-in default for exporting links.  If you are happy with
this default, there is no need to define an export function for the link
type.  For a simple example of an export function, see `org-bbdb.el'.

If TYPE already exists, update it with the arguments.
See `org-link-parameters' for documentation on the other parameters."
  (org-link-set-parameters type :follow follow :export export)
  (message "Created %s link." type))

(make-obsolete 'org-add-link-type "use `org-link-set-parameters' instead." "Org 9.0")

;;;; Functions unused in Org core.
(defun org-table-recognize-table.el ()
  "If there is a table.el table nearby, recognize it and move into it."
  (when (and org-table-tab-recognizes-table.el (org-at-table.el-p))
    (beginning-of-line)
    (unless (or (looking-at org-table-dataline-regexp)
                (not (looking-at org-table1-hline-regexp)))
      (forward-line)
      (when (looking-at org-table-any-border-regexp)
        (forward-line -2)))
    (if (re-search-forward "|" (org-table-end t) t)
        (progn
          (require 'table)
          (if (table--at-cell-p (point)) t
            (message "recognizing table.el table...")
            (table-recognize-table)
            (message "recognizing table.el table...done")))
      (error "This should not happen"))))

;; Not used since commit 6d1e3082, Feb 2010.
(make-obsolete 'org-table-recognize-table.el
               "please notify Org mailing list if you use this function."
               "Org 9.0")

(defmacro org-preserve-lc (&rest body)
  (declare (debug (body))
	   (obsolete "please notify Org mailing list if you use this function."
		     "Org 9.2"))
  (org-with-gensyms (line col)
    `(let ((,line (org-current-line))
	   (,col (current-column)))
       (unwind-protect
	   (progn ,@body)
	 (org-goto-line ,line)
	 (org-move-to-column ,col)))))

(defun org-version-check (version &rest _)
  "Non-nil if VERSION is lower (older) than `emacs-version'."
  (declare (obsolete "use `version<' or `fboundp' instead."
		     "Org 9.2"))
  (version< version emacs-version))

(defun org-remove-angle-brackets (s)
  (org-unbracket-string "<" ">" s))
(make-obsolete 'org-remove-angle-brackets 'org-unbracket-string "Org 9.0")

(defcustom org-publish-sitemap-file-entry-format "%t"
  "Format string for site-map file entry.
You could use brackets to delimit on what part the link will be.

%t is the title.
%a is the author.
%d is the date formatted using `org-publish-sitemap-date-format'."
  :group 'org-export-publish
  :type 'string)
(make-obsolete-variable
 'org-publish-sitemap-file-entry-format
 "set `:sitemap-format-entry' in `org-publish-project-alist' instead."
 "Org 9.1")

(defvar org-agenda-skip-regexp)
(defun org-agenda-skip-entry-when-regexp-matches ()
  "Check if the current entry contains match for `org-agenda-skip-regexp'.
If yes, it returns the end position of this entry, causing agenda commands
to skip the entry but continuing the search in the subtree.  This is a
function that can be put into `org-agenda-skip-function' for the duration
of a command."
  (declare (obsolete "use `org-agenda-skip-if' instead." "Org 9.1"))
  (let ((end (save-excursion (org-end-of-subtree t)))
	skip)
    (save-excursion
      (setq skip (re-search-forward org-agenda-skip-regexp end t)))
    (and skip end)))

(defun org-agenda-skip-subtree-when-regexp-matches ()
  "Check if the current subtree contains match for `org-agenda-skip-regexp'.
If yes, it returns the end position of this tree, causing agenda commands
to skip this subtree.  This is a function that can be put into
`org-agenda-skip-function' for the duration of a command."
  (declare (obsolete "use `org-agenda-skip-if' instead." "Org 9.1"))
  (let ((end (save-excursion (org-end-of-subtree t)))
	skip)
    (save-excursion
      (setq skip (re-search-forward org-agenda-skip-regexp end t)))
    (and skip end)))

(defun org-agenda-skip-entry-when-regexp-matches-in-subtree ()
  "Check if the current subtree contains match for `org-agenda-skip-regexp'.
If yes, it returns the end position of the current entry (NOT the tree),
causing agenda commands to skip the entry but continuing the search in
the subtree.  This is a function that can be put into
`org-agenda-skip-function' for the duration of a command.  An important
use of this function is for the stuck project list."
  (declare (obsolete "use `org-agenda-skip-if' instead." "Org 9.1"))
  (let ((end (save-excursion (org-end-of-subtree t)))
	(entry-end (save-excursion (outline-next-heading) (1- (point))))
	skip)
    (save-excursion
      (setq skip (re-search-forward org-agenda-skip-regexp end t)))
    (and skip entry-end)))

(define-obsolete-function-alias 'org-minutes-to-clocksum-string
  'org-duration-from-minutes "Org 9.1")

(define-obsolete-function-alias 'org-hh:mm-string-to-minutes
  'org-duration-to-minutes "Org 9.1")

(define-obsolete-function-alias 'org-duration-string-to-minutes
  'org-duration-to-minutes "Org 9.1")

(make-obsolete-variable 'org-time-clocksum-format
  "set `org-duration-format' instead." "Org 9.1")

(make-obsolete-variable 'org-time-clocksum-use-fractional
  "set `org-duration-format' instead." "Org 9.1")

(make-obsolete-variable 'org-time-clocksum-fractional-format
  "set `org-duration-format' instead." "Org 9.1")

(make-obsolete-variable 'org-time-clocksum-use-effort-durations
  "set `org-duration-units' instead." "Org 9.1")

(define-obsolete-function-alias 'org-babel-number-p
  'org-babel--string-to-number "Org 9.0")

(define-obsolete-variable-alias 'org-usenet-links-prefer-google
  'org-gnus-prefer-web-links "Org 9.1")

(define-obsolete-variable-alias 'org-texinfo-def-table-markup
  'org-texinfo-table-default-markup "Org 9.1")

;; The function was made obsolete by commit 65399674d5 of 2013-02-22.
;; This make-obsolete call was added 2016-09-01.
(make-obsolete 'org-capture-import-remember-templates
	       "use the `org-capture-templates' variable instead."
	       "Org 9.0")

(defun org-show-block-all ()
  "Unfold all blocks in the current buffer."
  (interactive)
  (remove-overlays nil nil 'invisible 'org-hide-block))

(make-obsolete 'org-show-block-all
	       "use `org-show-all' instead."
	       "Org 9.2")

(define-obsolete-function-alias 'org-get-tags-at 'org-get-tags "Org 9.2")

(defun org-get-local-tags ()
  "Get a list of tags defined in the current headline."
  (declare (obsolete "use `org-get-tags' instead." "Org 9.2"))
  (org-get-tags nil 'local))

(defun org-get-local-tags-at (&optional pos)
  "Get a list of tags defined in the current headline."
  (declare (obsolete "use `org-get-tags' instead." "Org 9.2"))
  (org-get-tags pos 'local))

(defun org-get-tags-string ()
  "Get the TAGS string in the current headline."
  (declare (obsolete "use `org-make-tag-string' instead." "Org 9.2"))
  (org-make-tag-string (org-get-tags nil t)))

(define-obsolete-function-alias 'org-set-tags-to 'org-set-tags "Org 9.2")

(defun org-align-all-tags ()
  "Align the tags in all headings."
  (declare (obsolete "use `org-align-tags' instead." "Org 9.2"))
  (org-align-tags t))

(defmacro org-with-silent-modifications (&rest body)
  (declare (obsolete "use `with-silent-modifications' instead." "Org 9.2")
	   (debug (body)))
  `(with-silent-modifications ,@body))

(define-obsolete-function-alias 'org-babel-strip-quotes
  'org-strip-quotes "Org 9.2")

;;;; Obsolete link types

(eval-after-load 'org
  '(progn
     (org-link-set-parameters "file+emacs") ;since Org 9.0
     (org-link-set-parameters "file+sys"))) ;since Org 9.0



;;; Miscellaneous functions

(defun org-get-x-clipboard (value)
  "Get the value of the X or Windows clipboard."
  (cond ((and (eq window-system 'x)
              (fboundp 'gui-get-selection)) ;Silence byte-compiler.
         (org-no-properties
          (ignore-errors
            (or (gui-get-selection value 'UTF8_STRING)
                (gui-get-selection value 'COMPOUND_TEXT)
                (gui-get-selection value 'STRING)
                (gui-get-selection value 'TEXT)))))
        ((and (eq window-system 'w32) (fboundp 'w32-get-clipboard-data))
         (w32-get-clipboard-data))))

;; `set-transient-map' is only in Emacs >= 24.4
(defalias 'org-set-transient-map
  (if (fboundp 'set-transient-map)
      'set-transient-map
    'set-temporary-overlay-map))


;;; Region compatibility

(defvar org-ignore-region nil
  "Non-nil means temporarily disable the active region.")

(defun org-region-active-p ()
  "Non-nil when the region active.
Unlike to `use-region-p', this function also checks
`org-ignore-region'."
  (and (not org-ignore-region) (use-region-p)))

(defun org-cursor-to-region-beginning ()
  (when (and (org-region-active-p)
             (> (point) (region-beginning)))
    (exchange-point-and-mark)))


;;; Invisibility compatibility

(defun org-in-invisibility-spec-p (arg)
  "Is ARG a member of `buffer-invisibility-spec'?"
  (when (consp buffer-invisibility-spec)
    (member arg buffer-invisibility-spec)))

(defun org-move-to-column (column &optional force _buffer)
  "Move to column COLUMN.
Pass COLUMN and FORCE to `move-to-column'."
  (let ((buffer-invisibility-spec
         (if (listp buffer-invisibility-spec)
             (remove '(org-filtered) buffer-invisibility-spec)
           buffer-invisibility-spec)))
    (move-to-column column force)))

(defmacro org-find-library-dir (library)
  `(file-name-directory (or (locate-library ,library) "")))

(defun org-count-lines (s)
  "How many lines in string S?"
  (let ((start 0) (n 1))
    (while (string-match "\n" s start)
      (setq start (match-end 0) n (1+ n)))
    (when (and (> (length s) 0) (= (aref s (1- (length s))) ?\n))
      (setq n (1- n)))
    n))

(defun org-kill-new (string &rest args)
  (remove-text-properties 0 (length string) '(line-prefix t wrap-prefix t)
                          string)
  (apply 'kill-new string args))

;; `font-lock-ensure' is only available from 24.4.50 on
(defalias 'org-font-lock-ensure
  (if (fboundp 'font-lock-ensure)
      #'font-lock-ensure
    (lambda (&optional _beg _end)
      (with-no-warnings (font-lock-fontify-buffer)))))

;; `file-local-name' was added in Emacs 26.1.
(defalias 'org-babel-local-file-name
  (if (fboundp 'file-local-name)
      'file-local-name
    (lambda (file)
      "Return the local name component of FILE."
      (or (file-remote-p file 'localname) file))))

;;;###autoload
(defmacro org-check-version ()
  "Try very hard to provide sensible version strings."
  (let* ((org-dir        (org-find-library-dir "org"))
         (org-version.el (concat org-dir "org-version.el"))
         (org-fixup.el   (concat org-dir "../mk/org-fixup.el")))
    (if (require 'org-version org-version.el 'noerror)
        '(progn
           (autoload 'org-release     "org-version.el")
           (autoload 'org-git-version "org-version.el"))
      (if (require 'org-fixup org-fixup.el 'noerror)
          '(org-fixup)
        ;; provide fallback definitions and complain
        (warn "Could not define org version correctly.  Check installation!")
        '(progn
           (defun org-release () "N/A")
           (defun org-git-version () "N/A !!check installation!!"))))))



;;; Functions for Emacs < 24.4 compatibility

(defun org-define-error (name message)
  "Define NAME as a new error signal.
MESSAGE is a string that will be output to the echo area if such
an error is signaled without being caught by a `condition-case'.
Implements `define-error' for older emacsen."
  (if (fboundp 'define-error) (define-error name message)
    (put name 'error-conditions
         (copy-sequence (cons name (get 'error 'error-conditions))))))

(unless (fboundp 'string-suffix-p)
  ;; From Emacs subr.el.
  (defun string-suffix-p (suffix string  &optional ignore-case)
    "Return non-nil if SUFFIX is a suffix of STRING.
If IGNORE-CASE is non-nil, the comparison is done without paying
attention to case differences."
    (let ((start-pos (- (length string) (length suffix))))
      (and (>= start-pos 0)
           (eq t (compare-strings suffix nil nil
                                  string start-pos nil ignore-case))))))

(unless (fboundp 'proper-list-p)
  ;; `proper-list-p' was added in Emacs 27.1.  The function below is
  ;; taken from Emacs subr.el 200195e824b^.
  (defun proper-list-p (object)
    "Return OBJECT's length if it is a proper list, nil otherwise.
A proper list is neither circular nor dotted (i.e., its last cdr
is nil)."
    (and (listp object) (ignore-errors (length object)))))


;;; Integration with and fixes for other packages

(defgroup org-imenu-and-speedbar nil
  "Options concerning imenu and speedbar in Org mode."
  :tag "Org Imenu and Speedbar"
  :group 'org-structure)

(defcustom org-imenu-depth 2
  "The maximum level for Imenu access to Org headlines.
This also applied for speedbar access."
  :group 'org-imenu-and-speedbar
  :type 'integer)

;;;; Imenu

(defvar-local org-imenu-markers nil
  "All markers currently used by Imenu.")

(defun org-imenu-get-tree ()
  "Produce the index for Imenu."
  (dolist (x org-imenu-markers) (move-marker x nil))
  (setq org-imenu-markers nil)
  (org-with-wide-buffer
   (goto-char (point-max))
   (let* ((re (concat "^" (org-get-limited-outline-regexp)))
	  (subs (make-vector (1+ org-imenu-depth) nil))
	  (last-level 0))
     (while (re-search-backward re nil t)
       (let ((level (org-reduced-level (funcall outline-level)))
	     (headline (org-no-properties
			(org-link-display-format (org-get-heading t t t t)))))
	 (when (and (<= level org-imenu-depth) (org-string-nw-p headline))
	   (let* ((m (point-marker))
		  (item (propertize headline 'org-imenu-marker m 'org-imenu t)))
	     (push m org-imenu-markers)
	     (if (>= level last-level)
		 (push (cons item m) (aref subs level))
	       (push (cons item
			   (cl-mapcan #'identity (cl-subseq subs (1+ level))))
		     (aref subs level))
	       (cl-loop for i from (1+ level) to org-imenu-depth
			do (aset subs i nil)))
	     (setq last-level level)))))
     (aref subs 1))))

(eval-after-load "imenu"
  '(progn
     (add-hook 'imenu-after-jump-hook
	       (lambda ()
		 (when (derived-mode-p 'org-mode)
		   (org-show-context 'org-goto))))
     (add-hook 'org-mode-hook
	       (lambda ()
		 (setq imenu-create-index-function 'org-imenu-get-tree)))))

;;;; Speedbar

(defvar org-speedbar-restriction-lock-overlay (make-overlay 1 1)
  "Overlay marking the agenda restriction line in speedbar.")
(overlay-put org-speedbar-restriction-lock-overlay
	     'face 'org-agenda-restriction-lock)
(overlay-put org-speedbar-restriction-lock-overlay
	     'help-echo "Agendas are currently limited to this item.")
(delete-overlay org-speedbar-restriction-lock-overlay)

(defun org-speedbar-set-agenda-restriction ()
  "Restrict future agenda commands to the location at point in speedbar.
If there is already a restriction lock at the location, remove it.

To get rid of the restriction, use `\\[org-agenda-remove-restriction-lock]'."
  (interactive)
  (require 'org-agenda)
  (let (p m tp np dir txt)
    (cond
     ((setq p (text-property-any (point-at-bol) (point-at-eol)
				 'org-imenu t))
      (setq m (get-text-property p 'org-imenu-marker))
      (with-current-buffer (marker-buffer m)
	(goto-char m)
	(if (and org-agenda-overriding-restriction
		 (member org-agenda-restriction-lock-overlay
			 (overlays-at (point))))
	    (org-agenda-remove-restriction-lock 'noupdate)
	  (org-agenda-set-restriction-lock 'subtree))))
     ((setq p (text-property-any (point-at-bol) (point-at-eol)
				 'speedbar-function 'speedbar-find-file))
      (setq tp (previous-single-property-change
		(1+ p) 'speedbar-function)
	    np (next-single-property-change
		tp 'speedbar-function)
	    dir (speedbar-line-directory)
	    txt (buffer-substring-no-properties (or tp (point-min))
						(or np (point-max))))
      (with-current-buffer (find-file-noselect
			    (let ((default-directory dir))
			      (expand-file-name txt)))
	(unless (derived-mode-p 'org-mode)
	  (user-error "Cannot restrict to non-Org mode file"))
	(org-agenda-set-restriction-lock 'file)))
     (t (user-error "Don't know how to restrict Org mode agenda")))
    (move-overlay org-speedbar-restriction-lock-overlay
		  (point-at-bol) (point-at-eol))
    (setq current-prefix-arg nil)
    (org-agenda-maybe-redo)))

(defvar speedbar-file-key-map)
(declare-function speedbar-add-supported-extension "speedbar" (extension))
(eval-after-load "speedbar"
  '(progn
     (speedbar-add-supported-extension ".org")
     (define-key speedbar-file-key-map "<" 'org-speedbar-set-agenda-restriction)
     (define-key speedbar-file-key-map "\C-c\C-x<" 'org-speedbar-set-agenda-restriction)
     (define-key speedbar-file-key-map ">" 'org-agenda-remove-restriction-lock)
     (define-key speedbar-file-key-map "\C-c\C-x>" 'org-agenda-remove-restriction-lock)
     (add-hook 'speedbar-visiting-tag-hook
	       (lambda () (and (derived-mode-p 'org-mode) (org-show-context 'org-goto))))))

;;;; Add Log

(defun org-add-log-current-headline ()
  "Return current headline or nil.
This function ignores inlinetasks.  It is meant to be used as
`add-log-current-defun-function' value."
  (org-with-limited-levels (org-get-heading t t t t)))

;;;; Flyspell

(defun org--flyspell-object-check-p (element)
  "Non-nil when Flyspell can check object at point.
ELEMENT is the element at point."
  (let ((object (save-excursion
		  (when (looking-at-p "\\>") (backward-char))
		  (org-element-context element))))
    (cl-case (org-element-type object)
      ;; Prevent checks in links due to keybinding conflict with
      ;; Flyspell.
      ((code entity export-snippet inline-babel-call
	     inline-src-block line-break latex-fragment link macro
	     statistics-cookie target timestamp verbatim)
       nil)
      (footnote-reference
       ;; Only in inline footnotes, within the definition.
       (and (eq (org-element-property :type object) 'inline)
	    (< (save-excursion
		 (goto-char (org-element-property :begin object))
		 (search-forward ":" nil t 2))
	       (point))))
      (otherwise t))))

(defun org-mode-flyspell-verify ()
  "Function used for `flyspell-generic-check-word-predicate'."
  (if (org-at-heading-p)
      ;; At a headline or an inlinetask, check title only.  This is
      ;; faster than relying on `org-element-at-point'.
      (and (save-excursion (beginning-of-line)
			   (and (let ((case-fold-search t))
				  (not (looking-at-p "\\*+ END[ \t]*$")))
				(let ((case-fold-search nil))
				  (looking-at org-complex-heading-regexp))))
	   (match-beginning 4)
	   (>= (point) (match-beginning 4))
	   (or (not (match-beginning 5))
	       (< (point) (match-beginning 5))))
    (let* ((element (org-element-at-point))
	   (post-affiliated (org-element-property :post-affiliated element)))
      (cond
       ;; Ignore checks in all affiliated keywords but captions.
       ((< (point) post-affiliated)
	(and (save-excursion
	       (beginning-of-line)
	       (let ((case-fold-search t)) (looking-at "[ \t]*#\\+CAPTION:")))
	     (> (point) (match-end 0))
	     (org--flyspell-object-check-p element)))
       ;; Ignore checks in LOGBOOK (or equivalent) drawer.
       ((let ((log (org-log-into-drawer)))
	  (and log
	       (let ((drawer (org-element-lineage element '(drawer))))
		 (and drawer
		      (eq (compare-strings
			   log nil nil
			   (org-element-property :drawer-name drawer) nil nil t)
			  t)))))
	nil)
       (t
	(cl-case (org-element-type element)
	  ((comment quote-section) t)
	  (comment-block
	   ;; Allow checks between block markers, not on them.
	   (and (> (line-beginning-position) post-affiliated)
		(save-excursion
		  (end-of-line)
		  (skip-chars-forward " \r\t\n")
		  (< (point) (org-element-property :end element)))))
	  ;; Arbitrary list of keywords where checks are meaningful.
	  ;; Make sure point is on the value part of the element.
	  (keyword
	   (and (member (org-element-property :key element)
			'("DESCRIPTION" "TITLE"))
		(save-excursion
		  (search-backward ":" (line-beginning-position) t))))
	  ;; Check is globally allowed in paragraphs verse blocks and
	  ;; table rows (after affiliated keywords) but some objects
	  ;; must not be affected.
	  ((paragraph table-row verse-block)
	   (let ((cbeg (org-element-property :contents-begin element))
		 (cend (org-element-property :contents-end element)))
	     (and cbeg (>= (point) cbeg) (< (point) cend)
		  (org--flyspell-object-check-p element))))))))))
(put 'org-mode 'flyspell-mode-predicate 'org-mode-flyspell-verify)

(defun org-remove-flyspell-overlays-in (beg end)
  "Remove flyspell overlays in region."
  (and (bound-and-true-p flyspell-mode)
       (fboundp 'flyspell-delete-region-overlays)
       (flyspell-delete-region-overlays beg end)))

(defvar flyspell-delayed-commands)
(eval-after-load "flyspell"
  '(add-to-list 'flyspell-delayed-commands 'org-self-insert-command))

;;;; Bookmark

(defun org-bookmark-jump-unhide ()
  "Unhide the current position, to show the bookmark location."
  (and (derived-mode-p 'org-mode)
       (or (org-invisible-p)
	   (save-excursion (goto-char (max (point-min) (1- (point))))
			   (org-invisible-p)))
       (org-show-context 'bookmark-jump)))

;; Make `bookmark-jump' shows the jump location if it was hidden.
(eval-after-load "bookmark"
  '(if (boundp 'bookmark-after-jump-hook)
       ;; We can use the hook
       (add-hook 'bookmark-after-jump-hook 'org-bookmark-jump-unhide)
     ;; Hook not available, use advice
     (defadvice bookmark-jump (after org-make-visible activate)
       "Make the position visible."
       (org-bookmark-jump-unhide))))

;;;; Calendar

(defcustom org-calendar-to-agenda-key 'default
  "Key to be installed in `calendar-mode-map' for switching to the agenda.

The command `org-calendar-goto-agenda' will be bound to this key.

When set to `default', bind the function to `c', but only if it is
available in the Calendar keymap.  This is the default choice because
`c' can then be used to switch back and forth between agenda and calendar.

When nil, `org-calendar-goto-agenda' is not bound to any key."
  :group 'org-agenda
  :type '(choice
	  (const :tag "Bind to `c' if available" default)
	  (key-sequence :tag "Other binding")
	  (const :tag "No binding" nil))
  :safe (lambda (v) (or (symbolp v) (stringp v)))
  :package-version '(Org . "9.2"))

(defcustom org-calendar-insert-diary-entry-key [?i]
  "The key to be installed in `calendar-mode-map' for adding diary entries.
This option is irrelevant until `org-agenda-diary-file' has been configured
to point to an Org file.  When that is the case, the command
`org-agenda-diary-entry' will be bound to the key given here, by default
`i'.  In the calendar, `i' normally adds entries to `diary-file'.  So
if you want to continue doing this, you need to change this to a different
key."
  :group 'org-agenda
  :type 'sexp)

(defun org--setup-calendar-bindings ()
  "Bind Org functions in Calendar keymap."
  (pcase org-calendar-to-agenda-key
    (`nil nil)
    ((and key (pred stringp))
     (local-set-key (kbd key) #'org-calendar-goto-agenda))
    ((guard (not (lookup-key calendar-mode-map "c")))
     (local-set-key "c" #'org-calendar-goto-agenda))
    (_ nil))
  (unless (eq org-agenda-diary-file 'diary-file)
    (local-set-key org-calendar-insert-diary-entry-key
		   #'org-agenda-diary-entry)))

(eval-after-load "calendar"
  '(add-hook 'calendar-mode-hook #'org--setup-calendar-bindings))

;;;; Saveplace

;; Make sure saveplace shows the location if it was hidden
(eval-after-load "saveplace"
  '(defadvice save-place-find-file-hook (after org-make-visible activate)
     "Make the position visible."
     (org-bookmark-jump-unhide)))

;;;; Ecb

;; Make sure ecb shows the location if it was hidden
(eval-after-load "ecb"
  '(defadvice ecb-method-clicked (after esf/org-show-context activate)
     "Make hierarchy visible when jumping into location from ECB tree buffer."
     (when (derived-mode-p 'org-mode)
       (org-show-context))))

;;;; Simple

(defun org-mark-jump-unhide ()
  "Make the point visible with `org-show-context' after jumping to the mark."
  (when (and (derived-mode-p 'org-mode)
	     (org-invisible-p))
    (org-show-context 'mark-goto)))

(eval-after-load "simple"
  '(defadvice pop-to-mark-command (after org-make-visible activate)
     "Make the point visible with `org-show-context'."
     (org-mark-jump-unhide)))

(eval-after-load "simple"
  '(defadvice exchange-point-and-mark (after org-make-visible activate)
     "Make the point visible with `org-show-context'."
     (org-mark-jump-unhide)))

(eval-after-load "simple"
  '(defadvice pop-global-mark (after org-make-visible activate)
     "Make the point visible with `org-show-context'."
     (org-mark-jump-unhide)))

;;;; Session

;; Make "session.el" ignore our circular variable.
(defvar session-globals-exclude)
(eval-after-load "session"
  '(add-to-list 'session-globals-exclude 'org-mark-ring))

(provide 'org-compat)

;;; org-compat.el ends here<|MERGE_RESOLUTION|>--- conflicted
+++ resolved
@@ -90,11 +90,10 @@
     (defalias 'org-line-number-display-width 'line-number-display-width)
   (defun org-line-number-display-width (&rest _) 0))
 
-<<<<<<< HEAD
 (if (fboundp 'buffer-hash)
     (defalias 'org-buffer-hash 'buffer-hash)
   (defun org-buffer-hash () (md5 (current-buffer))))
-=======
+
 (unless (fboundp 'file-attribute-modification-time)
   (defsubst file-attribute-modification-time (attributes)
     "The modification time in ATTRIBUTES returned by `file-attributes'.
@@ -108,7 +107,6 @@
     "The size (in bytes) in ATTRIBUTES returned by `file-attributes'.
 This is a floating point number if the size is too large for an integer."
     (nth 7 attributes)))
->>>>>>> 3b7293a8
 
  
