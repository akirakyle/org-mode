--- conflicted
+++ resolved
@@ -425,13 +425,8 @@
 Detect if this is context for a org-babel src-block and if so
 then run `org-babel-switch-to-session'."
   (interactive)
-<<<<<<< HEAD
-  (let ((info (org-babel-get-src-block-info)))
-    (if info (progn (org-babel-switch-to-session current-prefix-arg info) t) nil)))
-=======
   (org-babel-when-in-src-block
    (org-babel-switch-to-session current-prefix-arg)))
->>>>>>> bf294829
 
 (add-hook 'org-metadown-hook 'org-babel-pop-to-session-maybe)
 
