--- conflicted
+++ resolved
@@ -5290,12 +5290,9 @@
      ("no" :default "Ligning")
      ("nb" :default "Ligning")
      ("nn" :default "Likning")
-<<<<<<< HEAD
+     ("pt_BR" :html "Equa&ccedil;&atilde;o" :default "Equação" :ascii "Equacao")
      ("ru" :html "&#1059;&#1088;&#1072;&#1074;&#1085;&#1077;&#1085;&#1080;&#1077;"
       :utf-8 "Уравнение")
-=======
-     ("pt_BR" :html "Equa&ccedil;&atilde;o" :default "Equação" :ascii "Equacao")
->>>>>>> d4a4fc74
      ("sv" :default "Ekvation")
      ("zh-CN" :html "&#26041;&#31243;" :utf-8 "方程"))
     ("Figure"
@@ -5307,11 +5304,8 @@
      ("no" :default "Illustrasjon")
      ("nb" :default "Illustrasjon")
      ("nn" :default "Illustrasjon")
-<<<<<<< HEAD
+     ("pt_BR" :default "Figura")
      ("ru" :html "&#1056;&#1080;&#1089;&#1091;&#1085;&#1086;&#1082;" :utf-8 "Рисунок")
-=======
-     ("pt_BR" :default "Figura")
->>>>>>> d4a4fc74
      ("sv" :default "Illustration")
      ("zh-CN" :html "&#22270;" :utf-8 "图"))
     ("Figure %d:"
@@ -5324,11 +5318,8 @@
      ("no" :default "Illustrasjon %d")
      ("nb" :default "Illustrasjon %d")
      ("nn" :default "Illustrasjon %d")
-<<<<<<< HEAD
+     ("pt_BR" :default "Figura %d:")
      ("ru" :html "&#1056;&#1080;&#1089;. %d.:" :utf-8 "Рис. %d.:")
-=======
-     ("pt_BR" :default "Figura %d:")
->>>>>>> d4a4fc74
      ("sv" :default "Illustration %d")
      ("zh-CN" :html "&#22270;%d&nbsp;" :utf-8 "图%d "))
     ("Footnotes"
@@ -5379,12 +5370,9 @@
      ("no" :default "Tabeller")
      ("nb" :default "Tabeller")
      ("nn" :default "Tabeller")
-<<<<<<< HEAD
+     ("pt_BR" :default "Índice de Tabelas" :ascii "Indice de Tabelas")
      ("ru" :html "&#1057;&#1087;&#1080;&#1089;&#1086;&#1082; &#1090;&#1072;&#1073;&#1083;&#1080;&#1094;"
       :utf-8 "Список таблиц")
-=======
-     ("pt_BR" :default "Índice de Tabelas" :ascii "Indice de Tabelas")
->>>>>>> d4a4fc74
      ("sv" :default "Tabeller")
      ("zh-CN" :html "&#34920;&#26684;&#30446;&#24405;" :utf-8 "表格目录"))
     ("Listing %d:"
@@ -5393,17 +5381,12 @@
      ("es" :default "Listado de programa %d")
      ("et" :default "Loend %d")
      ("fr" :default "Programme %d :" :html "Programme&nbsp;%d&nbsp;:")
-<<<<<<< HEAD
      ("ja" :default "ソースコード%d:")
      ("no" :default "Dataprogram %d")
      ("nb" :default "Dataprogram %d")
+     ("pt_BR" :default "Listagem %d")
      ("ru" :html "&#1056;&#1072;&#1089;&#1087;&#1077;&#1095;&#1072;&#1090;&#1082;&#1072; %d.:"
       :utf-8 "Распечатка %d.:")
-=======
-     ("no" :default "Dataprogram")
-     ("nb" :default "Dataprogram")
-     ("pt_BR" :default "Listagem %d")
->>>>>>> d4a4fc74
      ("zh-CN" :html "&#20195;&#30721;%d&nbsp;" :utf-8 "代码%d "))
     ("References"
      ("fr" :ascii "References" :default "Références")
@@ -5414,27 +5397,21 @@
      ("es" :default "vea seccion %s")
      ("et" :html "Vaata peat&#252;kki %s" :utf-8 "Vaata peatükki %s")
      ("fr" :default "cf. section %s")
-<<<<<<< HEAD
      ("ja" :default "セクション %s を参照")
+     ("pt_BR" :html "Veja a se&ccedil;&atilde;o %s" :default "Veja a seção %s"
+      :ascii "Veja a secao %s")
      ("ru" :html "&#1057;&#1084;. &#1088;&#1072;&#1079;&#1076;&#1077;&#1083; %s"
       :utf-8 "См. раздел %s")
      ("zh-CN" :html "&#21442;&#35265;&#31532;%s&#33410;" :utf-8 "参见第%s节"))
-=======
-     ("pt_BR" :html "Veja a se&ccedil;&atilde;o %s" :default "Veja a seção %s" :ascii "Veja a secao %s")
-     ("zh-CN" :html "&#21442;&#35265;&#31532;%d&#33410;" :utf-8 "参见第%s节"))
->>>>>>> d4a4fc74
     ("Table"
      ("de" :default "Tabelle")
      ("es" :default "Tabla")
      ("et" :default "Tabel")
      ("fr" :default "Tableau")
-<<<<<<< HEAD
      ("ja" :default "表" :html "&#34920;")
-     ("ru" :html "&#1058;&#1072;&#1073;&#1083;&#1080;&#1094;&#1072;" :utf-8 "Таблица")
-=======
-     ("ja" :html "&#34920;" :utf-8 "表")
      ("pt_BR" :default "Tabela")
->>>>>>> d4a4fc74
+     ("ru" :html "&#1058;&#1072;&#1073;&#1083;&#1080;&#1094;&#1072;"
+      :utf-8 "Таблица")
      ("zh-CN" :html "&#34920;" :utf-8 "表"))
     ("Table %d:"
      ("da" :default "Tabel %d")
@@ -5446,12 +5423,9 @@
      ("no" :default "Tabell %d")
      ("nb" :default "Tabell %d")
      ("nn" :default "Tabell %d")
-<<<<<<< HEAD
+     ("pt_BR" :default "Tabela %d")
      ("ru" :html "&#1058;&#1072;&#1073;&#1083;&#1080;&#1094;&#1072; %d.:"
       :utf-8 "Таблица %d.:")
-=======
-     ("pt_BR" :default "Tabela %d")
->>>>>>> d4a4fc74
      ("sv" :default "Tabell %d")
      ("zh-CN" :html "&#34920;%d&nbsp;" :utf-8 "表%d "))
     ("Table of Contents"
@@ -5486,13 +5460,11 @@
      ("es" :default "referencia desconocida")
      ("et" :default "Tundmatu viide")
      ("fr" :ascii "Destination inconnue" :default "Référence inconnue")
-<<<<<<< HEAD
      ("ja" :default "不明な参照先")
+     ("pt_BR" :default "Referência desconhecida"
+      :ascii "Referencia desconhecida")
      ("ru" :html "&#1053;&#1077;&#1080;&#1079;&#1074;&#1077;&#1089;&#1090;&#1085;&#1072;&#1103; &#1089;&#1089;&#1099;&#1083;&#1082;&#1072;"
       :utf-8 "Неизвестная ссылка")
-=======
-     ("pt_BR" :default "Referência desconhecida" :ascii "Referencia desconhecida")
->>>>>>> d4a4fc74
      ("zh-CN" :html "&#26410;&#30693;&#24341;&#29992;" :utf-8 "未知引用")))
   "Dictionary for export engine.
 
