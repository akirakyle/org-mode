;;; ox.el --- Export Framework for Org Mode          -*- lexical-binding: t; -*-

;; Copyright (C) 2012-2024 Free Software Foundation, Inc.

;; Author: Nicolas Goaziou <mail@nicolasgoaziou.fr>
<<<<<<< HEAD
;; Maintainer: Ihor Radchenko <yantar92 at posteo dot net>
;; Keywords: outlines, hypermedia, calendar, wp
=======
;; Maintainer: Nicolas Goaziou <mail@nicolasgoaziou.fr>
;; Keywords: outlines, hypermedia, calendar, text
>>>>>>> d12f8b86

;; This file is part of GNU Emacs.

;; GNU Emacs is free software: you can redistribute it and/or modify
;; it under the terms of the GNU General Public License as published by
;; the Free Software Foundation, either version 3 of the License, or
;; (at your option) any later version.

;; GNU Emacs is distributed in the hope that it will be useful,
;; but WITHOUT ANY WARRANTY; without even the implied warranty of
;; MERCHANTABILITY or FITNESS FOR A PARTICULAR PURPOSE.  See the
;; GNU General Public License for more details.

;; You should have received a copy of the GNU General Public License
;; along with GNU Emacs.  If not, see <https://www.gnu.org/licenses/>.

;;; Commentary:
;;
;; This library implements a generic export engine for Org, built on
;; its syntactical parser: Org Elements.
;;
;; Besides that parser, the generic exporter is made of three distinct
;; parts:
;;
;; - The communication channel consists of a property list, which is
;;   created and updated during the process.  Its use is to offer
;;   every piece of information, would it be about initial environment
;;   or contextual data, all in a single place.
;;
;; - The transcoder walks the parse tree, ignores or treat as plain
;;   text elements and objects according to export options, and
;;   eventually calls backend specific functions to do the real
;;   transcoding, concatenating their return value along the way.
;;
;; - The filter system is activated at the very beginning and the very
;;   end of the export process, and each time an element or an object
;;   has been converted.  It is the entry point to fine-tune standard
;;   output from backend transcoders.  See "The Filter System"
;;   section for more information.
;;
;; The core functions is `org-export-as'.  It returns the transcoded
;; buffer as a string.  Its derivatives are `org-export-to-buffer' and
;; `org-export-to-file'.
;;
;; An export backend is defined with `org-export-define-backend'.
;; This function can also support specific buffer keywords, OPTION
;; keyword's items and filters.  Refer to function's documentation for
;; more information.
;;
;; If the new backend shares most properties with another one,
;; `org-export-define-derived-backend' can be used to simplify the
;; process.
;;
;; Any backend can define its own variables.  Among them, those
;; customizable should belong to the `org-export-BACKEND' group.
;;
;; Tools for common tasks across backends are implemented in the
;; following part of the file.
;;
;; Eventually, a dispatcher (`org-export-dispatch') is provided in the
;; last one.
;;
;; See <https://orgmode.org/worg/dev/org-export-reference.html> for
;; more information.

;;; Code:

(require 'org-macs)
(org-assert-version)

(require 'cl-lib)
(require 'ob-exp)
(require 'oc)
(require 'ol)
(require 'org-element)
(require 'org-macro)
(require 'tabulated-list)

(declare-function org-src-coderef-format "org-src" (&optional element))
(declare-function org-src-coderef-regexp "org-src" (fmt &optional label))
(declare-function org-publish "ox-publish" (project &optional force async))
(declare-function org-publish-all "ox-publish" (&optional force async))
(declare-function org-publish-current-file "ox-publish" (&optional force async))
(declare-function org-publish-current-project "ox-publish" (&optional force async))
(declare-function org-at-heading-p "org" (&optional _))
(declare-function org-back-to-heading "org" (&optional invisible-ok))
(declare-function org-next-visible-heading "org" (arg))

(defvar org-publish-project-alist)
(defvar org-table-number-fraction)
(defvar org-table-number-regexp)


;;; Internal Variables
;;
;; Among internal variables, the most important is
;; `org-export-options-alist'.  This variable define the global export
;; options, shared between every exporter, and how they are acquired.

(defconst org-export-max-depth 19
  "Maximum nesting depth for headlines, counting from 0.")

(defconst org-export-options-alist
  '((:title "TITLE" nil nil parse)
    (:date "DATE" nil nil parse)
    (:author "AUTHOR" nil user-full-name parse)
    (:email "EMAIL" nil user-mail-address t)
    (:language "LANGUAGE" nil org-export-default-language t)
    (:select-tags "SELECT_TAGS" nil org-export-select-tags split)
    (:exclude-tags "EXCLUDE_TAGS" nil org-export-exclude-tags split)
    (:creator "CREATOR" nil org-export-creator-string)
    (:headline-levels nil "H" org-export-headline-levels)
    (:preserve-breaks nil "\\n" org-export-preserve-breaks)
    (:section-numbers nil "num" org-export-with-section-numbers)
    (:time-stamp-file nil "timestamp" org-export-timestamp-file)
    (:with-archived-trees nil "arch" org-export-with-archived-trees)
    (:with-author nil "author" org-export-with-author)
    (:expand-links nil "expand-links" org-export-expand-links)
    (:with-broken-links nil "broken-links" org-export-with-broken-links)
    (:with-clocks nil "c" org-export-with-clocks)
    (:with-creator nil "creator" org-export-with-creator)
    (:with-date nil "date" org-export-with-date)
    (:with-drawers nil "d" org-export-with-drawers)
    (:with-email nil "email" org-export-with-email)
    (:with-emphasize nil "*" org-export-with-emphasize)
    (:with-entities nil "e" org-export-with-entities)
    (:with-fixed-width nil ":" org-export-with-fixed-width)
    (:with-footnotes nil "f" org-export-with-footnotes)
    (:with-inlinetasks nil "inline" org-export-with-inlinetasks)
    (:with-latex nil "tex" org-export-with-latex)
    (:with-planning nil "p" org-export-with-planning)
    (:with-priority nil "pri" org-export-with-priority)
    (:with-properties nil "prop" org-export-with-properties)
    (:with-smart-quotes nil "'" org-export-with-smart-quotes)
    (:with-special-strings nil "-" org-export-with-special-strings)
    (:with-special-rows nil nil nil)
    (:with-statistics-cookies nil "stat" org-export-with-statistics-cookies)
    (:with-sub-superscript nil "^" org-export-with-sub-superscripts)
    (:with-toc nil "toc" org-export-with-toc)
    (:with-tables nil "|" org-export-with-tables)
    (:with-tags nil "tags" org-export-with-tags)
    (:with-tasks nil "tasks" org-export-with-tasks)
    (:with-timestamps nil "<" org-export-with-timestamps)
    (:with-title nil "title" org-export-with-title)
    (:with-todo-keywords nil "todo" org-export-with-todo-keywords)
    ;; Citations processing.
    (:with-cite-processors nil nil org-export-process-citations)
    (:cite-export "CITE_EXPORT" nil org-cite-export-processors))
  "Alist between export properties and ways to set them.

The key of the alist is the property name, and the value is a list
like (KEYWORD OPTION DEFAULT BEHAVIOR) where:

KEYWORD is a string representing a buffer keyword, or nil.  Each
  property defined this way can also be set, during subtree
  export, through a headline property named after the keyword
  with the \"EXPORT_\" prefix (i.e. DATE keyword and EXPORT_DATE
  property).
OPTION is a string that could be found in an #+OPTIONS: line.
DEFAULT is the default value for the property.
BEHAVIOR determines how Org should handle multiple keywords for
  the same property.  It is a symbol among:
  nil       Keep old value and discard the new one.
  t         Replace old value with the new one.
  `space'   Concatenate the values, separating them with a space.
  `newline' Concatenate the values, separating them with
	    a newline.
  `split'   Split values at white spaces, and cons them to the
	    previous list.
  `parse'   Parse value as a list of strings and Org objects,
            which can then be transcoded with, e.g.,
            `org-export-data'.  It implies `space' behavior.

Values set through KEYWORD and OPTION have precedence over
DEFAULT.

All these properties should be backend agnostic.  Backend
specific properties are set through `org-export-define-backend'.
Properties redefined there have precedence over these.")

(defconst org-export-filters-alist
  '((:filter-body . org-export-filter-body-functions)
    (:filter-bold . org-export-filter-bold-functions)
    (:filter-babel-call . org-export-filter-babel-call-functions)
    (:filter-center-block . org-export-filter-center-block-functions)
    (:filter-clock . org-export-filter-clock-functions)
    (:filter-code . org-export-filter-code-functions)
    (:filter-diary-sexp . org-export-filter-diary-sexp-functions)
    (:filter-drawer . org-export-filter-drawer-functions)
    (:filter-dynamic-block . org-export-filter-dynamic-block-functions)
    (:filter-entity . org-export-filter-entity-functions)
    (:filter-example-block . org-export-filter-example-block-functions)
    (:filter-export-block . org-export-filter-export-block-functions)
    (:filter-export-snippet . org-export-filter-export-snippet-functions)
    (:filter-final-output . org-export-filter-final-output-functions)
    (:filter-fixed-width . org-export-filter-fixed-width-functions)
    (:filter-footnote-definition . org-export-filter-footnote-definition-functions)
    (:filter-footnote-reference . org-export-filter-footnote-reference-functions)
    (:filter-headline . org-export-filter-headline-functions)
    (:filter-horizontal-rule . org-export-filter-horizontal-rule-functions)
    (:filter-inline-babel-call . org-export-filter-inline-babel-call-functions)
    (:filter-inline-src-block . org-export-filter-inline-src-block-functions)
    (:filter-inlinetask . org-export-filter-inlinetask-functions)
    (:filter-italic . org-export-filter-italic-functions)
    (:filter-item . org-export-filter-item-functions)
    (:filter-keyword . org-export-filter-keyword-functions)
    (:filter-latex-environment . org-export-filter-latex-environment-functions)
    (:filter-latex-fragment . org-export-filter-latex-fragment-functions)
    (:filter-line-break . org-export-filter-line-break-functions)
    (:filter-link . org-export-filter-link-functions)
    (:filter-node-property . org-export-filter-node-property-functions)
    (:filter-options . org-export-filter-options-functions)
    (:filter-paragraph . org-export-filter-paragraph-functions)
    (:filter-parse-tree . org-export-filter-parse-tree-functions)
    (:filter-plain-list . org-export-filter-plain-list-functions)
    (:filter-plain-text . org-export-filter-plain-text-functions)
    (:filter-planning . org-export-filter-planning-functions)
    (:filter-property-drawer . org-export-filter-property-drawer-functions)
    (:filter-quote-block . org-export-filter-quote-block-functions)
    (:filter-radio-target . org-export-filter-radio-target-functions)
    (:filter-section . org-export-filter-section-functions)
    (:filter-special-block . org-export-filter-special-block-functions)
    (:filter-src-block . org-export-filter-src-block-functions)
    (:filter-statistics-cookie . org-export-filter-statistics-cookie-functions)
    (:filter-strike-through . org-export-filter-strike-through-functions)
    (:filter-subscript . org-export-filter-subscript-functions)
    (:filter-superscript . org-export-filter-superscript-functions)
    (:filter-table . org-export-filter-table-functions)
    (:filter-table-cell . org-export-filter-table-cell-functions)
    (:filter-table-row . org-export-filter-table-row-functions)
    (:filter-target . org-export-filter-target-functions)
    (:filter-timestamp . org-export-filter-timestamp-functions)
    (:filter-underline . org-export-filter-underline-functions)
    (:filter-verbatim . org-export-filter-verbatim-functions)
    (:filter-verse-block . org-export-filter-verse-block-functions))
  "Alist between filters properties and initial values.

The key of each association is a property name accessible through
the communication channel.  Its value is a configurable global
variable defining initial filters.

This list is meant to install user specified filters.  Backend
developers may install their own filters using
`org-export-define-backend'.  Filters defined there will always
be prepended to the current list, so they always get applied
first.")

(defconst org-export-default-inline-image-rule
  `(("file" .
     ,(format "\\.%s\\'"
	      (regexp-opt
	       '("png" "jpeg" "jpg" "gif" "tiff" "tif" "xbm"
		 "xpm" "pbm" "pgm" "ppm") t))))
  "Default rule for link matching an inline image.
This rule applies to links with no description.  By default, it
will be considered as an inline image if it targets a local file
whose extension is either \"png\", \"jpeg\", \"jpg\", \"gif\",
\"tiff\", \"tif\", \"xbm\", \"xpm\", \"pbm\", \"pgm\" or \"ppm\".
See `org-export-inline-image-p' for more information about
rules.")

(defvar org-export-async-debug nil
  "Non-nil means asynchronous export process should leave data behind.

This data is found in the appropriate \"*Org Export Process*\"
buffer, and in files prefixed with \"org-export-process\" and
located in the directory defined by variable
`temporary-file-directory'.

When non-nil, it will also set `debug-on-error' to a non-nil
value in the external process.")

(defvar org-export-stack-contents nil
  "Record asynchronously generated export results and processes.
This is an alist: its CAR is the source of the
result (destination file or buffer for a finished process,
original buffer for a running one) and its CDR is a list
containing the backend used, as a symbol, and either a process
or the time at which it finished.  It is used to build the menu
from `org-export-stack'.")

(defvar org-export-registered-backends nil
  "List of backends currently available in the exporter.
This variable is set with `org-export-define-backend' and
`org-export-define-derived-backend' functions.")

(defvar org-export-dispatch-last-action nil
  "Last command called from the dispatcher.
The value should be a list.  Its CAR is the action, as a symbol,
and its CDR is a list of export options.")

(defvar org-export-dispatch-last-position (make-marker)
  "The position where the last export command was created using the dispatcher.
This marker will be used with `\\[universal-argument] C-c C-e' to make sure export repetition
uses the same subtree if the previous command was restricted to a subtree.")

;; For compatibility with Org < 8
(defvar org-export-current-backend nil
  "Name, if any, of the backend used during an export process.

Its value is a symbol such as `html', `latex', `ascii', or nil if
the backend is anonymous (see `org-export-create-backend') or if
there is no export process in progress.

It can be used to teach Babel blocks how to act differently
according to the backend used.")



;;; User-configurable Variables
;;
;; Configuration for the masses.
;;
;; They should never be accessed directly, as their value is to be
;; stored in a property list (cf. `org-export-options-alist').
;; Backends will read their value from there instead.

(defgroup org-export nil
  "Options for exporting Org mode files."
  :tag "Org Export"
  :group 'org)

(defgroup org-export-general nil
  "General options for export engine."
  :tag "Org Export General"
  :group 'org-export)

(defcustom org-export-with-archived-trees 'headline
  "Whether sub-trees with the ARCHIVE tag should be exported.

This can have three different values:
nil         Do not export, pretend this tree is not present.
t           Do export the entire tree.
`headline'  Only export the headline, but skip the tree below it.

This option can also be set with the OPTIONS keyword,
e.g. \"arch:nil\"."
  :group 'org-export-general
  :type '(choice
	  (const :tag "Not at all" nil)
	  (const :tag "Headline only" headline)
	  (const :tag "Entirely" t))
  :safe (lambda (x) (memq x '(t nil headline))))

(defcustom org-export-with-author t
  "Non-nil means insert author name into the exported file.
This option can also be set with the OPTIONS keyword,
e.g. \"author:nil\"."
  :group 'org-export-general
  :type 'boolean
  :safe #'booleanp)

(defcustom org-export-with-clocks nil
  "Non-nil means export CLOCK keywords.
This option can also be set with the OPTIONS keyword,
e.g. \"c:t\"."
  :group 'org-export-general
  :type 'boolean
  :safe #'booleanp)

(defcustom org-export-with-creator nil
  "Non-nil means the postamble should contain a creator sentence.

The sentence can be set in `org-export-creator-string', which
see.

This option can also be set with the OPTIONS keyword, e.g.,
\"creator:t\"."
  :group 'org-export-general
  :version "26.1"
  :package-version '(Org . "8.3")
  :type 'boolean
  :safe #'booleanp)

(defcustom org-export-with-date t
  "Non-nil means insert date in the exported document.
This option can also be set with the OPTIONS keyword,
e.g. \"date:nil\"."
  :group 'org-export-general
  :type 'boolean
  :safe #'booleanp)

(defcustom org-export-process-citations t
  "Non-nil means process citations using citation processors.
nil will leave citation processing to export backend."
  :group 'org-export-general
  :type 'boolean
  :package-version '(Org . "9.7")
  :safe #'booleanp)

(defcustom org-export-date-timestamp-format nil
  "Timestamp format string to use for DATE keyword.

The format string, when specified, only applies if date consists
in a single timestamp.  Otherwise its value will be ignored.

See `format-time-string' for details on how to build this
string."
  :group 'org-export-general
  :type '(choice
	  (string :tag "Timestamp format string")
	  (const :tag "No format string" nil))
  :safe (lambda (x) (or (null x) (stringp x))))

(defcustom org-export-creator-string
  (format "Emacs %s (Org mode %s)"
	  emacs-version
	  (if (fboundp 'org-version) (org-version) "unknown version"))
  "Information about the creator of the document.
This option can also be set on with the CREATOR keyword."
  :group 'org-export-general
  :type '(string :tag "Creator string")
  :safe #'stringp)

(defcustom org-export-with-drawers '(not "LOGBOOK")
  "Non-nil means export contents of standard drawers.

When t, all drawers are exported.  This may also be a list of
drawer names to export, as strings.  If that list starts with
`not', only drawers with such names will be ignored.

This variable doesn't apply to properties drawers.  See
`org-export-with-properties' instead.

This option can also be set with the OPTIONS keyword,
e.g. \"d:nil\"."
  :group 'org-export-general
  :version "24.4"
  :package-version '(Org . "8.0")
  :type '(choice
	  (const :tag "All drawers" t)
	  (const :tag "None" nil)
	  (repeat :tag "Selected drawers"
		  (string :tag "Drawer name"))
	  (list :tag "Ignored drawers"
		(const :format "" not)
		(repeat :tag "Specify names of drawers to ignore during export"
			:inline t
			(string :tag "Drawer name"))))
  :safe (lambda (x) (or (booleanp x) (consp x))))

(defcustom org-export-with-email nil
  "Non-nil means insert author email into the exported file.
This option can also be set with the OPTIONS keyword,
e.g. \"email:t\"."
  :group 'org-export-general
  :type 'boolean
  :safe #'booleanp)

(defcustom org-export-with-emphasize t
  "Non-nil means interpret *word*, /word/, _word_ and +word+.

If the export target supports emphasizing text, the word will be
typeset in bold, italic, with an underline or strike-through,
respectively.

This option can also be set with the OPTIONS keyword,
e.g. \"*:nil\"."
  :group 'org-export-general
  :type 'boolean
  :safe #'booleanp)

(defcustom org-export-exclude-tags '("noexport")
  "Tags that exclude a tree from export.

All trees carrying any of these tags will be excluded from
export.  This is without condition, so even subtrees inside that
carry one of the `org-export-select-tags' will be removed.

This option can also be set with the EXCLUDE_TAGS keyword."
  :group 'org-export-general
  :type '(repeat (string :tag "Tag"))
  :safe (lambda (x) (and (listp x) (cl-every #'stringp x))))

(defcustom org-export-with-fixed-width t
  "Non-nil means export lines starting with \":\".
This option can also be set with the OPTIONS keyword,
e.g. \"::nil\"."
  :group 'org-export-general
  :version "24.4"
  :package-version '(Org . "8.0")
  :type 'boolean
  :safe #'booleanp)

(defcustom org-export-with-footnotes t
  "Non-nil means Org footnotes should be exported.
This option can also be set with the OPTIONS keyword,
e.g. \"f:nil\"."
  :group 'org-export-general
  :type 'boolean
  :safe #'booleanp)

(defcustom org-export-with-latex t
  "Non-nil means process LaTeX environments and fragments.

This option can also be set with the OPTIONS line,
e.g. \"tex:verbatim\".  Allowed values are:

nil         Ignore math snippets.
`verbatim'  Keep everything in verbatim.
t           Allow export of math snippets."
  :group 'org-export-general
  :version "24.4"
  :package-version '(Org . "8.0")
  :type '(choice
	  (const :tag "Do not process math in any way" nil)
	  (const :tag "Interpret math snippets" t)
	  (const :tag "Leave math verbatim" verbatim))
  :safe (lambda (x) (memq x '(t nil verbatim))))

(defcustom org-export-headline-levels 3
  "The last level which is still exported as a headline.

Inferior levels will usually produce itemize or enumerate lists
when exported, but backend behavior may differ.

This option can also be set with the OPTIONS keyword,
e.g. \"H:2\"."
  :group 'org-export-general
  :type 'integer
  :safe #'integerp)

(defcustom org-export-default-language "en"
  "The default language for export and clocktable translations, as a string.
This may have an association in
`org-clock-clocktable-language-setup',
`org-export-smart-quotes-alist' and `org-export-dictionary'.
This option can also be set with the LANGUAGE keyword."
  :group 'org-export-general
  :type '(string :tag "Language")
  :safe #'stringp)

(defcustom org-export-preserve-breaks nil
  "Non-nil means preserve all line breaks when exporting.
This option can also be set with the OPTIONS keyword,
e.g. \"\\n:t\"."
  :group 'org-export-general
  :type 'boolean
  :safe #'booleanp)

(defcustom org-export-with-entities t
  "Non-nil means interpret entities when exporting.

For example, HTML export converts \\alpha to &alpha; and \\AA to
&Aring;.

For a list of supported names, see the constant `org-entities'
and the user option `org-entities-user'.

This option can also be set with the OPTIONS keyword,
e.g. \"e:nil\"."
  :group 'org-export-general
  :type 'boolean
  :safe #'booleanp)

(defcustom org-export-with-inlinetasks t
  "Non-nil means inlinetasks should be exported.
This option can also be set with the OPTIONS keyword,
e.g. \"inline:nil\"."
  :group 'org-export-general
  :version "24.4"
  :package-version '(Org . "8.0")
  :type 'boolean
  :safe #'booleanp)

(defcustom org-export-with-planning nil
  "Non-nil means include planning info in export.

Planning info is the line containing either SCHEDULED:,
DEADLINE:, CLOSED: timestamps, or a combination of them.

This option can also be set with the OPTIONS keyword,
e.g. \"p:t\"."
  :group 'org-export-general
  :version "24.4"
  :package-version '(Org . "8.0")
  :type 'boolean
  :safe #'booleanp)

(defcustom org-export-with-priority nil
  "Non-nil means include priority cookies in export.
This option can also be set with the OPTIONS keyword,
e.g. \"pri:t\"."
  :group 'org-export-general
  :type 'boolean
  :safe #'booleanp)

(defcustom org-export-with-properties nil
  "Non-nil means export contents of properties drawers.

When t, all properties are exported.  This may also be a list of
properties to export, as strings.

This option can also be set with the OPTIONS keyword,
e.g. \"prop:t\"."
  :group 'org-export-general
  :version "26.1"
  :package-version '(Org . "8.3")
  :type '(choice
	  (const :tag "All properties" t)
	  (const :tag "None" nil)
	  (repeat :tag "Selected properties"
		  (string :tag "Property name")))
  :safe (lambda (x) (or (booleanp x)
			(and (listp x) (cl-every #'stringp x)))))

(defcustom org-export-with-section-numbers t
  "Non-nil means add section numbers to headlines when exporting.

When set to an integer n, numbering will only happen for
headlines whose relative level is higher or equal to n.

This option can also be set with the OPTIONS keyword,
e.g. \"num:t\"."
  :group 'org-export-general
  :type 'boolean
  :safe #'booleanp)

(defcustom org-export-select-tags '("export")
  "Tags that select a tree for export.

If any such tag is found in a buffer, all trees that do not carry
one of these tags will be ignored during export.  Inside trees
that are selected like this, you can still deselect a subtree by
tagging it with one of the `org-export-exclude-tags'.

This option can also be set with the SELECT_TAGS keyword."
  :group 'org-export-general
  :type '(repeat (string :tag "Tag"))
  :safe (lambda (x) (and (listp x) (cl-every #'stringp x))))

(defcustom org-export-with-smart-quotes nil
  "Non-nil means activate smart quotes during export.
This option can also be set with the OPTIONS keyword,
e.g., \"\\=':t\".

When setting this to non-nil, you need to take care of
using the correct Babel package when exporting to LaTeX.
E.g., you can load Babel for french like this:

#+LATEX_HEADER: \\usepackage[french]{babel}"
  :group 'org-export-general
  :version "24.4"
  :package-version '(Org . "8.0")
  :type 'boolean
  :safe #'booleanp)

(defcustom org-export-with-special-strings t
  "Non-nil means interpret \"\\-\", \"--\" and \"---\" for export.

When this option is turned on, these strings will be exported as:

   Org     HTML     LaTeX    UTF-8
  -----+----------+--------+-------
   \\-    &shy;      \\-
   --    &ndash;    --         –
   ---   &mdash;    ---        —
   ...   &hellip;   \\ldots     …

This option can also be set with the OPTIONS keyword,
e.g. \"-:nil\"."
  :group 'org-export-general
  :type 'boolean
  :safe #'booleanp)

(defcustom org-export-with-statistics-cookies t
  "Non-nil means include statistics cookies in export.
This option can also be set with the OPTIONS keyword,
e.g. \"stat:nil\""
  :group 'org-export-general
  :version "24.4"
  :package-version '(Org . "8.0")
  :type 'boolean
  :safe #'booleanp)

(defcustom org-export-with-sub-superscripts t
  "Non-nil means interpret \"_\" and \"^\" for export.

If you want to control how Org displays those characters, see
`org-use-sub-superscripts'.

When this option is turned on, you can use TeX-like syntax for
sub- and superscripts and see them exported correctly.

You can also set the option with #+OPTIONS: ^:t

See `org-use-sub-superscripts' docstring for more details."
  :group 'org-export-general
  :version "24.4"
  :package-version '(Org . "8.0")
  :type '(choice
	  (const :tag "Interpret them" t)
	  (const :tag "Curly brackets only" {})
	  (const :tag "Do not interpret them" nil))
  :safe (lambda (x) (memq x '(t nil {}))))

(defcustom org-export-with-toc t
  "Non-nil means create a table of contents in exported files.

The table of contents contains headlines with levels up to
`org-export-headline-levels'.

When this variable is set to an integer N, include levels up to
N in the table of contents.  Although it may then be different
from `org-export-headline-levels', it is cannot be larger than
the number of headline levels.

When nil, no table of contents is created.

This option can also be set with the OPTIONS keyword,
e.g. \"toc:nil\" or \"toc:3\"."
  :group 'org-export-general
  :type '(choice
	  (const :tag "No Table of Contents" nil)
	  (const :tag "Full Table of Contents" t)
	  (integer :tag "TOC to level"))
  :safe (lambda (x)
	  (or (booleanp x)
	      (integerp x))))

(defcustom org-export-with-tables t
  "Non-nil means export tables.
This option can also be set with the OPTIONS keyword,
e.g. \"|:nil\"."
  :group 'org-export-general
  :version "24.4"
  :package-version '(Org . "8.0")
  :type 'boolean
  :safe #'booleanp)

(defcustom org-export-with-tags t
  "If nil, do not export tags, just remove them from headlines.

If this is the symbol `not-in-toc', tags will be removed from
table of contents entries, but still be shown in the headlines of
the document.

This option can also be set with the OPTIONS keyword,
e.g. \"tags:nil\"."
  :group 'org-export-general
  :type '(choice
	  (const :tag "Off" nil)
	  (const :tag "Not in TOC" not-in-toc)
	  (const :tag "On" t))
  :safe (lambda (x) (memq x '(t nil not-in-toc))))

(defcustom org-export-with-tasks t
  "Non-nil means include TODO items for export.

This may have the following values:
t                    include tasks independent of state.
`todo'               include only tasks that are not yet done.
`done'               include only tasks that are already done.
nil                  ignore all tasks.
list of keywords     include tasks with these keywords.

This option can also be set with the OPTIONS keyword,
e.g. \"tasks:nil\"."
  :group 'org-export-general
  :type '(choice
	  (const :tag "All tasks" t)
	  (const :tag "No tasks" nil)
	  (const :tag "Not-done tasks" todo)
	  (const :tag "Only done tasks" done)
	  (repeat :tag "Specific TODO keywords"
		  (string :tag "Keyword")))
  :safe (lambda (x) (or (memq x '(nil t todo done))
			(and (listp x)
			     (cl-every #'stringp x)))))

(defcustom org-export-with-title t
  "Non-nil means print title into the exported file.
This option can also be set with the OPTIONS keyword,
e.g. \"title:nil\"."
  :group 'org-export-general
  :version "26.1"
  :package-version '(Org . "8.3")
  :type 'boolean
  :safe #'booleanp)

(defvaralias 'org-export-time-stamp-file 'org-export-timestamp-file)
(defcustom org-export-timestamp-file t
  "Non-nil means insert a time stamp into the exported file.
The time stamp shows when the file was created.  This option can
also be set with the OPTIONS keyword, e.g. \"timestamp:nil\"."
  :group 'org-export-general
  :type 'boolean
  :safe #'booleanp)

(defcustom org-export-with-timestamps t
  "Non-nil means allow timestamps in export.

It can be set to any of the following values:
  t          export all timestamps.
  `active'   export active timestamps only.
  `inactive' export inactive timestamps only.
  nil        do not export timestamps

This only applies to timestamps isolated in a paragraph
containing only timestamps.  Other timestamps are always
exported.

This option can also be set with the OPTIONS keyword, e.g.
\"<:nil\"."
  :group 'org-export-general
  :type '(choice
	  (const :tag "All timestamps" t)
	  (const :tag "Only active timestamps" active)
	  (const :tag "Only inactive timestamps" inactive)
	  (const :tag "No timestamp" nil))
  :safe (lambda (x) (memq x '(t nil active inactive))))

(defcustom org-export-with-todo-keywords t
  "Non-nil means include TODO keywords in export.
When nil, remove all these keywords from the export.  This option
can also be set with the OPTIONS keyword, e.g.  \"todo:nil\"."
  :group 'org-export-general
  :type 'boolean)

(defcustom org-export-allow-bind-keywords nil
  "Non-nil means BIND keywords can define local variable values.
This is a potential security risk, which is why the default value
is nil.  You can also allow them through local buffer variables."
  :group 'org-export-general
  :version "24.4"
  :package-version '(Org . "8.0")
  :type 'boolean)

(defcustom org-export-with-broken-links nil
  "Non-nil means do not raise an error on broken links.

When this variable is non-nil, broken links are ignored, without
stopping the export process.  If it is set to `mark', broken
links are marked as such in the output, with a string like

  [BROKEN LINK: path]

where PATH is the un-resolvable reference.

This option can also be set with the OPTIONS keyword, e.g.,
\"broken-links:mark\"."
  :group 'org-export-general
  :version "26.1"
  :package-version '(Org . "9.0")
  :type '(choice
	  (const :tag "Ignore broken links" t)
	  (const :tag "Mark broken links in output" mark)
	  (const :tag "Raise an error" nil)))

(defcustom org-export-expand-links t
  "When non-nil, expand environment variables in file paths."
  :group 'org-export-general
  :package-version '(Org . "9.7")
  :type 'boolean)

(defcustom org-export-snippet-translation-alist nil
  "Alist between export snippets backends and exporter backends.

This variable allows providing shortcuts for export snippets.

For example, with:

  (setq org-export-snippet-translation-alist
        \\='((\"h\" . \"html\")))

the HTML backend will recognize the contents of \"@@h:<b>@@\" as
HTML code while every other backend will ignore it."
  :group 'org-export-general
  :version "24.4"
  :package-version '(Org . "8.0")
  :type '(repeat
	  (cons (string :tag "Shortcut")
		(string :tag "Backend")))
  :safe (lambda (x)
	  (and (listp x)
	       (cl-every #'consp x)
	       (cl-every #'stringp (mapcar #'car x))
	       (cl-every #'stringp (mapcar #'cdr x)))))

(defcustom org-export-global-macros nil
  "Alist between macro names and expansion templates.

This variable defines macro expansion templates available
globally.  Associations follow the pattern

  (NAME . TEMPLATE)

where NAME is a string beginning with a letter and consisting of
alphanumeric characters only.

TEMPLATE is the string to which the macro is going to be
expanded.  Inside, \"$1\", \"$2\"... are place-holders for
macro's arguments.  Moreover, if the template starts with
\"(eval\", it will be parsed as an Elisp expression and evaluated
accordingly."
  :group 'org-export-general
  :version "26.1"
  :package-version '(Org . "9.1")
  :type '(repeat
	  (cons (string :tag "Name")
		(string :tag "Template"))))

(defcustom org-export-coding-system nil
  "Coding system for the exported file."
  :group 'org-export-general
  :version "24.4"
  :package-version '(Org . "8.0")
  :type 'coding-system)

(defcustom org-export-copy-to-kill-ring nil
  "Non-nil means pushing export output to the kill ring.
This variable is ignored during asynchronous export."
  :group 'org-export-general
  :version "26.1"
  :package-version '(Org . "8.3")
  :type '(choice
	  (const :tag "Always" t)
	  (const :tag "When export is done interactively" if-interactive)
	  (const :tag "Never" nil)))

(defcustom org-export-initial-scope 'buffer
  "The initial scope when exporting with `org-export-dispatch'.
This variable can be either set to `buffer' or `subtree'."
  :group 'org-export-general
  :type '(choice
	  (const :tag "Export current buffer" buffer)
	  (const :tag "Export current subtree" subtree)))

(defcustom org-export-show-temporary-export-buffer t
  "Non-nil means show buffer after exporting to temp buffer.
When Org exports to a file, the buffer visiting that file is never
shown, but remains buried.  However, when exporting to
a temporary buffer, that buffer is popped up in a second window.
When this variable is nil, the buffer remains buried also in
these cases."
  :group 'org-export-general
  :type 'boolean)

(defcustom org-export-body-only nil
  "The initial \"Body only\" setting when exporting with `org-export-dispatch'.
Non-nil means only export body code, without the surrounding
template."
  :group 'org-export-general
  :package-version '(Org . "9.7")
  :type 'boolean
  :safe #'booleanp)

(defcustom org-export-visible-only nil
  "The initial \"Visible only\" setting when exporting with `org-export-dispatch'.
Non-nil means don't export the contents of hidden elements."
  :group 'org-export-general
  :package-version '(Org . "9.7")
  :type 'boolean
  :safe #'booleanp)

(defcustom org-export-force-publishing nil
  "The initial \"Force publishing\" setting for `org-export-dispatch'.
Non-nil means force all files in the project to be published."
  :group 'org-export-general
  :package-version '(Org . "9.7")
  :type 'boolean
  :safe #'booleanp)

(defcustom org-export-in-background nil
  "Non-nil means export and publishing commands will run in background.
Results from an asynchronous export are never displayed
automatically.  But you can retrieve them with `\\[org-export-stack]'."
  :group 'org-export-general
  :version "24.4"
  :package-version '(Org . "8.0")
  :type 'boolean)

(defcustom org-export-async-init-file nil
  "File used to initialize external export process.

Value must be either nil or an absolute file name.  When nil, the
external process is launched like a regular Emacs session,
loading user's initialization file and any site specific
configuration.  If a file is provided, it, and only it, is loaded
at start-up.

Therefore, using a specific configuration makes the process to
load faster and the export more portable."
  :group 'org-export-general
  :version "24.4"
  :package-version '(Org . "8.0")
  :type '(choice
	  (const :tag "Regular startup" nil)
	  (file :tag "Specific start-up file" :must-match t)))

(defcustom org-export-dispatch-use-expert-ui nil
  "Non-nil means using a non-intrusive `org-export-dispatch'.
In that case, no help buffer is displayed.  Though, an indicator
for current export scope is added to the prompt (\"b\" when
output is restricted to body only, \"s\" when it is restricted to
the current subtree, \"v\" when only visible elements are
considered for export, \"f\" when publishing functions should be
passed the FORCE argument and \"a\" when the export should be
asynchronous).  Also, [?] allows switching back to standard
mode."
  :group 'org-export-general
  :version "24.4"
  :package-version '(Org . "8.0")
  :type 'boolean)



;;; Defining Backends
;;
;; An export backend is a structure with `org-export-backend' type
;; and `name', `parent', `transcoders', `options', `filters', `blocks'
;; and `menu' slots.
;;
;; At the lowest level, a backend is created with
;; `org-export-create-backend' function.
;;
;; A named backend can be registered with
;; `org-export-register-backend' function.  A registered backend can
;; later be referred to by its name, with `org-export-get-backend'
;; function.  Also, such a backend can become the parent of a derived
;; backend from which slot values will be inherited by default.
;; `org-export-derived-backend-p' can check if a given backend is
;; derived from a list of backend names.
;;
;; `org-export-get-all-transcoders', `org-export-get-all-options' and
;; `org-export-get-all-filters' return the full alist of transcoders,
;; options and filters, including those inherited from ancestors.
;;
;; At a higher level, `org-export-define-backend' is the standard way
;; to define an export backend.  If the new backend is similar to
;; a registered backend, `org-export-define-derived-backend' may be
;; used instead.
;;
;; Eventually `org-export-barf-if-invalid-backend' returns an error
;; when a given backend hasn't been registered yet.

(cl-defstruct (org-export-backend (:constructor org-export-create-backend)
				  (:copier nil))
  name parent transcoders options filters blocks menu)

;;;###autoload
(defun org-export-get-backend (name)
  "Return export backend named after NAME.
NAME is a symbol.  Return nil if no such backend is found."
  (cl-find-if (lambda (b) (and (eq name (org-export-backend-name b))))
	      org-export-registered-backends))

(defun org-export-register-backend (backend)
  "Register BACKEND as a known export backend.
BACKEND is a structure with `org-export-backend' type."
  ;; Refuse to register an unnamed backend.
  (unless (org-export-backend-name backend)
    (error "Cannot register a unnamed export backend"))
  ;; Refuse to register a backend with an unknown parent.
  (let ((parent (org-export-backend-parent backend)))
    (when (and parent (not (org-export-get-backend parent)))
      (error "Cannot use unknown \"%s\" backend as a parent" parent)))
  ;; If a backend with the same name as BACKEND is already
  ;; registered, replace it with BACKEND.  Otherwise, simply add
  ;; BACKEND to the list of registered backends.
  (let ((old (org-export-get-backend (org-export-backend-name backend))))
    (if old (setcar (memq old org-export-registered-backends) backend)
      (push backend org-export-registered-backends))))

(defun org-export-barf-if-invalid-backend (backend)
  "Signal an error if BACKEND isn't defined."
  (unless (org-export-backend-p backend)
    (error "Unknown \"%s\" backend: Aborting export" backend)))

;;;###autoload
(defun org-export-derived-backend-p (backend &rest backends)
  "Non-nil if BACKEND is derived from one of BACKENDS.
BACKEND is an export backend, as returned by, e.g.,
`org-export-create-backend', or a symbol referring to
a registered backend.  BACKENDS is constituted of symbols."
  (when (symbolp backend) (setq backend (org-export-get-backend backend)))
  (when backend
    (catch 'exit
      (while (org-export-backend-parent backend)
	(when (memq (org-export-backend-name backend) backends)
	  (throw 'exit t))
	(setq backend
	      (org-export-get-backend (org-export-backend-parent backend))))
      (memq (org-export-backend-name backend) backends))))

(defun org-export-get-all-transcoders (backend)
  "Return full translation table for BACKEND.

BACKEND is an export backend, as return by, e.g,,
`org-export-create-backend'.  Return value is an alist where
keys are element or object types, as symbols, and values are
transcoders.

Unlike to `org-export-backend-transcoders', this function
also returns transcoders inherited from parent backends,
if any."
  (when (symbolp backend) (setq backend (org-export-get-backend backend)))
  (when backend
    (let ((transcoders (org-export-backend-transcoders backend))
	  parent)
      (while (setq parent (org-export-backend-parent backend))
	(setq backend (if (symbolp parent) (org-export-get-backend parent) parent))
	(setq transcoders
	      (append transcoders (org-export-backend-transcoders backend))))
      transcoders)))

(defun org-export-get-all-options (backend)
  "Return export options for BACKEND.

BACKEND is an export backend, as return by, e.g,,
`org-export-create-backend'.  See `org-export-options-alist'
for the shape of the return value.

Unlike to `org-export-backend-options', this function also
returns options inherited from parent backends, if any.

Return nil if BACKEND is unknown."
  (when (symbolp backend) (setq backend (org-export-get-backend backend)))
  (when backend
    (let ((options (org-export-backend-options backend))
	  parent)
      (while (setq parent (org-export-backend-parent backend))
	(setq backend (org-export-get-backend parent))
	(setq options (append options (org-export-backend-options backend))))
      options)))

(defun org-export-get-all-filters (backend)
  "Return complete list of filters for BACKEND.

BACKEND is an export backend, as return by, e.g,,
`org-export-create-backend'.  Return value is an alist where
keys are symbols and values lists of functions.

Unlike to `org-export-backend-filters', this function also
returns filters inherited from parent backends, if any."
  (when (symbolp backend) (setq backend (org-export-get-backend backend)))
  (when backend
    (let ((filters (org-export-backend-filters backend))
	  parent)
      (while (setq parent (org-export-backend-parent backend))
	(setq backend (org-export-get-backend parent))
	(setq filters (append filters (org-export-backend-filters backend))))
      filters)))

(defun org-export-define-backend (backend transcoders &rest body)
  "Define a new backend BACKEND.

TRANSCODERS is an alist between object or element types and
functions handling them.

These functions should return a string without any trailing
space, or nil.  They must accept three arguments: the object or
element itself, its contents or nil when it isn't recursive and
the property list used as a communication channel.

Contents, when not nil, are stripped from any global indentation
\(although the relative one is preserved).  They also always end
with a single newline character.

If, for a given type, no function is found, that element or
object type will simply be ignored, along with any blank line or
white space at its end.  The same will happen if the function
returns the nil value.  If that function returns the empty
string, the type will be ignored, but the blank lines or white
spaces will be kept.

In addition to element and object types, one function can be
associated to the `template' (or `inner-template') symbol and
another one to the `plain-text' symbol.

The former returns the final transcoded string, and can be used
to add a preamble and a postamble to document's body.  It must
accept two arguments: the transcoded string and the property list
containing export options.  A function associated to `template'
will not be applied if export has option \"body-only\".
A function associated to `inner-template' is always applied.

The latter, when defined, is to be called on every text not
recognized as an element or an object.  It must accept two
arguments: the text string and the information channel.  It is an
appropriate place to protect special chars relative to the
backend.

BODY can start with pre-defined keyword arguments.  The following
keywords are understood:

  :filters-alist

    Alist between filters and function, or list of functions,
    specific to the backend.  See `org-export-filters-alist' for
    a list of all allowed filters.  Filters defined here
    shouldn't make a backend test, as it may prevent backends
    derived from this one to behave properly.

  :menu-entry

    Menu entry for the export dispatcher.  It should be a list
    like:

      (KEY DESCRIPTION-OR-ORDINAL ACTION-OR-MENU)

    where :

      KEY is a free character selecting the backend.

      DESCRIPTION-OR-ORDINAL is either a string or a number.

      If it is a string, is will be used to name the backend in
      its menu entry.  If it is a number, the following menu will
      be displayed as a sub-menu of the backend with the same
      KEY.  Also, the number will be used to determine in which
      order such sub-menus will appear (lowest first).

      ACTION-OR-MENU is either a function or an alist.

      If it is an action, it will be called with four
      arguments (booleans): ASYNC, SUBTREEP, VISIBLE-ONLY and
      BODY-ONLY.  See `org-export-as' for further explanations on
      some of them.

      If it is an alist, associations should follow the
      pattern:

        (KEY DESCRIPTION ACTION)

      where KEY, DESCRIPTION and ACTION are described above.

    Valid values include:

      (?m \"My Special Backend\" my-special-export-function)

      or

       (?l \"Export to LaTeX\"
           ((?p \"As PDF file\" org-latex-export-to-pdf)
            (?o \"As PDF file and open\"
                (lambda (a s v b)
                  (if a (org-latex-export-to-pdf t s v b)
                    (org-open-file
                     (org-latex-export-to-pdf nil s v b)))))))

      or the following, which will be added to the previous
      sub-menu,

       (?l 1
          ((?B \"As TEX buffer (Beamer)\" org-beamer-export-as-latex)
           (?P \"As PDF file (Beamer)\" org-beamer-export-to-pdf)))

  :options-alist

    Alist between backend specific properties introduced in
    communication channel and how their value are acquired.  See
    `org-export-options-alist' for more information about
    structure of the values."
  (declare (indent 1))
  (let (filters menu-entry options)
    (while (keywordp (car body))
      (let ((keyword (pop body)))
	(pcase keyword
	  (:filters-alist (setq filters (pop body)))
	  (:menu-entry (setq menu-entry (pop body)))
	  (:options-alist (setq options (pop body)))
	  (_ (error "Unknown keyword: %s" keyword)))))
    (org-export-register-backend
     (org-export-create-backend :name backend
				:transcoders transcoders
				:options options
				:filters filters
				:menu menu-entry))))

(defun org-export-define-derived-backend (child parent &rest body)
  "Create a new backend as a variant of an existing one.

CHILD is the name of the derived backend.  PARENT is the name of
the parent backend.

BODY can start with pre-defined keyword arguments.  The following
keywords are understood:

  :filters-alist

    Alist of filters that will overwrite or complete filters
    defined in PARENT backend.  See `org-export-filters-alist'
    for a list of allowed filters.

  :menu-entry

    Menu entry for the export dispatcher.  See
    `org-export-define-backend' for more information about the
    expected value.

  :options-alist

    Alist of backend specific properties that will overwrite or
    complete those defined in PARENT backend.  Refer to
    `org-export-options-alist' for more information about
    structure of the values.

  :translate-alist

    Alist of element and object types and transcoders that will
    overwrite or complete transcode table from PARENT backend.
    Refer to `org-export-define-backend' for detailed information
    about transcoders.

As an example, here is how one could define \"my-latex\" backend
as a variant of `latex' backend with a custom template function:

  (org-export-define-derived-backend \\='my-latex \\='latex
     :translate-alist \\='((template . my-latex-template-fun)))

The backend could then be called with, for example:

  (org-export-to-buffer \\='my-latex \"*Test my-latex*\")"
  (declare (indent 2))
  (let (filters menu-entry options transcoders)
    (while (keywordp (car body))
      (let ((keyword (pop body)))
	(pcase keyword
	  (:filters-alist (setq filters (pop body)))
	  (:menu-entry (setq menu-entry (pop body)))
	  (:options-alist (setq options (pop body)))
	  (:translate-alist (setq transcoders (pop body)))
	  (_ (error "Unknown keyword: %s" keyword)))))
    (org-export-register-backend
     (org-export-create-backend :name child
				:parent parent
				:transcoders transcoders
				:options options
				:filters filters
				:menu menu-entry))))



;;; The Communication Channel
;;
;; During export process, every function has access to a number of
;; properties.  They are of two types:
;;
;; 1. Environment options are collected once at the very beginning of
;;    the process, out of the original buffer and configuration.
;;    Collecting them is handled by `org-export-get-environment'
;;    function.
;;
;;    Most environment options are defined through the
;;    `org-export-options-alist' variable.
;;
;; 2. Tree properties are extracted directly from the parsed tree,
;;    just before export, by `org-export--collect-tree-properties'.

;;;; Environment Options
;;
;; Environment options encompass all parameters defined outside the
;; scope of the parsed data.  They come from five sources, in
;; increasing precedence order:
;;
;; - Global variables,
;; - Buffer's attributes,
;; - Options keyword symbols,
;; - Buffer keywords,
;; - Subtree properties.
;;
;; The central internal function with regards to environment options
;; is `org-export-get-environment'.  It updates global variables with
;; "#+BIND:" keywords, then retrieve and prioritize properties from
;; the different sources.
;;
;;  The internal functions doing the retrieval are:
;;  `org-export--get-global-options',
;;  `org-export--get-buffer-attributes',
;;  `org-export--parse-option-keyword',
;;  `org-export--get-subtree-options' and
;;  `org-export--get-inbuffer-options'
;;
;; Also, `org-export--list-bound-variables' collects bound variables
;; along with their value in order to set them as buffer local
;; variables later in the process.

;;;###autoload
(defun org-export-get-environment (&optional backend subtreep ext-plist)
  "Collect export options from the current buffer.

Optional argument BACKEND is an export backend, as returned by
`org-export-create-backend'.

When optional argument SUBTREEP is non-nil, assume the export is
done against the current sub-tree.

Third optional argument EXT-PLIST is a property list with
external parameters overriding Org default settings, but still
inferior to file-local settings."
  ;; First install #+BIND variables since these must be set before
  ;; global options are read.
  (dolist (pair (org-export--list-bound-variables))
    (set (make-local-variable (car pair)) (nth 1 pair)))
  ;; Get and prioritize export options...
  (org-combine-plists
   ;; ... from global variables...
   (org-export--get-global-options backend)
   ;; ... from an external property list...
   ext-plist
   ;; ... from in-buffer settings...
   (org-export--get-inbuffer-options backend)
   ;; ... and from subtree, when appropriate.
   (and subtreep (org-export--get-subtree-options backend))))

(defun org-export--parse-option-keyword (options &optional backend)
  "Parse an OPTIONS line and return values as a plist.
Optional argument BACKEND is an export backend, as returned by,
e.g., `org-export-create-backend'.  It specifies which backend
specific items to read, if any."
  (let ((line
	 (let (alist)
           (with-temp-buffer
             (insert options)
             (goto-char (point-min))
             (while (re-search-forward "\\s-*\\(.+?\\):" nil t)
               (when (looking-at-p "\\S-")
                 (push (cons (match-string 1)
                             (read (current-buffer))) ; moves point
                       alist))))
	   alist))
	;; Priority is given to backend specific options.
	(all (append (org-export-get-all-options backend)
		     org-export-options-alist))
	(plist))
    (when line
      (dolist (entry all plist)
	(let ((item (nth 2 entry)))
	  (when item
	    (let ((v (assoc-string item line t)))
	      (when v (setq plist (plist-put plist (car entry) (cdr v)))))))))))

(defun org-export--get-subtree-options (&optional backend)
  "Get export options in subtree at point.
Optional argument BACKEND is an export backend, as returned by,
e.g., `org-export-create-backend'.  It specifies backend used
for export.  Return options as a plist."
  ;; For each buffer keyword, create a headline property setting the
  ;; same property in communication channel.  The name for the
  ;; property is the keyword with "EXPORT_" appended to it.
  (org-with-wide-buffer
   ;; Make sure point is at a heading.
   (org-back-to-heading t)
   (let ((plist
	  ;; EXPORT_OPTIONS are parsed in a non-standard way.  Take
	  ;; care of them right from the start.
	  (let ((o (org-entry-get (point) "EXPORT_OPTIONS" 'selective)))
	    (and o (org-export--parse-option-keyword o backend))))
	 ;; Take care of EXPORT_TITLE.  If it isn't defined, use
	 ;; headline's title (with no todo keyword, priority cookie or
	 ;; tag) as its fallback value.
	 (cache (list
		 (cons "TITLE"
		       (or (org-entry-get (point) "EXPORT_TITLE" 'selective)
			   (let ((case-fold-search nil))
			     (looking-at org-complex-heading-regexp)
			     (match-string-no-properties 4))))))
	 ;; Look for both general keywords and backend specific
	 ;; options, with priority given to the latter.
	 (options (append (org-export-get-all-options backend)
			  org-export-options-alist)))
     ;; Handle other keywords.  Then return PLIST.
     (dolist (option options plist)
       (let ((property (car option))
	     (keyword (nth 1 option)))
	 (when keyword
	   (let ((value
		  (or (cdr (assoc keyword cache))
		      (let ((v (org-entry-get (point)
					      (concat "EXPORT_" keyword)
					      'selective)))
			(push (cons keyword v) cache) v))))
	     (when value
	       (setq plist
		     (plist-put plist
				property
				(cl-case (nth 4 option)
				  (parse
				   (org-element-parse-secondary-string
				    value (org-element-restriction 'keyword)))
				  (split (split-string value))
				  (t value))))))))))))

(defun org-export--get-inbuffer-options (&optional backend)
  "Return current buffer export options, as a plist.

Optional argument BACKEND, when non-nil, is an export backend,
as returned by, e.g., `org-export-create-backend'.  It specifies
which backend specific options should also be read in the
process.

Assume buffer is in Org mode.  Narrowing, if any, is ignored."
  (let* ((case-fold-search t)
	 (options (append
		   ;; Priority is given to backend specific options.
		   (org-export-get-all-options backend)
		   org-export-options-alist))
	 plist to-parse)
    (let ((find-properties
	   (lambda (keyword)
	     ;; Return all properties associated to KEYWORD.
	     (let (properties)
	       (dolist (option options properties)
		 (when (equal (nth 1 option) keyword)
		   (cl-pushnew (car option) properties)))))))
      ;; Read options in the current buffer and return value.
      (dolist (entry (org-collect-keywords
		      (nconc (delq nil (mapcar #'cadr options))
			     '("FILETAGS" "OPTIONS"))))
	(pcase entry
	  (`("OPTIONS" . ,values)
	   (setq plist
		 (apply #'org-combine-plists
			plist
			(mapcar (lambda (v)
				  (org-export--parse-option-keyword v backend))
				values))))
	  (`("FILETAGS" . ,values)
	   (setq plist
		 (plist-put plist
			    :filetags
			    (org-uniquify
			     (cl-mapcan (lambda (v) (org-split-string v ":"))
					values)))))
	  (`(,keyword . ,values)
	   (dolist (property (funcall find-properties keyword))
	     (setq plist
		   (plist-put
		    plist property
		    ;; Handle value depending on specified BEHAVIOR.
		    (cl-case (nth 4 (assq property options))
		      (parse
		       (unless (memq property to-parse)
			 (push property to-parse))
		       ;; Even if `parse' implies `space' behavior, we
		       ;; separate line with "\n" so as to preserve
		       ;; line-breaks.
		       (mapconcat #'identity values "\n"))
		      (space
		       (mapconcat #'identity values " "))
		      (newline
		       (mapconcat #'identity values "\n"))
		      (split
		       (cl-mapcan (lambda (v) (split-string v)) values))
		      ((t)
		       (org-last values))
		      (otherwise
		       (car values)))))))))
      ;; Parse properties in TO-PARSE.  Remove newline characters not
      ;; involved in line breaks to simulate `space' behavior.
      ;; Finally return options.
      (dolist (p to-parse plist)
	(let ((value (org-element-parse-secondary-string
		      (plist-get plist p)
		      (org-element-restriction 'keyword))))
	  (org-element-map value 'plain-text
	    (lambda (s)
	      (org-element-set
	       s (replace-regexp-in-string "\n" " " s))))
	  (setq plist (plist-put plist p value)))))))

(defun org-export--get-export-attributes
    (&optional backend subtreep visible-only body-only)
  "Return properties related to export process, as a plist.
Optional arguments BACKEND, SUBTREEP, VISIBLE-ONLY and BODY-ONLY
are like the arguments with the same names of function
`org-export-as'."
  (list :export-options (delq nil
			      (list (and subtreep 'subtree)
				    (and visible-only 'visible-only)
				    (and body-only 'body-only)))
	:back-end backend
	:translate-alist (org-export-get-all-transcoders backend)
	:exported-data (make-hash-table :test #'eq :size 4001)))

(defun org-export--get-buffer-attributes ()
  "Return properties related to buffer attributes, as a plist."
  (list :input-buffer (buffer-name (buffer-base-buffer))
	:input-file (buffer-file-name (buffer-base-buffer))))

(defun org-export--get-global-options (&optional backend)
  "Return global export options as a plist.
Optional argument BACKEND, if non-nil, is an export backend, as
returned by, e.g., `org-export-create-backend'.  It specifies
which backend specific export options should also be read in the
process."
  (let (plist
	;; Priority is given to backend specific options.
	(all (append (org-export-get-all-options backend)
		     org-export-options-alist)))
    (dolist (cell all plist)
      (let ((prop (car cell)))
	(unless (plist-member plist prop)
	  (setq plist
		(plist-put
		 plist
		 prop
		 ;; Evaluate default value provided.
		 (let ((value (eval (nth 3 cell) t)))
		   (if (eq (nth 4 cell) 'parse)
		       (org-element-parse-secondary-string
			value (org-element-restriction 'keyword))
		     value)))))))))

(defun org-export--list-bound-variables ()
  "Return variables bound from BIND keywords in current buffer.
Also look for BIND keywords in setup files.  The return value is
an alist where associations are (VARIABLE-NAME VALUE)."
  (when org-export-allow-bind-keywords
    (pcase (org-collect-keywords '("BIND"))
      (`(("BIND" . ,values))
       (mapcar (lambda (v) (read (format "(%s)" v)))
	       values)))))

;;;; Tree Properties
;;
;; Tree properties are information extracted from parse tree.  They
;; are initialized at the beginning of the transcoding process by
;; `org-export--collect-tree-properties'.
;;
;; Dedicated functions focus on computing the value of specific tree
;; properties during initialization.  Thus, `org-export--prune-tree'
;; lists elements and objects that should be skipped during export,
;; `org-export--get-min-level' gets the minimal exportable level, used
;; as a basis to compute relative level for headlines.  Eventually
;; `org-export--collect-headline-numbering' builds an alist between
;; headlines and their numbering.

(defun org-export--collect-tree-properties (data info)
  "Extract tree properties from parse tree.

DATA is the parse tree from which information is retrieved.  INFO
is a list holding export options.

Following tree properties are set or updated:

`:parse-tree' Is simply set to DATA.
`:headline-offset' Offset between true level of headlines and
		   local level.  An offset of -1 means a headline
		   of level 2 should be considered as a level
		   1 headline in the context.

`:headline-numbering' Alist of all headlines as key and the
		      associated numbering as value.

`:id-alist' Alist of all ID references as key and associated file
            as value.

Return updated plist."
  ;; Install the parse tree in the communication channel.
  (setq info (plist-put info :parse-tree data))
  ;; Compute `:headline-offset' in order to be able to use
  ;; `org-export-get-relative-level'.
  (setq info
	(plist-put info
		   :headline-offset
		   (- 1 (org-export--get-min-level data info))))
  ;; From now on, properties order doesn't matter: get the rest of the
  ;; tree properties.
  (org-combine-plists
   info
   (list :headline-numbering (org-export--collect-headline-numbering data info)
	 :id-alist
	 (org-element-map data 'link
	   (lambda (l)
	     (and (string= (org-element-property :type l) "id")
		  (let* ((id (org-element-property :path l))
			 (file (car (org-id-find id))))
		    (and file (cons id (file-relative-name file))))))))))

(defun org-export--get-min-level (data options)
  "Return minimum exportable headline's level in DATA.
DATA is parsed tree as returned by `org-element-parse-buffer'.
OPTIONS is a plist holding export options."
  (catch 'exit
    (let ((min-level 10000))
      (dolist (datum (org-element-contents data))
	(when (and (org-element-type-p datum 'headline)
		   (not (org-element-property :footnote-section-p datum))
		   (not (memq datum (plist-get options :ignore-list))))
	  (setq min-level (min (org-element-property :level datum) min-level))
	  (when (= min-level 1) (throw 'exit 1))))
      ;; If no headline was found, for the sake of consistency, set
      ;; minimum level to 1 nonetheless.
      (if (= min-level 10000) 1 min-level))))

(defun org-export--collect-headline-numbering (data options)
  "Return numbering of all exportable, numbered headlines in a parse tree.

DATA is the parse tree.  OPTIONS is the plist holding export
options.

Return an alist whose key is a headline and value is its
associated numbering \(in the shape of a list of numbers) or nil
for a footnotes section."
  (let ((numbering (make-vector org-export-max-depth 0)))
    (org-element-map data 'headline
      (lambda (headline)
	(when (and (org-export-numbered-headline-p headline options)
		   (not (org-element-property :footnote-section-p headline)))
	  (let ((relative-level
		 (1- (org-export-get-relative-level headline options))))
	    (cons
	     headline
	     (cl-loop
	      for n across numbering
	      for idx from 0 to org-export-max-depth
	      when (< idx relative-level) collect n
	      when (= idx relative-level) collect (aset numbering idx (1+ n))
	      when (> idx relative-level) do (aset numbering idx 0))))))
      options)))

(defun org-export--selected-trees (data info)
  "List headlines and inlinetasks with a select tag in their tree.
DATA is parsed data as returned by `org-element-parse-buffer'.
INFO is a plist holding export options."
  (let ((select (cl-mapcan (lambda (tag) (org-tags-expand tag t))
			   (plist-get info :select-tags))))
    (if (cl-some (lambda (tag) (member tag select)) (plist-get info :filetags))
	;; If FILETAGS contains a select tag, every headline or
	;; inlinetask is returned.
	(org-element-map data '(headline inlinetask) #'identity)
      (letrec ((selected-trees nil)
	       (walk-data
		(lambda (data genealogy)
		  (let ((type (org-element-type data)))
		    (cond
		     ((memq type '(headline inlinetask))
		      (let ((tags (org-element-property :tags data)))
			(if (cl-some (lambda (tag) (member tag select)) tags)
			    ;; When a select tag is found, mark full
			    ;; genealogy and every headline within the
			    ;; tree as acceptable.
			    (setq selected-trees
				  (append
				   genealogy
				   (org-element-map data '(headline inlinetask)
				     #'identity)
				   selected-trees))
			  ;; If at a headline, continue searching in
			  ;; tree, recursively.
			  (when (eq type 'headline)
			    (dolist (el (org-element-contents data))
			      (funcall walk-data el (cons data genealogy)))))))
		     ((or (eq type 'org-data)
			  (memq type org-element-greater-elements))
		      (dolist (el (org-element-contents data))
			(funcall walk-data el genealogy))))))))
	(funcall walk-data data nil)
	selected-trees))))

(defun org-export--skip-p (datum options selected excluded)
  "Non-nil when element or object DATUM should be skipped during export.
OPTIONS is the plist holding export options.  SELECTED, when
non-nil, is a list of headlines or inlinetasks belonging to
a tree with a select tag.  EXCLUDED is a list of tags, as
strings.  Any headline or inlinetask marked with one of those is
not exported."
  (cl-case (org-element-type datum)
    ((comment comment-block)
     ;; Skip all comments and comment blocks.  Make to keep maximum
     ;; number of blank lines around the comment so as to preserve
     ;; local structure of the document upon interpreting it back into
     ;; Org syntax.
     (let* ((previous (org-export-get-previous-element datum options))
	    (before (or (org-element-post-blank previous) 0))
	    (after (or (org-element-post-blank datum) 0)))
       (when previous
	 (org-element-put-property previous :post-blank (max before after 1))))
     t)
    (clock (not (plist-get options :with-clocks)))
    (drawer
     (let ((with-drawers-p (plist-get options :with-drawers)))
       (or (not with-drawers-p)
	   (and (consp with-drawers-p)
		;; If `:with-drawers' value starts with `not', ignore
		;; every drawer whose name belong to that list.
		;; Otherwise, ignore drawers whose name isn't in that
		;; list.
		(let ((name (org-element-property :drawer-name datum)))
		  (if (eq (car with-drawers-p) 'not)
		      (member-ignore-case name (cdr with-drawers-p))
		    (not (member-ignore-case name with-drawers-p))))))))
    (fixed-width (not (plist-get options :with-fixed-width)))
    ((footnote-definition footnote-reference)
     (not (plist-get options :with-footnotes)))
    ((headline inlinetask)
     (let ((with-tasks (plist-get options :with-tasks))
	   (todo (org-element-property :todo-keyword datum))
	   (todo-type (org-element-property :todo-type datum))
	   (archived (plist-get options :with-archived-trees))
	   (tags (org-export-get-tags datum options nil t)))
       (or
	(and (org-element-type-p datum 'inlinetask)
	     (not (plist-get options :with-inlinetasks)))
	;; Ignore subtrees with an exclude tag.
	(cl-some (lambda (tag) (member tag excluded)) tags)
	;; When a select tag is present in the buffer, ignore any tree
	;; without it.
	(and selected (not (memq datum selected)))
	;; Ignore commented sub-trees.
	(org-element-property :commentedp datum)
	;; Ignore archived subtrees if `:with-archived-trees' is nil.
	(and (not archived) (org-element-property :archivedp datum))
	;; Ignore tasks, if specified by `:with-tasks' property.
	(and todo
	     (or (not with-tasks)
		 (and (memq with-tasks '(todo done))
		      (not (eq todo-type with-tasks)))
		 (and (consp with-tasks) (not (member todo with-tasks))))))))
    ((latex-environment latex-fragment) (not (plist-get options :with-latex)))
    (node-property
     (let ((properties-set (plist-get options :with-properties)))
       (cond ((null properties-set) t)
	     ((consp properties-set)
	      (not (member-ignore-case (org-element-property :key datum)
				     properties-set))))))
    (planning (not (plist-get options :with-planning)))
    (property-drawer (not (plist-get options :with-properties)))
    (statistics-cookie (not (plist-get options :with-statistics-cookies)))
    (table (not (plist-get options :with-tables)))
    (table-cell
     (and (org-export-table-has-special-column-p
	   (org-element-lineage datum 'table))
	  (org-export-first-sibling-p datum options)))
    (table-row
     (unless (plist-get options :with-special-rows)
       (org-export-table-row-is-special-p datum options)))
    (timestamp
     ;; `:with-timestamps' only applies to isolated timestamps
     ;; objects, i.e. timestamp objects in a paragraph containing only
     ;; timestamps and whitespaces.
     (when (let ((parent (org-element-parent-element datum)))
	     (and (org-element-type-p parent '(paragraph verse-block))
		  (not (org-element-map parent
			   (cons 'plain-text
			         (remq 'timestamp org-element-all-objects))
		         (lambda (obj)
			   (or (not (stringp obj)) (org-string-nw-p obj)))
		         options t))))
       (cl-case (plist-get options :with-timestamps)
	 ((nil) t)
	 (active
	  (not (memq (org-element-property :type datum) '(active active-range))))
	 (inactive
	  (not (memq (org-element-property :type datum)
		     '(inactive inactive-range)))))))))


;;; The Transcoder
;;
;; `org-export-data' reads a parse tree (obtained with, i.e.
;; `org-element-parse-buffer') and transcodes it into a specified
;; backend output.  It takes care of filtering out elements or
;; objects according to export options and organizing the output blank
;; lines and white space are preserved.  The function memoizes its
;; results, so it is cheap to call it within transcoders.
;;
;; It is possible to modify locally the backend used by
;; `org-export-data' or even use a temporary backend by using
;; `org-export-data-with-backend'.
;;
;; `org-export-transcoder' is an accessor returning appropriate
;; translator function for a given element or object.

(defun org-export-transcoder (blob info)
  "Return appropriate transcoder for BLOB.
INFO is a plist containing export directives."
  (let ((type (org-element-type blob)))
    ;; Return contents only for complete parse trees.
    (if (eq type 'org-data) (lambda (_datum contents _info) contents)
      (let ((transcoder (cdr (assq type (plist-get info :translate-alist)))))
	(and (functionp transcoder) transcoder)))))

(defun org-export--keep-spaces (data info)
  "Non-nil, when post-blank spaces after removing DATA should be preserved.
INFO is the info channel.

This function returns nil, when previous exported element already has
trailing spaces or when DATA does not have non-zero non-nil
`:post-blank' property.

When the return value is non-nil, it is a string containing the trailing
spaces."
  ;; When DATA is an object, interpret this as if DATA should be
  ;; ignored (see `org-export--prune-tree').  Keep spaces in place of
  ;; removed element, if necessary.  Example: "Foo.[10%] Bar" would
  ;; become "Foo.Bar" if we do not keep spaces.  Another example: "A
  ;; space@@ascii:*@@ character."  should become "A space character"
  ;; in non-ASCII export.
  (let ((post-blank (org-element-post-blank data)))
    (unless (or (not post-blank)
                (zerop post-blank)
                (eq 'element (org-element-class data)))
      (let ((previous (org-export-get-previous-element data info)))
	(unless (or (not previous)
		    (pcase (org-element-type previous)
		      (`plain-text
		       (string-match-p
			(rx (any " \t\r\n") eos) previous))
		      (_ (org-element-post-blank previous))))
          ;; When previous element does not have
          ;; trailing spaces, keep the trailing
          ;; spaces from DATA.
	  (make-string post-blank ?\s))))))

;;;###autoload
(defun org-export-data (data info)
  "Convert DATA into current backend format.

DATA is a parse tree, an element or an object or a secondary
string.  INFO is a plist holding export options.

The `:filter-parse-tree' filters are not applied.

Return a string."
  (or (gethash data (plist-get info :exported-data))
      ;; Handle broken links according to
      ;; `org-export-with-broken-links'.
      (cl-macrolet
	  ((broken-link-handler
	    (&rest body)
	    `(condition-case err
		 (progn ,@body)
	       (org-link-broken
		(pcase (plist-get info :with-broken-links)
		  (`nil (user-error "Org export aborted. Unable to resolve link: %S\nSee `org-export-with-broken-links'." (nth 1 err)))
		  (`mark (org-export-data
			  (format "[BROKEN LINK: %s]" (nth 1 err)) info))
		  (_ nil))))))
	(let* ((type (org-element-type data))
	       (parent (org-element-parent data))
	       (results
		(cond
		 ;; Ignored element/object.
		 ((memq data (plist-get info :ignore-list)) nil)
                 ;; Raw code.
                 ((eq type 'raw) (car (org-element-contents data)))
		 ;; Plain text.
		 ((eq type 'plain-text)
		  (org-export-filter-apply-functions
		   (plist-get info :filter-plain-text)
		   (let ((transcoder (org-export-transcoder data info)))
		     (if transcoder (funcall transcoder data info) data))
		   info))
		 ;; Secondary string.
		 ((not type)
		  (mapconcat (lambda (obj) (org-export-data obj info)) data ""))
		 ;; Element/Object without contents or, as a special
		 ;; case, headline with archive tag and archived trees
		 ;; restricted to title only.
		 ((or (not (org-element-contents data))
		      (and (eq type 'headline)
			   (eq (plist-get info :with-archived-trees) 'headline)
			   (org-element-property :archivedp data)))
		  (let ((transcoder (org-export-transcoder data info)))
		    (and (functionp transcoder)
                         (if (eq type 'link)
			     (broken-link-handler
			      (funcall transcoder data nil info))
                           (funcall transcoder data nil info)))))
		 ;; Element/Object with contents.
		 (t
		  (let ((transcoder (org-export-transcoder data info)))
		    (when transcoder
		      (let* ((greaterp (memq type org-element-greater-elements))
			     (objectp
			      (and (not greaterp)
				   (memq type org-element-recursive-objects)))
			     (contents
			      (mapconcat
			       (lambda (element) (org-export-data element info))
			       (org-element-contents
				(if (or greaterp objectp) data
				  ;; Elements directly containing
				  ;; objects must have their indentation
				  ;; normalized first.
				  (org-element-normalize-contents
				   data
				   ;; When normalizing first paragraph
				   ;; of an item or
				   ;; a footnote-definition, ignore
				   ;; first line's indentation.
				   (and
				    (eq type 'paragraph)
				    (org-element-type-p
                                     parent '(footnote-definition item))
				    (eq (car (org-element-contents parent))
					data)
				    (eq (org-element-property :pre-blank parent)
					0)))))
			       "")))
			(broken-link-handler
			 (funcall transcoder data
				  (if (not greaterp) contents
				    (org-element-normalize-string contents))
				  info)))))))))
	  ;; Final result will be memoized before being returned.
	  (puthash
	   data
	   (cond
	    ((not results) (or (org-export--keep-spaces data info) ""))
            ((memq type '(nil org-data plain-text raw)) results)
	    ;; Append the same white space between elements or objects
	    ;; as in the original buffer, and call appropriate filters.
	    (t
	     (org-export-filter-apply-functions
	      (plist-get info (intern (format ":filter-%s" type)))
	      (let ((blank (or (org-element-post-blank data) 0)))
		(if (eq (org-element-class data parent) 'object)
		    (concat results (make-string blank ?\s))
		  (concat (org-element-normalize-string results)
			  (make-string blank ?\n))))
	      info)))
	   (plist-get info :exported-data))))))

(defun org-export-data-with-backend (data backend info)
  "Convert DATA into BACKEND format.

DATA is an element, an object, a secondary string or a string.
BACKEND is a symbol.  INFO is a plist used as a communication
channel.

Unlike to `org-export-with-backend', this function will
recursively convert DATA using BACKEND translation table."
  (when (symbolp backend) (setq backend (org-export-get-backend backend)))
  ;; Set-up a new communication channel with translations defined in
  ;; BACKEND as the translate table and a new hash table for
  ;; memoization.
  (let ((new-info
	 (org-combine-plists
	  info
	  (list :back-end backend
		:translate-alist (org-export-get-all-transcoders backend)
		;; Size of the hash table is reduced since this
		;; function will probably be used on small trees.
		:exported-data (make-hash-table :test 'eq :size 401)))))
    (prog1 (org-export-data data new-info)
      ;; Preserve `:internal-references', as those do not depend on
      ;; the backend used; we need to make sure that any new
      ;; reference when the temporary backend was active gets through
      ;; the default one.
      (plist-put info :internal-references
		 (plist-get new-info :internal-references)))))

(defun org-export-expand (blob contents &optional with-affiliated)
  "Expand a parsed element or object to its original state.

BLOB is either an element or an object.  CONTENTS is its
contents, as a string or nil.

When optional argument WITH-AFFILIATED is non-nil, add affiliated
keywords before output."
  (let ((type (org-element-type blob)))
    (concat (and with-affiliated
		 (eq (org-element-class blob) 'element)
		 (org-element--interpret-affiliated-keywords blob))
	    (funcall (intern (format "org-element-%s-interpreter" type))
		     blob contents))))



;;; The Filter System
;;
;; Filters allow end-users to tweak easily the transcoded output.
;; They are the functional counterpart of hooks, as every filter in
;; a set is applied to the return value of the previous one.
;;
;; Every set is backend agnostic.  Although, a filter is always
;; called, in addition to the string it applies to, with the backend
;; used as argument, so it's easy for the end-user to add backend
;; specific filters in the set.  The communication channel, as
;; a plist, is required as the third argument.
;;
;; From the developer side, filters sets can be installed in the
;; process with the help of `org-export-define-backend', which
;; internally stores filters as an alist.  Each association has a key
;; among the following symbols and a function or a list of functions
;; as value.
;;
;; - `:filter-options' applies to the property list containing export
;;   options.  Unlike to other filters, functions in this list accept
;;   two arguments instead of three: the property list containing
;;   export options and the backend.  Users can set its value through
;;   `org-export-filter-options-functions' variable.
;;
;; - `:filter-parse-tree' applies directly to the complete parsed
;;   tree.  Users can set it through
;;   `org-export-filter-parse-tree-functions' variable.
;;
;; - `:filter-body' applies to the body of the output, before template
;;   translator chimes in.  Users can set it through
;;   `org-export-filter-body-functions' variable.
;;
;; - `:filter-final-output' applies to the final transcoded string.
;;   Users can set it with `org-export-filter-final-output-functions'
;;   variable.
;;
;; - `:filter-plain-text' applies to any string not recognized as Org
;;   syntax.  `org-export-filter-plain-text-functions' allows users to
;;   configure it.
;;
;; - `:filter-TYPE' applies on the string returned after an element or
;;   object of type TYPE has been transcoded.  A user can modify
;;   `org-export-filter-TYPE-functions' to install these filters.
;;
;; All filters sets are applied with
;; `org-export-filter-apply-functions' function.  Filters in a set are
;; applied in a LIFO fashion.  It allows developers to be sure that
;; their filters will be applied first.
;;
;; Filters properties are installed in communication channel with
;; `org-export-install-filters' function.
;;
;; Eventually, two hooks (`org-export-before-processing-hook' and
;; `org-export-before-parsing-hook') are run at the beginning of the
;; export process and just before parsing to allow for heavy structure
;; modifications.


;;;; Hooks

(defvar org-export-before-processing-functions nil
  "Abnormal hook run at the beginning of the export process.

This is run before include keywords and macros are expanded and
Babel code blocks executed, on a copy of the original buffer
being exported.  Visibility and narrowing are preserved.  Point
is at the beginning of the buffer.

Every function in this hook will be called with one argument: the
backend currently used, as a symbol.")

(defvar org-export-before-parsing-functions nil
  "Abnormal hook run before parsing an export buffer.

This is run after include keywords and macros have been expanded
and Babel code blocks executed, on a copy of the original buffer
being exported.  Visibility and narrowing are preserved.  Point
is at the beginning of the buffer.

Every function in this hook will be called with one argument: the
backend currently used, as a symbol.")


;;;; Special Filters

(defvar org-export-filter-options-functions nil
  "List of functions applied to the export options.
Each filter is called with two arguments: the export options, as
a plist, and the backend, as a symbol.  It must return
a property list containing export options.")

(defvar org-export-filter-parse-tree-functions nil
  "List of functions applied to the parsed tree.
Each filter is called with three arguments: the parse tree, as
returned by `org-element-parse-buffer', the backend, as
a symbol, and the communication channel, as a plist.  It must
return the modified parse tree to transcode.")

(defvar org-export-filter-plain-text-functions nil
  "List of functions applied to plain text.
Each filter is called with three arguments: a string which
contains no Org syntax, the backend, as a symbol, and the
communication channel, as a plist.  It must return a string or
nil.")

(defvar org-export-filter-body-functions nil
  "List of functions applied to transcoded body.
Each filter is called with three arguments: a string which
contains no Org syntax, the backend, as a symbol, and the
communication channel, as a plist.  It must return a string or
nil.")

(defvar org-export-filter-final-output-functions nil
  "List of functions applied to the transcoded string.
Each filter is called with three arguments: the full transcoded
string, the backend, as a symbol, and the communication channel,
as a plist.  It must return a string that will be used as the
final export output.")


;;;; Elements Filters

(defvar org-export-filter-babel-call-functions nil
  "List of functions applied to a transcoded babel-call.
Each filter is called with three arguments: the transcoded data,
as a string, the backend, as a symbol, and the communication
channel, as a plist.  It must return a string or nil.")

(defvar org-export-filter-center-block-functions nil
  "List of functions applied to a transcoded center block.
Each filter is called with three arguments: the transcoded data,
as a string, the backend, as a symbol, and the communication
channel, as a plist.  It must return a string or nil.")

(defvar org-export-filter-clock-functions nil
  "List of functions applied to a transcoded clock.
Each filter is called with three arguments: the transcoded data,
as a string, the backend, as a symbol, and the communication
channel, as a plist.  It must return a string or nil.")

(defvar org-export-filter-diary-sexp-functions nil
  "List of functions applied to a transcoded diary-sexp.
Each filter is called with three arguments: the transcoded data,
as a string, the backend, as a symbol, and the communication
channel, as a plist.  It must return a string or nil.")

(defvar org-export-filter-drawer-functions nil
  "List of functions applied to a transcoded drawer.
Each filter is called with three arguments: the transcoded data,
as a string, the backend, as a symbol, and the communication
channel, as a plist.  It must return a string or nil.")

(defvar org-export-filter-dynamic-block-functions nil
  "List of functions applied to a transcoded dynamic-block.
Each filter is called with three arguments: the transcoded data,
as a string, the backend, as a symbol, and the communication
channel, as a plist.  It must return a string or nil.")

(defvar org-export-filter-example-block-functions nil
  "List of functions applied to a transcoded example-block.
Each filter is called with three arguments: the transcoded data,
as a string, the backend, as a symbol, and the communication
channel, as a plist.  It must return a string or nil.")

(defvar org-export-filter-export-block-functions nil
  "List of functions applied to a transcoded export-block.
Each filter is called with three arguments: the transcoded data,
as a string, the backend, as a symbol, and the communication
channel, as a plist.  It must return a string or nil.")

(defvar org-export-filter-fixed-width-functions nil
  "List of functions applied to a transcoded fixed-width.
Each filter is called with three arguments: the transcoded data,
as a string, the backend, as a symbol, and the communication
channel, as a plist.  It must return a string or nil.")

(defvar org-export-filter-footnote-definition-functions nil
  "List of functions applied to a transcoded footnote-definition.
Each filter is called with three arguments: the transcoded data,
as a string, the backend, as a symbol, and the communication
channel, as a plist.  It must return a string or nil.")

(defvar org-export-filter-headline-functions nil
  "List of functions applied to a transcoded headline.
Each filter is called with three arguments: the transcoded data,
as a string, the backend, as a symbol, and the communication
channel, as a plist.  It must return a string or nil.")

(defvar org-export-filter-horizontal-rule-functions nil
  "List of functions applied to a transcoded horizontal-rule.
Each filter is called with three arguments: the transcoded data,
as a string, the backend, as a symbol, and the communication
channel, as a plist.  It must return a string or nil.")

(defvar org-export-filter-inlinetask-functions nil
  "List of functions applied to a transcoded inlinetask.
Each filter is called with three arguments: the transcoded data,
as a string, the backend, as a symbol, and the communication
channel, as a plist.  It must return a string or nil.")

(defvar org-export-filter-item-functions nil
  "List of functions applied to a transcoded item.
Each filter is called with three arguments: the transcoded data,
as a string, the backend, as a symbol, and the communication
channel, as a plist.  It must return a string or nil.")

(defvar org-export-filter-keyword-functions nil
  "List of functions applied to a transcoded keyword.
Each filter is called with three arguments: the transcoded data,
as a string, the backend, as a symbol, and the communication
channel, as a plist.  It must return a string or nil.")

(defvar org-export-filter-latex-environment-functions nil
  "List of functions applied to a transcoded latex-environment.
Each filter is called with three arguments: the transcoded data,
as a string, the backend, as a symbol, and the communication
channel, as a plist.  It must return a string or nil.")

(defvar org-export-filter-node-property-functions nil
  "List of functions applied to a transcoded node-property.
Each filter is called with three arguments: the transcoded data,
as a string, the backend, as a symbol, and the communication
channel, as a plist.  It must return a string or nil.")

(defvar org-export-filter-paragraph-functions nil
  "List of functions applied to a transcoded paragraph.
Each filter is called with three arguments: the transcoded data,
as a string, the backend, as a symbol, and the communication
channel, as a plist.  It must return a string or nil.")

(defvar org-export-filter-plain-list-functions nil
  "List of functions applied to a transcoded plain-list.
Each filter is called with three arguments: the transcoded data,
as a string, the backend, as a symbol, and the communication
channel, as a plist.  It must return a string or nil.")

(defvar org-export-filter-planning-functions nil
  "List of functions applied to a transcoded planning.
Each filter is called with three arguments: the transcoded data,
as a string, the backend, as a symbol, and the communication
channel, as a plist.  It must return a string or nil.")

(defvar org-export-filter-property-drawer-functions nil
  "List of functions applied to a transcoded property-drawer.
Each filter is called with three arguments: the transcoded data,
as a string, the backend, as a symbol, and the communication
channel, as a plist.  It must return a string or nil.")

(defvar org-export-filter-quote-block-functions nil
  "List of functions applied to a transcoded quote block.
Each filter is called with three arguments: the transcoded quote
data, as a string, the backend, as a symbol, and the
communication channel, as a plist.  It must return a string or
nil.")

(defvar org-export-filter-section-functions nil
  "List of functions applied to a transcoded section.
Each filter is called with three arguments: the transcoded data,
as a string, the backend, as a symbol, and the communication
channel, as a plist.  It must return a string or nil.")

(defvar org-export-filter-special-block-functions nil
  "List of functions applied to a transcoded special block.
Each filter is called with three arguments: the transcoded data,
as a string, the backend, as a symbol, and the communication
channel, as a plist.  It must return a string or nil.")

(defvar org-export-filter-src-block-functions nil
  "List of functions applied to a transcoded src-block.
Each filter is called with three arguments: the transcoded data,
as a string, the backend, as a symbol, and the communication
channel, as a plist.  It must return a string or nil.")

(defvar org-export-filter-table-functions nil
  "List of functions applied to a transcoded table.
Each filter is called with three arguments: the transcoded data,
as a string, the backend, as a symbol, and the communication
channel, as a plist.  It must return a string or nil.")

(defvar org-export-filter-table-cell-functions nil
  "List of functions applied to a transcoded table-cell.
Each filter is called with three arguments: the transcoded data,
as a string, the backend, as a symbol, and the communication
channel, as a plist.  It must return a string or nil.")

(defvar org-export-filter-table-row-functions nil
  "List of functions applied to a transcoded table-row.
Each filter is called with three arguments: the transcoded data,
as a string, the backend, as a symbol, and the communication
channel, as a plist.  It must return a string or nil.")

(defvar org-export-filter-verse-block-functions nil
  "List of functions applied to a transcoded verse block.
Each filter is called with three arguments: the transcoded data,
as a string, the backend, as a symbol, and the communication
channel, as a plist.  It must return a string or nil.")


;;;; Objects Filters

(defvar org-export-filter-bold-functions nil
  "List of functions applied to transcoded bold text.
Each filter is called with three arguments: the transcoded data,
as a string, the backend, as a symbol, and the communication
channel, as a plist.  It must return a string or nil.")

(defvar org-export-filter-code-functions nil
  "List of functions applied to transcoded code text.
Each filter is called with three arguments: the transcoded data,
as a string, the backend, as a symbol, and the communication
channel, as a plist.  It must return a string or nil.")

(defvar org-export-filter-entity-functions nil
  "List of functions applied to a transcoded entity.
Each filter is called with three arguments: the transcoded data,
as a string, the backend, as a symbol, and the communication
channel, as a plist.  It must return a string or nil.")

(defvar org-export-filter-export-snippet-functions nil
  "List of functions applied to a transcoded export-snippet.
Each filter is called with three arguments: the transcoded data,
as a string, the backend, as a symbol, and the communication
channel, as a plist.  It must return a string or nil.")

(defvar org-export-filter-footnote-reference-functions nil
  "List of functions applied to a transcoded footnote-reference.
Each filter is called with three arguments: the transcoded data,
as a string, the backend, as a symbol, and the communication
channel, as a plist.  It must return a string or nil.")

(defvar org-export-filter-inline-babel-call-functions nil
  "List of functions applied to a transcoded inline-babel-call.
Each filter is called with three arguments: the transcoded data,
as a string, the backend, as a symbol, and the communication
channel, as a plist.  It must return a string or nil.")

(defvar org-export-filter-inline-src-block-functions nil
  "List of functions applied to a transcoded inline-src-block.
Each filter is called with three arguments: the transcoded data,
as a string, the backend, as a symbol, and the communication
channel, as a plist.  It must return a string or nil.")

(defvar org-export-filter-italic-functions nil
  "List of functions applied to transcoded italic text.
Each filter is called with three arguments: the transcoded data,
as a string, the backend, as a symbol, and the communication
channel, as a plist.  It must return a string or nil.")

(defvar org-export-filter-latex-fragment-functions nil
  "List of functions applied to a transcoded latex-fragment.
Each filter is called with three arguments: the transcoded data,
as a string, the backend, as a symbol, and the communication
channel, as a plist.  It must return a string or nil.")

(defvar org-export-filter-line-break-functions nil
  "List of functions applied to a transcoded line-break.
Each filter is called with three arguments: the transcoded data,
as a string, the backend, as a symbol, and the communication
channel, as a plist.  It must return a string or nil.")

(defvar org-export-filter-link-functions nil
  "List of functions applied to a transcoded link.
Each filter is called with three arguments: the transcoded data,
as a string, the backend, as a symbol, and the communication
channel, as a plist.  It must return a string or nil.")

(defvar org-export-filter-radio-target-functions nil
  "List of functions applied to a transcoded radio-target.
Each filter is called with three arguments: the transcoded data,
as a string, the backend, as a symbol, and the communication
channel, as a plist.  It must return a string or nil.")

(defvar org-export-filter-statistics-cookie-functions nil
  "List of functions applied to a transcoded statistics-cookie.
Each filter is called with three arguments: the transcoded data,
as a string, the backend, as a symbol, and the communication
channel, as a plist.  It must return a string or nil.")

(defvar org-export-filter-strike-through-functions nil
  "List of functions applied to transcoded strike-through text.
Each filter is called with three arguments: the transcoded data,
as a string, the backend, as a symbol, and the communication
channel, as a plist.  It must return a string or nil.")

(defvar org-export-filter-subscript-functions nil
  "List of functions applied to a transcoded subscript.
Each filter is called with three arguments: the transcoded data,
as a string, the backend, as a symbol, and the communication
channel, as a plist.  It must return a string or nil.")

(defvar org-export-filter-superscript-functions nil
  "List of functions applied to a transcoded superscript.
Each filter is called with three arguments: the transcoded data,
as a string, the backend, as a symbol, and the communication
channel, as a plist.  It must return a string or nil.")

(defvar org-export-filter-target-functions nil
  "List of functions applied to a transcoded target.
Each filter is called with three arguments: the transcoded data,
as a string, the backend, as a symbol, and the communication
channel, as a plist.  It must return a string or nil.")

(defvar org-export-filter-timestamp-functions nil
  "List of functions applied to a transcoded timestamp.
Each filter is called with three arguments: the transcoded data,
as a string, the backend, as a symbol, and the communication
channel, as a plist.  It must return a string or nil.")

(defvar org-export-filter-underline-functions nil
  "List of functions applied to transcoded underline text.
Each filter is called with three arguments: the transcoded data,
as a string, the backend, as a symbol, and the communication
channel, as a plist.  It must return a string or nil.")

(defvar org-export-filter-verbatim-functions nil
  "List of functions applied to transcoded verbatim text.
Each filter is called with three arguments: the transcoded data,
as a string, the backend, as a symbol, and the communication
channel, as a plist.  It must return a string or nil.")


;;;; Filters Tools
;;
;; Internal function `org-export-install-filters' installs filters
;; hard-coded in backends (developer filters) and filters from global
;; variables (user filters) in the communication channel.
;;
;; Internal function `org-export-filter-apply-functions' takes care
;; about applying each filter in order to a given data.  It ignores
;; filters returning a nil value but stops whenever a filter returns
;; an empty string.

(defun org-export-filter-apply-functions (filters value info)
  "Call every function in FILTERS.

Functions are called with three arguments: a value, the export
backend name and the communication channel.  First function in
FILTERS is called with VALUE as its first argument.  Second
function in FILTERS is called with the previous result as its
value, etc.

Functions returning nil are skipped.  Any function returning the
empty string ends the process, which returns the empty string.

Call is done in a LIFO fashion, to be sure that developer
specified filters, if any, are called first."
  (catch :exit
    (let* ((backend (plist-get info :back-end))
	   (backend-name (and backend (org-export-backend-name backend))))
      (dolist (filter filters value)
	(let ((result (funcall filter value backend-name info)))
	  (cond ((not result))
		((equal result "") (throw :exit ""))
		(t (setq value result))))))))

(defun org-export-install-filters (info)
  "Install filters properties in communication channel.
INFO is a plist containing the current communication channel.
Return the updated communication channel."
  (let (plist)
    ;; Install user-defined filters with `org-export-filters-alist'
    ;; and filters already in INFO (through ext-plist mechanism).
    (dolist (p org-export-filters-alist)
      (let* ((prop (car p))
	     (info-value (plist-get info prop))
	     (default-value (symbol-value (cdr p))))
	(setq plist
	      (plist-put plist prop
			 ;; Filters in INFO will be called
			 ;; before those user provided.
			 (append (if (listp info-value) info-value
				   (list info-value))
				 default-value)))))
    ;; Prepend backend specific filters to that list.
    (dolist (p (org-export-get-all-filters (plist-get info :back-end)))
      ;; Single values get consed, lists are appended.
      (let ((key (car p)) (value (cdr p)))
	(when value
	  (setq plist
		(plist-put
		 plist key
		 (if (atom value) (cons value (plist-get plist key))
		   (append value (plist-get plist key))))))))
    ;; Return new communication channel.
    (org-combine-plists info plist)))



;;; Core functions
;;
;; This is the room for the main function, `org-export-as', along with
;; its derivative, `org-export-string-as'.
;; `org-export--copy-to-kill-ring-p' determines if output of these
;; function should be added to kill ring.
;;
;; Note that `org-export-as' doesn't really parse the current buffer,
;; but a copy of it (with the same buffer-local variables and
;; visibility), where macros and include keywords are expanded and
;; Babel blocks are executed, if appropriate.
;; `org-export-with-buffer-copy' macro prepares that copy.
;;
;; File inclusion is taken care of by
;; `org-export-expand-include-keyword' and
;; `org-export--prepare-file-contents'.  Structure wise, including
;; a whole Org file in a buffer often makes little sense.  For
;; example, if the file contains a headline and the include keyword
;; was within an item, the item should contain the headline.  That's
;; why file inclusion should be done before any structure can be
;; associated to the file, that is before parsing.
;;
;; `org-export-insert-default-template' is a command to insert
;; a default template (or a backend specific template) at point or in
;; current subtree.

(defun org-export--set-variables (variable-alist)
  "Set buffer-local variables according to VARIABLE-ALIST in current buffer."
  (pcase-dolist (`(,var . ,val) variable-alist)
    (set (make-local-variable var) val)))

(cl-defun org-export-copy-buffer (&key to-buffer drop-visibility
                                       drop-narrowing drop-contents
                                       drop-locals)
  "Return a copy of the current buffer.
This function calls `org-element-copy-buffer', passing the same
arguments TO-BUFFER, DROP-VISIBILITY, DROP-NARROWING, DROP-CONTENTS,
and DROP-LOCALS.

In addition, buffer-local variables are set according to #+BIND:
keywords."
  (let ((new-buf (org-element-copy-buffer
                  :to-buffer to-buffer
                  :drop-visibility drop-visibility
                  :drop-narrowing drop-narrowing
                  :drop-contents drop-contents
                  :drop-locals drop-locals)))
    (let ((bind-variables (org-export--list-bound-variables)))
      (with-current-buffer new-buf
        (org-export--set-variables bind-variables)))
    new-buf))

(cl-defmacro org-export-with-buffer-copy ( &rest body
                                           &key to-buffer drop-visibility
                                           drop-narrowing drop-contents
                                           drop-locals
                                           &allow-other-keys)
  "Apply BODY in a copy of the current buffer.
This macro is like `org-element-with-buffer-copy', passing the same
arguments BODY, TO-BUFFER, DROP-VISIBILITY, DROP-NARROWING,
DROP-CONTENTS, and DROP-LOCALS.

In addition, buffer-local variables are set according to #+BIND:
keywords."
  (declare (debug t))
  ;; Drop keyword arguments from BODY.
  (while (keywordp (car body)) (pop body) (pop body))
  (org-with-gensyms (bind-variables)
    `(let ((,bind-variables (org-export--list-bound-variables)))
       (org-element-with-buffer-copy
        :to-buffer ,to-buffer
        :drop-visibility ,drop-visibility
        :drop-narrowing ,drop-narrowing
        :drop-contents ,drop-contents
        :drop-locals ,drop-locals
        (org-export--set-variables ,bind-variables)
        ,@body))))

(defun org-export--delete-comment-trees ()
  "Delete commented trees and commented inlinetasks in the buffer.
Narrowing, if any, is ignored."
  (org-with-wide-buffer
   (goto-char (point-min))
   (let* ((case-fold-search t)
	  (regexp (concat org-outline-regexp-bol ".*" org-comment-string)))
     (while (re-search-forward regexp nil t)
       (let ((element (org-element-at-point)))
	 (when (org-element-property :commentedp element)
	   (delete-region (org-element-begin element)
			  (org-element-end element))))))))

(defun org-export--prune-tree (data info)
  "Prune non exportable elements from DATA.
DATA is the parse tree to traverse.  INFO is the plist holding
export info.  Also set `:ignore-list' in INFO to a list of
objects which should be ignored during export, but not removed
from tree."
  (letrec ((ignore nil)
	   ;; First find trees containing a select tag, if any.
	   (selected (org-export--selected-trees data info))
	   ;; List tags that prevent export of headlines.
	   (excluded (cl-mapcan (lambda (tag) (org-tags-expand tag t))
				(plist-get info :exclude-tags)))
	   (walk-data
	    (lambda (data)
	      ;; Prune non-exportable elements and objects from tree.
	      ;; As a special case, special rows and cells from tables
	      ;; are stored in IGNORE, as they still need to be
	      ;; accessed during export.
	      (when data
		(let ((type (org-element-type data)))
		  (if (org-export--skip-p data info selected excluded)
		      (if (memq type '(table-cell table-row)) (push data ignore)
                        (if-let ((keep-spaces (org-export--keep-spaces data info)))
			    ;; Keep spaces in place of removed
			    ;; element, if necessary.
			    ;; Example: "Foo.[10%] Bar" would become
			    ;; "Foo.Bar" if we do not keep spaces.
                            (org-element-set data keep-spaces)
			  (org-element-extract data)))
		    (if (and (eq type 'headline)
			     (eq (plist-get info :with-archived-trees)
				 'headline)
			     (org-element-property :archivedp data))
			;; If headline is archived but tree below has
			;; to be skipped, remove contents.
			(org-element-set-contents data)
		      ;; Move into recursive objects/elements.
		      (mapc walk-data (org-element-contents data)))
		    ;; Move into secondary string, if any.
		    (dolist (p (cdr (assq type
					  org-element-secondary-value-alist)))
		      (mapc walk-data (org-element-property p data))))))))
	   (definitions
	    ;; Collect definitions before possibly pruning them so as
	    ;; to avoid parsing them again if they are required.
	    (org-element-map data '(footnote-definition footnote-reference)
	      (lambda (f)
		(cond
		 ((org-element-type-p f 'footnote-definition) f)
		 ((and (eq 'inline (org-element-property :type f))
		       (org-element-property :label f))
		  f)
		 (t nil))))))
    ;; If a select tag is active, also ignore the section before the
    ;; first headline, if any.
    (when selected
      (let ((first-element (car (org-element-contents data))))
	(when (org-element-type-p first-element 'section)
	  (org-element-extract first-element))))
    ;; Prune tree and communication channel.
    (funcall walk-data data)
    (dolist (entry (append
		    ;; Priority is given to backend specific options.
		    (org-export-get-all-options (plist-get info :back-end))
		    org-export-options-alist))
      (when (eq (nth 4 entry) 'parse)
	(funcall walk-data (plist-get info (car entry)))))
    (let ((missing (org-export--missing-definitions data definitions)))
      (funcall walk-data missing)
      (org-export--install-footnote-definitions missing data))
    ;; Eventually set `:ignore-list'.
    (plist-put info :ignore-list ignore)))

(defun org-export--missing-definitions (tree definitions)
  "List footnote definitions missing from TREE.
Missing definitions are searched within DEFINITIONS, which is
a list of footnote definitions or in the widened buffer."
  (let* ((list-labels
	  (lambda (data)
	    ;; List all footnote labels encountered in DATA.  Inline
	    ;; footnote references are ignored.
	    (org-element-map data 'footnote-reference
	      (lambda (reference)
		(and (eq (org-element-property :type reference) 'standard)
		     (org-element-property :label reference))))))
	 defined undefined missing-definitions)
    ;; Partition DIRECT-REFERENCES between DEFINED and UNDEFINED
    ;; references.
    (let ((known-definitions
	   (org-element-map tree '(footnote-reference footnote-definition)
	     (lambda (f)
	       (and (or (org-element-type-p f 'footnote-definition)
			(eq (org-element-property :type f) 'inline))
		    (org-element-property :label f)))))
	  ) ;; seen
      (dolist (l (funcall list-labels tree))
	(cond ;; ((member l seen))
	 ((member l known-definitions) (push l defined))
	 (t (push l undefined)))))
    ;; Complete MISSING-DEFINITIONS by finding the definition of every
    ;; undefined label, first by looking into DEFINITIONS, then by
    ;; searching the widened buffer.  This is a recursive process
    ;; since definitions found can themselves contain an undefined
    ;; reference.
    (while undefined
      (let* ((label (pop undefined))
	     (definition
	      (cond
	       ((cl-some
		 (lambda (d) (and (equal (org-element-property :label d) label)
			     d))
		 definitions))
	       ((pcase (org-footnote-get-definition label)
		  (`(,_ ,beg . ,_)
		   (org-with-wide-buffer
		    (goto-char beg)
		    (let ((datum (org-element-context)))
		      (if (org-element-type-p datum 'footnote-reference)
			  datum
			;; Parse definition with contents.
			(save-restriction
			  (narrow-to-region
			   (org-element-begin datum)
			   (org-element-end datum))
			  (org-element-map (org-element-parse-buffer nil nil 'defer)
			      'footnote-definition #'identity nil t))))))
		  (_ nil)))
	       (t (user-error "Definition not found for footnote %s" label)))))
	(push label defined)
	(push definition missing-definitions)
	;; Look for footnote references within DEFINITION, since
	;; we may need to also find their definition.
	(dolist (l (funcall list-labels definition))
	  (unless (or (member l defined)    ;Known label
		      (member l undefined)) ;Processed later
	    (push l undefined)))))
    ;; MISSING-DEFINITIONS may contain footnote references with inline
    ;; definitions.  Make sure those are changed into real footnote
    ;; definitions.
    (mapcar (lambda (d)
	      (if (org-element-type-p d 'footnote-definition) d
		(let ((label (org-element-property :label d)))
		  (apply #'org-element-create
			 'footnote-definition `(:label ,label :post-blank 1)
			 (org-element-contents d)))))
	    missing-definitions)))

(defun org-export--install-footnote-definitions (definitions tree)
  "Install footnote definitions in tree.

DEFINITIONS is the list of footnote definitions to install.  TREE
is the parse tree.

If there is a footnote section in TREE, definitions found are
appended to it.  If `org-footnote-section' is non-nil, a new
footnote section containing all definitions is inserted in TREE.
Otherwise, definitions are appended at the end of the section
containing their first reference."
  (cond
   ((null definitions))
   ;; If there is a footnote section, insert definitions there.
   ((let ((footnote-section
	   (org-element-map tree 'headline
	     (lambda (h) (and (org-element-property :footnote-section-p h) h))
	     nil t)))
      (and footnote-section
	   (apply #'org-element-adopt
		  footnote-section
		  (nreverse definitions)))))
   ;; If there should be a footnote section, create one containing all
   ;; the definitions at the end of the tree.
   (org-footnote-section
    (org-element-adopt
        tree
      (org-element-create 'headline
			  (list :footnote-section-p t
			        :level 1
			        :title org-footnote-section
			        :raw-value org-footnote-section)
			  (apply #'org-element-create
				 'section
				 nil
				 (nreverse definitions)))))
   ;; Otherwise add each definition at the end of the section where it
   ;; is first referenced.
   (t
    (letrec ((seen nil)
	     (insert-definitions
	      (lambda (data)
		;; Insert footnote definitions in the same section as
		;; their first reference in DATA.
		(org-element-map data 'footnote-reference
		  (lambda (reference)
		    (when (eq (org-element-property :type reference) 'standard)
		      (let ((label (org-element-property :label reference)))
			(unless (member label seen)
			  (push label seen)
			  (let ((definition
				 (cl-some
				  (lambda (d)
				    (and (equal (org-element-property :label d)
						label)
					 d))
				  definitions)))
			    (org-element-adopt
			        (org-element-lineage reference 'section)
			      definition)
			    ;; Also insert definitions for nested
			    ;; references, if any.
			    (funcall insert-definitions definition))))))))))
      (funcall insert-definitions tree)))))

(defun org-export--remove-uninterpreted-data (data info)
  "Change uninterpreted elements back into Org syntax.
DATA is a parse tree or a secondary string.  INFO is a plist
containing export options.  It is modified by side effect and
returned by the function."
  (org-element-map data
      '(entity bold italic latex-environment latex-fragment strike-through
	       subscript superscript underline)
    (lambda (datum)
      (let* ((type (org-element-type datum))
	     (post-blank
	      (pcase (org-element-post-blank datum)
		(`nil nil)
		(n (make-string n (if (eq type 'latex-environment) ?\n ?\s)))))
	     (new
	      (cl-case type
		;; ... entities...
		(entity
		 (and (not (plist-get info :with-entities))
		      (list (concat (org-export-expand datum nil)
				    post-blank))))
		;; ... emphasis...
		((bold italic strike-through underline)
		 (and (not (plist-get info :with-emphasize))
		      (let ((marker (cl-case type
				      (bold "*")
				      (italic "/")
				      (strike-through "+")
				      (underline "_"))))
			(append
			 (list marker)
			 (org-element-contents datum)
			 (list (concat marker post-blank))))))
		;; ... LaTeX environments and fragments...
		((latex-environment latex-fragment)
		 (and (eq (plist-get info :with-latex) 'verbatim)
		      (list (concat (org-export-expand datum nil)
				    post-blank))))
		;; ... sub/superscripts...
		((subscript superscript)
		 (let ((sub/super-p (plist-get info :with-sub-superscript))
		       (bracketp (org-element-property :use-brackets-p datum)))
		   (and (or (not sub/super-p)
			    (and (eq sub/super-p '{}) (not bracketp)))
			(append
			 (list (concat (if (eq type 'subscript) "_" "^")
				       (and bracketp "{")))
			 (org-element-contents datum)
			 (list (concat (and bracketp "}")
				       post-blank)))))))))
	(when new
	  ;; Splice NEW at DATUM location in parse tree.
	  (dolist (e new (org-element-extract datum))
	    (unless (equal e "") (org-element-insert-before e datum))))))
    info nil nil t)
  ;; Return modified parse tree.
  data)

(defun org-export--expand-links (tree info)
  "Modify TREE, expanding link paths according to `:expand-links' in INFO."
  (when (plist-get info :expand-links)
    (org-element-map tree 'link
      (lambda (link)
        (when (equal "file" (org-element-property :type link))
          (org-element-put-property
           link :path
           (substitute-env-in-file-name
            (org-element-property :path link)))))
      info nil nil 'with-affiliated)))

;;;###autoload
(defun org-export-as
    (backend &optional subtreep visible-only body-only ext-plist)
  "Transcode current Org buffer into BACKEND code.

See info node `(org)Advanced Export Configuration' for the details of
the transcoding process.

BACKEND is either an export backend, as returned by, e.g.,
`org-export-create-backend', or a symbol referring to
a registered backend.

If narrowing is active in the current buffer, only transcode its
narrowed part.

If a region is active, transcode that region.

When optional argument SUBTREEP is non-nil, transcode the
sub-tree at point, extracting information from the headline
properties first.

When optional argument VISIBLE-ONLY is non-nil, don't export
contents of hidden elements.

When optional argument BODY-ONLY is non-nil, only return body
code, without surrounding template.

Optional argument EXT-PLIST, when provided, is a property list
with external parameters overriding Org default settings, but
still inferior to file-local settings.

Return code as a string."
  (when (symbolp backend) (setq backend (org-export-get-backend backend)))
  (org-export-barf-if-invalid-backend backend)
  (org-fold-core-ignore-modifications
    (save-excursion
      (save-restriction
        ;; Narrow buffer to an appropriate region or subtree for
        ;; parsing.  If parsing subtree, be sure to remove main
        ;; headline, planning data and property drawer.
        (cond ((org-region-active-p)
	       (narrow-to-region (region-beginning) (region-end)))
	      (subtreep
	       (org-narrow-to-subtree)
	       (goto-char (point-min))
	       (org-end-of-meta-data)
               ;; Make the region include top heading in the subtree.
               ;; This way, we will be able to retrieve its export
               ;; options when calling
               ;; `org-export--get-subtree-options'.
               (when (bolp) (backward-char))
	       (narrow-to-region (point) (point-max))))
        ;; Initialize communication channel with original buffer
        ;; attributes, unavailable in its copy.
        (let* ((org-export-current-backend (org-export-backend-name backend))
	       (info (org-combine-plists
		      (org-export--get-export-attributes
		       backend subtreep visible-only body-only)
		      (org-export--get-buffer-attributes))))
	  ;; Update communication channel and get parse tree.  Buffer
	  ;; isn't parsed directly.  Instead, all buffer modifications
	  ;; and consequent parsing are undertaken in a temporary copy.
	  (org-export-with-buffer-copy
           (font-lock-mode -1)
           (setq info (org-export--annotate-info
                       backend info subtreep visible-only ext-plist))
	   ;; Eventually transcode TREE.  Wrap the resulting string into
	   ;; a template.
	   (let* ((body (org-element-normalize-string
		         (or (org-export-data (plist-get info :parse-tree) info)
                             "")))
		  (inner-template (cdr (assq 'inner-template
					     (plist-get info :translate-alist))))
		  (full-body (org-export-filter-apply-functions
			      (plist-get info :filter-body)
			      (if (not (functionp inner-template)) body
			        (funcall inner-template body info))
			      info))
		  (template (cdr (assq 'template
				       (plist-get info :translate-alist))))
                  (output
                   (if (or (not (functionp template)) body-only) full-body
	             (funcall template full-body info))))
             ;; Call citation export finalizer.
             (when (plist-get info :with-cite-processors)
               (setq output (org-cite-finalize-export output info)))
	     ;; Remove all text properties since they cannot be
	     ;; retrieved from an external process.  Finally call
	     ;; final-output filter and return result.
	     (org-no-properties
	      (org-export-filter-apply-functions
	       (plist-get info :filter-final-output)
	       output info)))))))))

(defun org-export--annotate-info (backend info &optional subtreep visible-only ext-plist)
  "Annotate the INFO plist according to the BACKEND.

This is run in the context of the current buffer.

When optional argument SUBTREEP is non-nil, transcode the
sub-tree at point, extracting information from the headline
properties first.

When optional argument VISIBLE-ONLY is non-nil, don't process the
contents of hidden elements.

Optional argument EXT-PLIST, when provided, is a property list
with external parameters overriding Org default settings, but
still inferior to file-local settings."
  (let ((parsed-keywords
         (delq nil
               (mapcar (lambda (o) (and (eq (nth 4 o) 'parse) (nth 1 o)))
                       (append (org-export-get-all-options backend)
                               org-export-options-alist))))
        tree modified-tick)
    ;; Run first hook with current backend's name as argument.
    (run-hook-with-args 'org-export-before-processing-hook
                        (org-export-backend-name backend))
    (org-export-expand-include-keyword nil nil nil nil (plist-get info :expand-links))
    (org-export--delete-comment-trees)
    (org-macro-initialize-templates org-export-global-macros)
    (org-macro-replace-all org-macro-templates parsed-keywords)
    ;; Refresh buffer properties and radio targets after previous
    ;; potentially invasive changes.
    (org-set-regexps-and-options)
    (org-update-radio-target-regexp)
    (setq modified-tick (buffer-chars-modified-tick))
    ;;  Possibly execute Babel code.  Re-run a macro expansion
    ;;  specifically for {{{results}}} since inline source blocks
    ;;  may have generated some more.  Refresh buffer properties
    ;;  and radio targets another time.
    (when org-export-use-babel
      (org-babel-exp-process-buffer)
      (org-macro-replace-all '(("results" . "$1")) parsed-keywords)
      (unless (eq modified-tick (buffer-chars-modified-tick))
        (org-set-regexps-and-options)
        (org-update-radio-target-regexp))
      (setq modified-tick (buffer-chars-modified-tick)))
    ;; Run last hook with current backend's name as argument.
    ;; Update buffer properties and radio targets one last time
    ;; before parsing.
    (goto-char (point-min))
    (save-excursion
      (run-hook-with-args 'org-export-before-parsing-hook
                          (org-export-backend-name backend)))
    (unless (eq modified-tick (buffer-chars-modified-tick))
      (org-set-regexps-and-options)
      (org-update-radio-target-regexp))
    (setq modified-tick (buffer-chars-modified-tick))
    ;; Update communication channel with environment.
    (setq info
          (org-combine-plists
           info (org-export-get-environment backend subtreep ext-plist)))
    ;; Pre-process citations environment, i.e. install
    ;; bibliography list, and citation processor in INFO.
    (when (plist-get info :with-cite-processors)
      (org-cite-store-bibliography info)
      (org-cite-store-export-processor info))
    ;; De-activate uninterpreted data from parsed keywords.
    (dolist (entry (append (org-export-get-all-options backend)
                           org-export-options-alist))
      (pcase entry
        (`(,p ,_ ,_ ,_ parse)
         (let ((value (plist-get info p)))
           (plist-put info
                      p
                      (org-export--remove-uninterpreted-data value info))))
        (_ nil)))
    ;; Install user's and developer's filters.
    (setq info (org-export-install-filters info))
    ;; Call options filters and update export options.  We do not
    ;; use `org-export-filter-apply-functions' here since the
    ;; arity of such filters is different.
    (let ((backend-name (org-export-backend-name backend)))
      (dolist (filter (plist-get info :filter-options))
        (let ((result (funcall filter info backend-name)))
          (when result (setq info result)))))
    ;; Parse buffer.
    (setq tree (org-element-parse-buffer nil visible-only 'defer))
    ;; Prune tree from non-exported elements and transform
    ;; uninterpreted elements or objects in both parse tree and
    ;; communication channel.
    (org-export--prune-tree tree info)
    (org-export--remove-uninterpreted-data tree info)
    ;; Expand environment variables in link paths.
    (org-export--expand-links tree info)
    ;; Call parse tree filters.
    (setq tree
          (org-export-filter-apply-functions
           (plist-get info :filter-parse-tree) tree info))
    ;; Now tree is complete, compute its properties and add them
    ;; to communication channel.  This is responsible for setting
    ;; :parse-tree to TREE.
    (setq info (org-export--collect-tree-properties tree info))
    ;; Process citations and bibliography.  Replace each citation
    ;; and "print_bibliography" keyword in the parse tree with
    ;; the output of the selected citation export processor.
    (when (plist-get info :with-cite-processors)
      (org-cite-process-citations info)
      (org-cite-process-bibliography info))
    info))

;;;###autoload
(defun org-export-string-as (string backend &optional body-only ext-plist)
  "Transcode STRING into BACKEND code.

BACKEND is either an export backend, as returned by, e.g.,
`org-export-create-backend', or a symbol referring to
a registered backend.

When optional argument BODY-ONLY is non-nil, only return body
code, without preamble nor postamble.

Optional argument EXT-PLIST, when provided, is a property list
with external parameters overriding Org default settings, but
still inferior to file-local settings.

Return code as a string."
  (with-temp-buffer
    (insert string)
    (let ((org-inhibit-startup t)) (org-mode))
    (org-export-as backend nil nil body-only ext-plist)))

;;;###autoload
(defun org-export-replace-region-by (backend)
  "Replace the active region by its export to BACKEND.
BACKEND is either an export backend, as returned by, e.g.,
`org-export-create-backend', or a symbol referring to
a registered backend."
  (unless (org-region-active-p) (user-error "No active region to replace"))
  (insert
   (org-export-string-as
    (delete-and-extract-region (region-beginning) (region-end)) backend t)))

;;;###autoload
(defun org-export-insert-default-template (&optional backend subtreep)
  "Insert all export keywords with default values at beginning of line.

BACKEND is a symbol referring to the name of a registered export
backend, for which specific export options should be added to
the template, or `default' for default template.  When it is nil,
the user will be prompted for a category.

If SUBTREEP is non-nil, export configuration will be set up
locally for the subtree through node properties."
  (interactive)
  (unless (derived-mode-p 'org-mode) (user-error "Not in an Org mode buffer"))
  (when (and subtreep (org-before-first-heading-p))
    (user-error "No subtree to set export options for"))
  (let ((node (and subtreep (save-excursion (org-back-to-heading t) (point))))
	(backend
	 (or backend
	     (intern
	      (org-completing-read
	       "Options category: "
	       (cons "default"
		     (mapcar (lambda (b)
			       (symbol-name (org-export-backend-name b)))
			     org-export-registered-backends))
	       nil t))))
	options keywords)
    ;; Populate OPTIONS and KEYWORDS.
    (dolist (entry (cond ((eq backend 'default) org-export-options-alist)
			 ((org-export-backend-p backend)
			  (org-export-backend-options backend))
			 (t (org-export-backend-options
			     (org-export-get-backend backend)))))
      (let ((keyword (nth 1 entry))
            (option (nth 2 entry)))
        (cond
         (keyword (unless (assoc keyword keywords)
                    (let ((value
                           (if (eq (nth 4 entry) 'split)
                               (mapconcat #'identity (eval (nth 3 entry) t) " ")
                             (eval (nth 3 entry) t))))
                      (push (cons keyword value) keywords))))
         (option (unless (assoc option options)
                   (push (cons option (eval (nth 3 entry) t)) options))))))
    ;; Move to an appropriate location in order to insert options.
    (unless subtreep (forward-line 0))
    ;; First (multiple) OPTIONS lines.  Never go past fill-column.
    (when options
      (let ((items
	     (mapcar
              (lambda (opt) (format "%s:%S" (car opt) (cdr opt)))
	      (sort options (lambda (k1 k2) (string< (car k1) (car k2)))))))
	(if subtreep
	    (org-entry-put
	     node "EXPORT_OPTIONS" (mapconcat #'identity items " "))
	  (while items
	    (insert "#+options:")
	    (let ((width 10))
	      (while (and items
			  (< (+ width (length (car items)) 1) fill-column))
		(let ((item (pop items)))
		  (insert " " item)
		  (cl-incf width (1+ (length item))))))
	    (insert "\n")))))
    ;; Then the rest of keywords, in the order specified in either
    ;; `org-export-options-alist' or respective export backends.
    (dolist (key (nreverse keywords))
      (let ((val (cond ((equal (car key) "DATE")
			(or (cdr key)
			    (with-temp-buffer
			      (org-insert-timestamp nil))))
		       ((equal (car key) "TITLE")
			(or (let ((visited-file
				   (buffer-file-name (buffer-base-buffer))))
			      (and visited-file
				   (file-name-sans-extension
				    (file-name-nondirectory visited-file))))
			    (buffer-name (buffer-base-buffer))))
		       (t (cdr key)))))
	(if subtreep (org-entry-put node (concat "EXPORT_" (car key)) val)
	  (insert
	   (format "#+%s:%s\n"
		   (downcase (car key))
		   (if (org-string-nw-p val) (format " %s" val) ""))))))))

(defun org-export-expand-include-keyword (&optional included dir footnotes includer-file expand-env)
  "Expand every include keyword in buffer.

Optional argument INCLUDED is a list of included file names along
with their line restriction, when appropriate.  It is used to
avoid infinite recursion.

Optional argument DIR is the current working directory.  It is used to
properly resolve relative paths.

Optional argument FOOTNOTES is a hash-table used for
storing and resolving footnotes.  It is created automatically.

Optional argument INCLUDER-FILE is the file path corresponding to the
buffer contents being included.  It is used when current buffer does
not have `buffer-file-name' assigned.

When optional argument EXPAND-ENV is non-nil, expand environment
variables in include file names."
  (let ((includer-file (or includer-file
                           (buffer-file-name (buffer-base-buffer))))
	(case-fold-search t)
	(file-prefix (make-hash-table :test #'equal))
	(footnotes (or footnotes (make-hash-table :test #'equal)))
	(include-re "^[ \t]*#\\+INCLUDE:"))
    ;; If :minlevel is not set the text-property
    ;; `:org-include-induced-level' will be used to determine the
    ;; relative level when expanding INCLUDE.
    ;; Only affects included Org documents.
    (goto-char (point-min))
    (while (re-search-forward include-re nil t)
      (put-text-property (line-beginning-position) (line-end-position)
			 :org-include-induced-level
			 (1+ (org-reduced-level (or (org-current-level) 0)))))
    ;; Expand INCLUDE keywords.
    (goto-char (point-min))
    (while (re-search-forward include-re nil t)
      (unless (org-in-commented-heading-p)
        (let ((element (org-element-at-point)))
          (when (org-element-type-p element 'keyword)
            (forward-line 0)
            ;; Extract arguments from keyword's value.
            (let* ((value (org-element-property :value element))
                   (parameters (org-export-parse-include-value value dir))
                   (file (if expand-env
                             (substitute-env-in-file-name
                              (plist-get parameters :file))
                           (plist-get parameters :file))))
              ;; Remove keyword.
              (delete-region (point) (line-beginning-position 2))
              (cond
               ((not file)) ; Do nothing.
               ((and (not (org-url-p file))
                     (not (file-readable-p file)))
                (error "Cannot include file %s" file))
               ;; Check if files has already been parsed.  Look after
               ;; inclusion lines too, as different parts of the same
               ;; file can be included too.
               ((member (list file (plist-get parameters :lines)) included)
                (error "Recursive file inclusion: %s" file))
               (t
                (org-export--blindly-expand-include
                 parameters
                 :includer-file includer-file
                 :file-prefix file-prefix
                 :footnotes footnotes
                 :already-included included
                 :expand-env expand-env)
                ;; Expand footnotes after all files have been
                ;; included.  Footnotes are stored at end of buffer.
                (unless included
                  (org-with-wide-buffer
                   (goto-char (point-max))
                   (maphash (lambda (k v)
                              (insert (format "\n[fn:%s] %s\n" k v)))
                            footnotes))))))))))))

(defun org-export-parse-include-value (value &optional dir)
  "Extract the various parameters from #+include: VALUE.

More specifically, this extracts the following parameters to a
plist: :file, :coding-system, :location, :only-contents, :lines,
:env, :minlevel, :args, and :block.

The :file parameter is expanded relative to DIR.

The :file, :block, and :args parameters are extracted
positionally, while the remaining parameters are extracted as
plist-style keywords.

Any remaining unmatched content is passed through
`org-babel-parse-header-arguments' (without evaluation) and
provided as the :unmatched parameter."
  (let* (location
         (coding-system
          (and (string-match ":coding +\\(\\S-+\\)>" value)
               (prog1 (intern (match-string 1 value))
                 (setq value (replace-match "" nil nil value)))))
         (file
          (and (string-match "^\\(\".+?\"\\|\\S-+\\)\\(?:\\s-+\\|$\\)" value)
               (let ((matched (match-string 1 value)) stripped)
                 (setq value (replace-match "" nil nil value))
                 (when (string-match "\\(::\\(.*?\\)\\)\"?\\'"
                                     matched)
                   (setq location (match-string 2 matched))
                   (setq matched
                         (replace-match "" nil nil matched 1)))
                 (setq stripped (org-strip-quotes matched))
                 (if (org-url-p stripped)
                     stripped
                   (expand-file-name stripped dir)))))
         (only-contents
          (and (string-match ":only-contents *\\([^: \r\t\n]\\S-*\\)?"
                             value)
               (prog1 (org-not-nil (match-string 1 value))
                 (setq value (replace-match "" nil nil value)))))
         (lines
          (and (string-match
                ":lines +\"\\([0-9]*-[0-9]*\\)\""
                value)
               (prog1 (match-string 1 value)
                 (setq value (replace-match "" nil nil value)))))
         (env (cond
               ((string-match "\\<example\\>" value) 'literal)
               ((string-match "\\<export\\(?: +\\(.*\\)\\)?" value)
                'literal)
               ((string-match "\\<src\\(?: +\\(.*\\)\\)?" value)
                'literal)))
         ;; Minimal level of included file defaults to the
         ;; child level of the current headline, if any, or
         ;; one.  It only applies is the file is meant to be
         ;; included as an Org one.
         (minlevel
          (and (not env)
               (if (string-match ":minlevel +\\([0-9]+\\)" value)
                   (prog1 (string-to-number (match-string 1 value))
                     (setq value (replace-match "" nil nil value)))
                 (get-text-property (point)
                                    :org-include-induced-level))))
         (args (and (eq env 'literal)
                    (prog1 (match-string 1 value)
                      (when (match-string 1 value)
                        (setq value (replace-match "" nil nil value 1))))))
         (block (and (or (string-match "\"\\(\\S-+\\)\"" value)
                         (string-match "\\<\\(\\S-+\\)\\>" value))
                     (or (= (match-beginning 0) 0)
                         (not (= ?: (aref value (1- (match-beginning 0))))))
                     (prog1 (match-string 1 value)
                       (setq value (replace-match "" nil nil value))))))
    (list :file file
          :coding-system coding-system
          :location location
          :only-contents only-contents
          :lines lines
          :env env
          :minlevel minlevel
          :args args
          :block block
          :unmatched (org-babel-parse-header-arguments value t))))

(cl-defun org-export--blindly-expand-include
    (parameters
     &key includer-file file-prefix footnotes already-included expand-env)
  "Unconditionally include reference defined by PARAMETERS in the buffer.
PARAMETERS is a plist of the form returned by `org-export-parse-include-value'.

INCLUDER-FILE is a path to the file where the include keyword is
being expanded.  FILE-PREFIX is a hash-table of file and
prefixes, which can be provided to ensure consistent prefixing.
FOOTNOTES is a hash-table for storing and resolving footnotes,
which when provided allows footnotes to be handled appropriately.
ALREADY-INCLUDED is a list of included names along with their
line restriction which prevents recursion.  EXPAND-ENV is a flag to
expand environment variables for #+INCLUDE keywords in the included
file."
  (let* ((coding-system-for-read
          (or (plist-get parameters :coding-system)
              coding-system-for-read))
         (file (plist-get parameters :file))
         (lines (plist-get parameters :lines))
         (args (plist-get parameters :args))
         (block (plist-get parameters :block))
         (ind (org-current-text-indentation)))
    (cond
     ((eq (plist-get parameters :env) 'literal)
      (insert
       (let ((ind-str (make-string ind ?\s))
             (arg-str (if (stringp args) (format " %s" args) ""))
             (contents
              (org-escape-code-in-string
               (org-export--prepare-file-contents file lines))))
         (format "%s#+BEGIN_%s%s\n%s%s#+END_%s\n"
                 ind-str block arg-str contents ind-str block))))
     ((stringp block)
      (insert
       (let ((ind-str (make-string ind ?\s))
             (contents
              (org-export--prepare-file-contents file lines)))
         (format "%s#+BEGIN_%s\n%s%s#+END_%s\n"
                 ind-str block contents ind-str block))))
     (t
      (insert
       (with-temp-buffer
         (let ((org-inhibit-startup t)
               (lines
                (if-let ((location (plist-get parameters :location)))
                    (org-export--inclusion-absolute-lines
                     file location
                     (plist-get parameters :only-contents)
                     lines)
                  lines)))
           (org-mode)
           (insert
            (org-export--prepare-file-contents
             file lines ind (plist-get parameters :minlevel)
             (and file-prefix
                  (or (gethash file file-prefix)
                      (puthash file
                               (hash-table-count file-prefix)
                               file-prefix)))
             footnotes includer-file)))
         (org-export-expand-include-keyword
          (cons (list file lines) already-included)
          (unless (org-url-p file)
            (file-name-directory file))
          footnotes includer-file expand-env)
         (buffer-string)))))))

(defun org-export--inclusion-absolute-lines (file location only-contents lines)
  "Resolve absolute lines for an included file with file-link.

FILE is string file-name of the file to include.  LOCATION is a
string name within FILE to be included (located via
`org-link-search').  If ONLY-CONTENTS is non-nil only the
contents of the named element will be included, as determined
Org-Element.  If LINES is non-nil only those lines are included.

Return a string of lines to be included in the format expected by
`org-export--prepare-file-contents'."
  (with-temp-buffer
    (insert (org-file-contents file))
    (unless (eq major-mode 'org-mode)
      (let ((org-inhibit-startup t)) (org-mode)))
    (condition-case err
	;; Enforce consistent search.
	(let ((org-link-search-must-match-exact-headline nil))
	  (org-link-search location))
      (error
       (error "%s for %s::%s" (error-message-string err) file location)))
    (let* ((element (org-element-at-point))
	   (contents-begin
	    (and only-contents (org-element-contents-begin element))))
      (narrow-to-region
       (or contents-begin (org-element-begin element))
       (org-element-property (if contents-begin :contents-end :end) element))
      (when (and only-contents
		 (org-element-type-p element '(headline inlinetask)))
	;; Skip planning line and property-drawer.
	(goto-char (point-min))
	(when (looking-at-p org-planning-line-re) (forward-line))
	(when (looking-at org-property-drawer-re) (goto-char (match-end 0)))
	(unless (bolp) (forward-line))
	(narrow-to-region (point) (point-max))))
    (when lines
      (org-skip-whitespace)
      (forward-line 0)
      (let* ((lines (split-string lines "-"))
	     (lbeg (string-to-number (car lines)))
	     (lend (string-to-number (cadr lines)))
	     (beg (if (zerop lbeg) (point-min)
		    (goto-char (point-min))
		    (forward-line (1- lbeg))
		    (point)))
	     (end (if (zerop lend) (point-max)
		    (goto-char beg)
		    (forward-line (1- lend))
		    (point))))
	(narrow-to-region beg end)))
    (let ((end (point-max)))
      (goto-char (point-min))
      (widen)
      (let ((start-line (line-number-at-pos)))
	(format "%d-%d"
		start-line
		(save-excursion
		  (+ start-line
		     (let ((counter 0))
		       (while (< (point) end) (cl-incf counter) (forward-line))
		       counter))))))))

(defun org-export--update-included-link (file-dir includer-dir)
  "Update relative file name of link at point, if possible.

FILE-DIR is the directory of the file being included.
INCLUDER-DIR is the directory of the file where the inclusion is
going to happen.

Move point after the link."
  (let* ((link (org-element-link-parser))
	 (path (org-element-property :path link)))
    (if (or (not (string= "file" (org-element-property :type link)))
	    (file-remote-p path)
	    (file-name-absolute-p path))
	(goto-char (org-element-end link))
      (let ((new-path (file-relative-name (expand-file-name path file-dir)
					  includer-dir))
	    (new-link (org-element-copy link)))
	(org-element-put-property new-link :path new-path)
	(when (org-element-contents-begin link)
	  (org-element-adopt new-link
	    (buffer-substring
	     (org-element-contents-begin link)
	     (org-element-contents-end link))))
	(delete-region (org-element-begin link)
		       (org-element-end link))
	(insert (org-element-interpret-data new-link))))))

(defun org-export--prepare-file-contents
    (file &optional lines ind minlevel id footnotes includer)
  "Prepare contents of FILE for inclusion and return it as a string.

When optional argument LINES is a string specifying a range of
lines, include only those lines.

Optional argument IND, when non-nil, is an integer specifying the
global indentation of returned contents.  Since its purpose is to
allow an included file to stay in the same environment it was
created (e.g., a list item), it doesn't apply past the first
headline encountered.

Optional argument MINLEVEL, when non-nil, is an integer
specifying the level that any top-level headline in the included
file should have.

Optional argument ID is an integer that will be inserted before
each footnote definition and reference if FILE is an Org file.
This is useful to avoid conflicts when more than one Org file
with footnotes is included in a document.

Optional argument FOOTNOTES is a hash-table to store footnotes in
the included document.

Optional argument INCLUDER is the file name where the inclusion
is to happen."
  (with-temp-buffer
    (insert (org-file-contents file))
    (when lines
      (let* ((lines (split-string lines "-"))
	     (lbeg (string-to-number (car lines)))
	     (lend (string-to-number (cadr lines)))
	     (beg (if (zerop lbeg) (point-min)
		    (goto-char (point-min))
		    (forward-line (1- lbeg))
		    (point)))
	     (end (if (zerop lend) (point-max)
		    (goto-char (point-min))
		    (forward-line (1- lend))
		    (point))))
	(narrow-to-region beg end)))
    ;; Adapt all file links within the included document that contain
    ;; relative paths in order to make these paths relative to the
    ;; base document, or absolute.
    (when includer
      (let ((file-dir (file-name-directory file))
	    (includer-dir (file-name-directory includer)))
	(unless (file-equal-p file-dir includer-dir)
	  (goto-char (point-min))
	  (unless (eq major-mode 'org-mode)
	    (let ((org-inhibit-startup t)) (org-mode)))	;set regexps
	  (let ((regexp (concat org-link-plain-re "\\|" org-link-angle-re)))
	    (while (re-search-forward org-link-any-re nil t)
	      (let ((link (save-excursion
			    (forward-char -1)
			    (org-element-context))))
		(when (org-element-type-p link 'link)
		  ;; Look for file links within link's description.
		  ;; Org doesn't support such construct, but
		  ;; `org-export-insert-image-links' may activate
		  ;; them.
		  (let ((contents-begin
			 (org-element-contents-begin link))
			(begin (org-element-begin link)))
		    (when contents-begin
		      (save-excursion
			(goto-char (org-element-contents-end link))
			(while (re-search-backward regexp contents-begin t)
			  (save-match-data
			    (org-export--update-included-link
			     file-dir includer-dir))
			  (goto-char (match-beginning 0)))))
		    ;; Update current link, if necessary.
		    (when (string= "file" (org-element-property :type link))
		      (goto-char begin)
		      (org-export--update-included-link
		       file-dir includer-dir))))))))))
    ;; Remove blank lines at beginning and end of contents.  The logic
    ;; behind that removal is that blank lines around include keyword
    ;; override blank lines in included file.
    (goto-char (point-min))
    (org-skip-whitespace)
    (forward-line 0)
    (delete-region (point-min) (point))
    (goto-char (point-max))
    (skip-chars-backward " \r\t\n")
    (forward-line)
    (delete-region (point) (point-max))
    ;; If IND is set, preserve indentation of include keyword until
    ;; the first headline encountered.
    (when (and ind (> ind 0))
      (unless (eq major-mode 'org-mode)
	(let ((org-inhibit-startup t)) (org-mode)))
      (goto-char (point-min))
      (let ((ind-str (make-string ind ?\s)))
	(while (not (or (eobp) (looking-at org-outline-regexp-bol)))
	  ;; Do not move footnote definitions out of column 0.
	  (unless (and (looking-at org-footnote-definition-re)
		       (org-element-type-p
                        (org-element-at-point) 'footnote-definition))
	    (insert ind-str))
	  (forward-line))))
    ;; When MINLEVEL is specified, compute minimal level for headlines
    ;; in the file (CUR-MIN), and remove stars to each headline so
    ;; that headlines with minimal level have a level of MINLEVEL.
    (when minlevel
      (unless (eq major-mode 'org-mode)
	(let ((org-inhibit-startup t)) (org-mode)))
      (org-with-limited-levels
       (let ((levels (org-map-entries
		      (lambda () (org-reduced-level (org-current-level))))))
	 (when levels
	   (let ((offset (- minlevel (apply #'min levels))))
	     (unless (zerop offset)
	       (when org-odd-levels-only (setq offset (* offset 2)))
	       ;; Only change stars, don't bother moving whole
	       ;; sections.
	       (org-map-entries
		(lambda ()
		  (if (< offset 0) (delete-char (abs offset))
		    (insert (make-string offset ?*)))))))))))
    ;; Append ID to all footnote references and definitions, so they
    ;; become file specific and cannot collide with footnotes in other
    ;; included files.  Further, collect relevant footnote definitions
    ;; outside of LINES, in order to reintroduce them later.
    (when id
      (let ((marker-min (point-min-marker))
	    (marker-max (point-max-marker))
	    (get-new-label
	     (lambda (label)
	       ;; Generate new label from LABEL by prefixing it with
	       ;; "-ID-".
	       (format "-%d-%s" id label)))
	    (set-new-label
	     (lambda (f old new)
	       ;; Replace OLD label with NEW in footnote F.
	       (save-excursion
		 (goto-char (+ (org-element-begin f) 4))
		 (looking-at (regexp-quote old))
		 (replace-match new))))
	    (seen-alist))
	(goto-char (point-min))
	(while (re-search-forward org-footnote-re nil t)
	  (let ((footnote (save-excursion
			    (backward-char)
			    (org-element-context))))
	    (when (org-element-type-p
                   footnote '(footnote-definition footnote-reference))
	      (let* ((label (org-element-property :label footnote)))
		;; Update the footnote-reference at point and collect
		;; the new label, which is only used for footnotes
		;; outsides LINES.
		(when label
		  (let ((seen (cdr (assoc label seen-alist))))
		    (if seen (funcall set-new-label footnote label seen)
		      (let ((new (funcall get-new-label label)))
			(push (cons label new) seen-alist)
			(org-with-wide-buffer
			 (let* ((def (org-footnote-get-definition label))
				(beg (nth 1 def)))
			   (when (and def
				      (or (< beg marker-min)
					  (>= beg marker-max)))
			     ;; Store since footnote-definition is
			     ;; outside of LINES.
			     (puthash new
				      (org-element-normalize-string (nth 3 def))
				      footnotes))))
			(funcall set-new-label footnote label new)))))))))
	(set-marker marker-min nil)
	(set-marker marker-max nil)))
    (org-element-normalize-string (buffer-string))))

(defun org-export--copy-to-kill-ring-p ()
  "Return a non-nil value when output should be added to the kill ring.
See also `org-export-copy-to-kill-ring'."
  (if (eq org-export-copy-to-kill-ring 'if-interactive)
      (not (or executing-kbd-macro noninteractive))
    (eq org-export-copy-to-kill-ring t)))



;;; Tools For Backends
;;
;; A whole set of tools is available to help build new exporters.  Any
;; function general enough to have its use across many backends
;; should be added here.

;;;; For Affiliated Keywords
;;
;; `org-export-read-attribute' reads a property from a given element
;;  as a plist.  It can be used to normalize affiliated keywords'
;;  syntax.
;;
;; Since captions can span over multiple lines and accept dual values,
;; their internal representation is a bit tricky.  Therefore,
;; `org-export-get-caption' transparently returns a given element's
;; caption as a secondary string.

(defun org-export-read-attribute (attribute element &optional property)
  "Turn ATTRIBUTE property from ELEMENT into a plist.

When optional argument PROPERTY is non-nil, return the value of
that property within attributes.

This function assumes attributes are defined as \":keyword
value\" pairs.  It is appropriate for `:attr_html' like
properties.

All values will become strings except the empty string and
\"nil\", which will become nil.  Also, values containing only
double quotes will be read as-is, which means that \"\" value
will become the empty string."
  (let* ((prepare-value
	  (lambda (str)
	    (save-match-data
	      (cond ((member str '(nil "" "nil")) nil)
		    ((string-match "^\"\\(\"+\\)?\"$" str)
		     (or (match-string 1 str) ""))
		    (t str)))))
	 (attributes
	  (let ((value (org-element-property attribute element)))
	    (when value
	      (let ((s (mapconcat #'identity value " ")) result)
		(while (string-match
			"\\(?:^\\|[ \t]+\\)\\(:[-a-zA-Z0-9_]+\\)\\([ \t]+\\|$\\)"
			s)
		  (let ((value (substring s 0 (match-beginning 0))))
		    (push (funcall prepare-value value) result))
		  (push (intern (match-string 1 s)) result)
		  (setq s (substring s (match-end 0))))
		;; Ignore any string before first property with `cdr'.
		(cdr (nreverse (cons (funcall prepare-value s) result))))))))
    (if property (plist-get attributes property) attributes)))

(defun org-export-get-caption (element &optional short)
  "Return caption from ELEMENT as a secondary string.

When optional argument SHORT is non-nil, return short caption, as
a secondary string, instead.

Caption lines are separated by a white space."
  (let ((full-caption (org-element-property :caption element))
	(get (if short #'cdr #'car))
	caption)
    (dolist (line full-caption)
      (pcase (funcall get line)
	(`nil nil)
	(c
	 (setq caption
               (if caption
	           (nconc caption (list " ") (copy-sequence c))
                 (copy-sequence c))))))
    caption))


;;;; For Derived Backends
;;
;; `org-export-with-backend' is a function allowing to locally use
;; another backend to transcode some object or element.  In a derived
;; backend, it may be used as a fall-back function once all specific
;; cases have been treated.

(defun org-export-with-backend (backend data &optional contents info)
  "Call a transcoder from BACKEND on DATA.
BACKEND is an export backend, as returned by, e.g.,
`org-export-create-backend', or a symbol referring to
a registered backend.  DATA is an Org element, object, secondary
string or string.  CONTENTS, when non-nil, is the transcoded
contents of DATA element, as a string.  INFO, when non-nil, is
the communication channel used for export, as a plist."
  (when (symbolp backend) (setq backend (org-export-get-backend backend)))
  (org-export-barf-if-invalid-backend backend)
  (let ((type (org-element-type data)))
    (when (memq type '(nil org-data raw))
      (error "No foreign transcoder available"))
    (let* ((all-transcoders (org-export-get-all-transcoders backend))
	   (transcoder (cdr (assq type all-transcoders))))
      (unless (functionp transcoder) (error "No foreign transcoder available"))
      (let ((new-info
	     (org-combine-plists
	      info (list
		    :back-end backend
		    :translate-alist all-transcoders
		    :exported-data (make-hash-table :test #'eq :size 401)))))
	;; `:internal-references' are shared across backends.
	(prog1 (if (eq type 'plain-text)
		   (funcall transcoder data new-info)
		 (funcall transcoder data contents new-info))
	  (plist-put info :internal-references
		     (plist-get new-info :internal-references)))))))


;;;; For Export Snippets
;;
;; Every export snippet is transmitted to the backend.  Though, the
;; latter will only retain one type of export-snippet, ignoring
;; others, based on the former's target backend.  The function
;; `org-export-snippet-backend' returns that backend for a given
;; export-snippet.

(defun org-export-snippet-backend (export-snippet)
  "Return EXPORT-SNIPPET targeted backend as a symbol.
Translation, with `org-export-snippet-translation-alist', is
applied."
  (let ((backend (org-element-property :back-end export-snippet)))
    (intern
     (or (cdr (assoc backend org-export-snippet-translation-alist))
	 backend))))


;;;; For Footnotes
;;
;; `org-export-collect-footnote-definitions' is a tool to list
;; actually used footnotes definitions in the whole parse tree, or in
;; a headline, in order to add footnote listings throughout the
;; transcoded data.
;;
;; `org-export-footnote-first-reference-p' is a predicate used by some
;; backends, when they need to attach the footnote definition only to
;; the first occurrence of the corresponding label.
;;
;; `org-export-get-footnote-definition' and
;; `org-export-get-footnote-number' provide easier access to
;; additional information relative to a footnote reference.

(defun org-export-get-footnote-definition (footnote-reference info)
  "Return definition of FOOTNOTE-REFERENCE as parsed data.
INFO is the plist used as a communication channel.  If no such
definition can be found, raise an error."
  (let ((label (org-element-property :label footnote-reference)))
    (if (not label) (org-element-contents footnote-reference)
      (let ((cache (or (plist-get info :footnote-definition-cache)
		       (let ((hash (make-hash-table :test #'equal)))
                         ;; Cache all the footnotes in document for
                         ;; later search.
                         (org-element-map (plist-get info :parse-tree)
                             '(footnote-definition footnote-reference)
                           (lambda (f)
		             ;; Skip any standard footnote reference
		             ;; since those cannot contain a
		             ;; definition.
                             (unless (eq (org-element-property :type f) 'standard)
                               (puthash
                                (cons :element (org-element-property :label f))
                                f
                                hash)))
                           info)
			 (plist-put info :footnote-definition-cache hash)
			 hash))))
	(or
	 (gethash label cache)
	 (puthash label
                  (let ((hashed (gethash (cons :element label) cache)))
                    (when hashed
                      (or (org-element-contents hashed)
		          ;; Even if the contents are empty, we can not
		          ;; return nil since that would eventually raise
		          ;; the error.  Instead, return the equivalent
		          ;; empty string.
                          "")))
		  cache)
	 (error "Definition not found for footnote %s" label))))))

(defun org-export--footnote-reference-map
    (function data info &optional body-first)
  "Apply FUNCTION on every footnote reference in DATA.
INFO is a plist containing export state.  By default, as soon as
a new footnote reference is encountered, FUNCTION is called onto
its definition.  However, if BODY-FIRST is non-nil, this step is
delayed until the end of the process."
  (letrec ((definitions nil)
	   (seen-refs nil)
	   (search-ref
	    (lambda (data delayp)
	      ;; Search footnote references through DATA, filling
	      ;; SEEN-REFS along the way.  When DELAYP is non-nil,
	      ;; store footnote definitions so they can be entered
	      ;; later.
	      (org-element-map data 'footnote-reference
		(lambda (f)
		  (funcall function f)
		  (let ((--label (org-element-property :label f)))
		    (unless (and --label (member --label seen-refs))
		      (when --label (push --label seen-refs))
		      ;; Search for subsequent references in footnote
		      ;; definition so numbering follows reading
		      ;; logic, unless DELAYP in non-nil.
		      (cond
		       (delayp
			(push (org-export-get-footnote-definition f info)
			      definitions))
		       ;; Do not force entering inline definitions,
		       ;; since `org-element-map' already traverses
		       ;; them at the right time.
		       ((eq (org-element-property :type f) 'inline))
		       (t (funcall search-ref
				   (org-export-get-footnote-definition f info)
				   nil))))))
		info nil
		;; Don't enter footnote definitions since it will
		;; happen when their first reference is found.
		;; Moreover, if DELAYP is non-nil, make sure we
		;; postpone entering definitions of inline references.
		(if delayp '(footnote-definition footnote-reference)
		  'footnote-definition)))))
    (funcall search-ref data body-first)
    (funcall search-ref (nreverse definitions) nil)))

(defun org-export-collect-footnote-definitions (info &optional data body-first)
  "Return an alist between footnote numbers, labels and definitions.

INFO is the current export state, as a plist.

Definitions are collected throughout the whole parse tree, or
DATA when non-nil.

Sorting is done by order of references.  As soon as a new
reference is encountered, other references are searched within
its definition.  However, if BODY-FIRST is non-nil, this step is
delayed after the whole tree is checked.  This alters results
when references are found in footnote definitions.

Definitions either appear as Org data or as a secondary string
for inlined footnotes.  Unreferenced definitions are ignored."
  (let ((n 0) labels alist)
    (org-export--footnote-reference-map
     (lambda (f)
       ;; Collect footnote number, label and definition.
       (let ((l (org-element-property :label f)))
	 (unless (and l (member l labels))
	   (cl-incf n)
	   (push (list n l (org-export-get-footnote-definition f info)) alist))
	 (when l (push l labels))))
     (or data (plist-get info :parse-tree)) info body-first)
    (nreverse alist)))

(defun org-export-footnote-first-reference-p
    (footnote-reference info &optional data body-first)
  "Non-nil when a footnote reference is the first one for its label.

FOOTNOTE-REFERENCE is the footnote reference being considered.
INFO is a plist containing current export state.

Search is done throughout the whole parse tree, or DATA when
non-nil.

By default, as soon as a new footnote reference is encountered,
other references are searched within its definition.  However, if
BODY-FIRST is non-nil, this step is delayed after the whole tree
is checked.  This alters results when references are found in
footnote definitions."
  (let ((label (org-element-property :label footnote-reference)))
    ;; Anonymous footnotes are always a first reference.
    (or (not label)
	(catch 'exit
	  (org-export--footnote-reference-map
	   (lambda (f)
	     (let ((l (org-element-property :label f)))
	       (when (and l label (string= label l))
		 (throw 'exit (eq footnote-reference f)))))
	   (or data (plist-get info :parse-tree)) info body-first)))))

(defun org-export-get-footnote-number (footnote info &optional data body-first)
  "Return number associated to a footnote.

FOOTNOTE is either a footnote reference or a footnote definition.
INFO is the plist containing export state.

Number is unique throughout the whole parse tree, or DATA, when
non-nil.

By default, as soon as a new footnote reference is encountered,
counting process moves into its definition.  However, if
BODY-FIRST is non-nil, this step is delayed until the end of the
process, leading to a different order when footnotes are nested."
  (let ((count 0)
	(seen)
	(label (org-element-property :label footnote)))
    (catch 'exit
      (org-export--footnote-reference-map
       (lambda (f)
	 (let ((l (org-element-property :label f)))
	   (cond
	    ;; Anonymous footnote match: return number.
	    ((and (not l) (not label) (eq footnote f)) (throw 'exit (1+ count)))
	    ;; Labels match: return number.
	    ((and label l (string= label l)) (throw 'exit (1+ count)))
	    ;; Otherwise store label and increase counter if label
	    ;; wasn't encountered yet.
	    ((not l) (cl-incf count))
	    ((not (member l seen)) (push l seen) (cl-incf count)))))
       (or data (plist-get info :parse-tree)) info body-first))))


;;;; For Headlines
;;
;; `org-export-get-relative-level' is a shortcut to get headline
;; level, relatively to the lower headline level in the parsed tree.
;;
;; `org-export-get-headline-number' returns the section number of an
;; headline, while `org-export-number-to-roman' allows it to be
;; converted to roman numbers.  With an optional argument,
;; `org-export-get-headline-number' returns a number to unnumbered
;; headlines (used for internal id).
;;
;; `org-export-low-level-p', `org-export-first-sibling-p' and
;; `org-export-last-sibling-p' are three useful predicates when it
;; comes to fulfill the `:headline-levels' property.
;;
;; `org-export-get-tags', `org-export-get-category' and
;; `org-export-get-node-property' extract useful information from an
;; headline or a parent headline.  They all handle inheritance.
;;
;; `org-export-get-alt-title' tries to retrieve an alternative title,
;; as a secondary string, suitable for table of contents.  It falls
;; back onto default title.

(defun org-export-get-relative-level (headline info)
  "Return HEADLINE relative level within current parsed tree.
INFO is a plist holding contextual information."
  (+ (org-element-property :level headline)
     (or (plist-get info :headline-offset) 0)))

(defun org-export-low-level-p (headline info)
  "Non-nil when HEADLINE is considered as low level.

INFO is a plist used as a communication channel.

A low level headlines has a relative level greater than
`:headline-levels' property value.

Return value is the difference between HEADLINE relative level
and the last level being considered as high enough, or nil."
  (let ((limit (plist-get info :headline-levels)))
    (when (wholenump limit)
      (let ((level (org-export-get-relative-level headline info)))
        (and (> level limit) (- level limit))))))

(defun org-export-get-headline-number (headline info)
  "Return numbered HEADLINE numbering as a list of numbers.
INFO is a plist holding contextual information."
  (and (org-export-numbered-headline-p headline info)
       (cdr (assq headline (plist-get info :headline-numbering)))))

(defun org-export-numbered-headline-p (headline info)
  "Return a non-nil value if HEADLINE element should be numbered.
INFO is a plist used as a communication channel."
  (unless (org-not-nil (org-export-get-node-property :UNNUMBERED headline t))
    (let ((sec-num (plist-get info :section-numbers))
	  (level (org-export-get-relative-level headline info)))
      (if (wholenump sec-num) (<= level sec-num) sec-num))))

(defun org-export-number-to-roman (n)
  "Convert integer N into a roman numeral."
  (let ((roman '((1000 . "M") (900 . "CM") (500 . "D") (400 . "CD")
		 ( 100 . "C") ( 90 . "XC") ( 50 . "L") ( 40 . "XL")
		 (  10 . "X") (  9 . "IX") (  5 . "V") (  4 . "IV")
		 (   1 . "I")))
	(res ""))
    (if (<= n 0)
	(number-to-string n)
      (while roman
	(if (>= n (caar roman))
	    (setq n (- n (caar roman))
		  res (concat res (cdar roman)))
	  (pop roman)))
      res)))

(defun org-export-get-tags (element info &optional tags inherited)
  "Return list of tags associated to ELEMENT.

ELEMENT has either an `headline' or an `inlinetask' type.  INFO
is a plist used as a communication channel.

When non-nil, optional argument TAGS should be a list of strings.
Any tag belonging to this list will also be removed.

When optional argument INHERITED is non-nil, tags can also be
inherited from parent headlines and FILETAGS keywords."
  (cl-remove-if
   (lambda (tag) (member tag tags))
   (if (not inherited) (org-element-property :tags element)
     ;; Build complete list of inherited tags.
     (let ((current-tag-list (org-element-property :tags element)))
       (dolist (parent (org-element-lineage element))
	 (dolist (tag (org-element-property :tags parent))
	   (when (and (org-element-type-p parent '(headline inlinetask))
		      (not (member tag current-tag-list)))
	     (push tag current-tag-list))))
       ;; Add FILETAGS keywords and return results.
       (org-uniquify (append (plist-get info :filetags) current-tag-list))))))

(defun org-export-get-node-property (property datum &optional inherited)
  "Return node PROPERTY value for DATUM.

PROPERTY is an upcase symbol (e.g., `:COOKIE_DATA').  DATUM is an
element or object.

If optional argument INHERITED is non-nil, the value can be
inherited from a parent headline.

Return value is a string or nil."
  (let ((headline (if (org-element-type-p datum 'headline) datum
		    (org-element-lineage datum 'headline))))
    (if (not inherited) (org-element-property property datum)
      (org-element-property-inherited property headline 'with-self nil nil t))))

(defun org-export-get-category (blob info)
  "Return category for element or object BLOB.

INFO is a plist used as a communication channel.

CATEGORY is automatically inherited from a parent headline, from
#+CATEGORY: keyword or created out of original file name.  If all
fail, the fall-back value is \"???\"."
  (or (org-export-get-node-property :CATEGORY blob t)
      (org-element-map (plist-get info :parse-tree) 'keyword
	(lambda (kwd)
	  (when (equal (org-element-property :key kwd) "CATEGORY")
	    (org-element-property :value kwd)))
	info 'first-match)
      (let ((file (plist-get info :input-file)))
	(and file (file-name-sans-extension (file-name-nondirectory file))))
      "???"))

(defun org-export-get-alt-title (headline _)
  "Return alternative title for HEADLINE, as a secondary string.
If no optional title is defined, fall-back to the regular title."
  (let ((alt (org-element-property :ALT_TITLE headline)))
    (if alt (org-element-parse-secondary-string
	     alt (org-element-restriction 'headline) headline)
      (org-element-property :title headline))))

(defun org-export-first-sibling-p (blob info)
  "Non-nil when BLOB is the first sibling in its parent.
BLOB is an element or an object.  If BLOB is a headline, non-nil
means it is the first sibling in the sub-tree.  INFO is a plist
used as a communication channel."
  (org-element-type-p
   (org-export-get-previous-element blob info)
   '(nil section)))

(defun org-export-last-sibling-p (datum info)
  "Non-nil when DATUM is the last sibling in its parent.
DATUM is an element or an object.  INFO is a plist used as
a communication channel."
  (let ((next (org-export-get-next-element datum info)))
    (or (not next)
	(and (org-element-type-p datum 'headline)
	     (> (org-element-property :level datum)
		(org-element-property :level next))))))


;;;; For Keywords
;;
;; `org-export-get-date' returns a date appropriate for the document
;;  to about to be exported.  In particular, it takes care of
;;  `org-export-date-timestamp-format'.

(defun org-export-get-date (info &optional fmt)
  "Return date value for the current document.

INFO is a plist used as a communication channel.  FMT, when
non-nil, is a time format string that will be applied on the date
if it consists in a single timestamp object.  It defaults to
`org-export-date-timestamp-format' when nil.

A proper date can be a secondary string, a string or nil.  It is
meant to be translated with `org-export-data' or alike."
  (let ((date (plist-get info :date))
	(fmt (or fmt org-export-date-timestamp-format)))
    (cond ((not date) nil)
	  ((and fmt
		(not (cdr date))
		(org-element-type-p (car date) 'timestamp))
	   (org-format-timestamp (car date) fmt))
	  (t date))))


;;;; For Links
;;
;; `org-export-custom-protocol-maybe' handles custom protocol defined
;; in `org-link-parameters'.
;;
;; `org-export-get-coderef-format' returns an appropriate format
;; string for coderefs.
;;
;; `org-export-inline-image-p' returns a non-nil value when the link
;; provided should be considered as an inline image.
;;
;; `org-export-resolve-fuzzy-link' searches destination of fuzzy links
;; (i.e. links with "fuzzy" as type) within the parsed tree, and
;; returns an appropriate unique identifier.
;;
;; `org-export-resolve-id-link' returns the first headline with
;; specified id or custom-id in parse tree, the path to the external
;; file with the id.
;;
;; `org-export-resolve-link' searches for the destination of a link
;; within the parsed tree and returns the element.
;;
;; `org-export-resolve-coderef' associates a reference to a line
;; number in the element it belongs, or returns the reference itself
;; when the element isn't numbered.
;;
;; `org-export-file-uri' expands a filename as stored in :path value
;;  of a "file" link into a file URI.
;;
;; Broken links raise a `org-link-broken' error, which is caught by
;; `org-export-data' for further processing, depending on
;; `org-export-with-broken-links' value.

(define-error 'org-link-broken "Unable to resolve link; aborting")

(defun org-export-custom-protocol-maybe (link desc backend &optional info)
  "Try exporting LINK object with a dedicated function.

DESC is its description, as a string, or nil.  BACKEND is the
backend used for export, as a symbol.

Return output as a string, or nil if no protocol handles LINK.

A custom protocol has precedence over regular backend export.
The function ignores links with an implicit type (e.g.,
\"custom-id\")."
  (let ((type (org-element-property :type link)))
    (unless (or (member type '("coderef" "custom-id" "fuzzy" "radio" nil))
		(not backend))
      (let ((protocol (org-link-get-parameter type :export))
	    (path (org-element-property :path link)))
	(and (functionp protocol)
	     (condition-case nil
		 (funcall protocol path desc backend info)
	       ;; XXX: The function used (< Org 9.4) to accept only
	       ;; three mandatory arguments.  Type-specific `:export'
	       ;; functions in the wild may not handle current
	       ;; signature.  Provide backward compatibility support
	       ;; for them.
	       (wrong-number-of-arguments
		(funcall protocol path desc backend))))))))

(defun org-export-get-coderef-format (path desc)
  "Return format string for code reference link.
PATH is the link path.  DESC is its description."
  (save-match-data
    (cond ((not desc) "%s")
	  ((string-match (regexp-quote (concat "(" path ")")) desc)
	   (replace-match "%s" t t desc))
	  (t desc))))

(defun org-export-inline-image-p (link &optional rules)
  "Non-nil if LINK object points to an inline image.

Optional argument is a set of RULES defining inline images.  It
is an alist where associations have the following shape:

  (TYPE . REGEXP)

Applying a rule means apply REGEXP against LINK's path when its
type is TYPE.  The function will return a non-nil value if any of
the provided rules is non-nil.  The default rule is
`org-export-default-inline-image-rule'.

This only applies to links without a description."
  (and (not (org-element-contents link))
       (let ((case-fold-search t))
	 (cl-some (lambda (rule)
		    (and (string= (org-element-property :type link) (car rule))
			 (string-match-p (cdr rule)
					 (org-element-property :path link))))
		  (or rules org-export-default-inline-image-rule)))))

(defun org-export-insert-image-links (data info &optional rules)
  "Insert image links in DATA.

Org syntax does not support nested links.  Nevertheless, some
export backends support images as descriptions of links.  Since
images are really links to image files, we need to make an
exception about links nesting.

This function recognizes links whose contents are really images
and turn them into proper nested links.  It is meant to be used
as a parse tree filter in backends supporting such constructs.

DATA is a parse tree.  INFO is the current state of the export
process, as a plist.

A description is a valid images if it matches any rule in RULES,
if non-nil, or `org-export-default-inline-image-rule' otherwise.
See `org-export-inline-image-p' for more information about the
structure of RULES.

Return modified DATA."
  (let ((link-re (format "\\`\\(?:%s\\|%s\\)\\'"
			 org-link-plain-re
			 org-link-angle-re))
	(case-fold-search t))
    (org-element-map data 'link
      (lambda (l)
	(let ((contents (org-element-interpret-data (org-element-contents l))))
	  (when (and (org-string-nw-p contents)
		     (string-match link-re contents))
	    (let ((type (match-string 1 contents))
		  (path (match-string 2 contents)))
	      (when (cl-some (lambda (rule)
			       (and (string= type (car rule))
				    (string-match-p (cdr rule) path)))
			     (or rules org-export-default-inline-image-rule))
		;; Replace contents with image link.
		(org-element-adopt
		    (org-element-set-contents l)
		  (with-temp-buffer
		    (save-excursion (insert contents))
		    (org-element-link-parser))))))))
      info nil nil t))
  data)

(defun org-export-resolve-coderef (ref info)
  "Resolve a code reference REF.

INFO is a plist used as a communication channel.

Return associated line number in source code, or REF itself,
depending on src-block or example element's switches.  Throw an
error if no block contains REF."
  (or (org-element-map (plist-get info :parse-tree) '(example-block src-block)
	(lambda (el)
	  (with-temp-buffer
	    (insert (org-trim (org-element-property :value el)))
	    (let* ((label-fmt (or (org-element-property :label-fmt el)
				  org-coderef-label-format))
		   (ref-re (org-src-coderef-regexp label-fmt ref)))
	      ;; Element containing REF is found.  Resolve it to
	      ;; either a label or a line number, as needed.
	      (when (re-search-backward ref-re nil t)
		(if (org-element-property :use-labels el) ref
		  (+ (or (org-export-get-loc el info) 0)
		     (line-number-at-pos)))))))
	info 'first-match)
      (signal 'org-link-broken (list ref))))

(defun org-export-search-cells (datum)
  "List search cells for element or object DATUM.

A search cell follows the pattern (TYPE . SEARCH) where

  TYPE is a symbol among `headline', `custom-id', `target' and
  `other'.

  SEARCH is the string a link is expected to match.  More
  accurately, it is

    - headline's title, as a list of strings, if TYPE is
      `headline'.

    - CUSTOM_ID value, as a string, if TYPE is `custom-id'.

    - target's or radio-target's name as a list of strings if
      TYPE is `target'.

    - NAME or RESULTS affiliated keyword if TYPE is `other'.

A search cell is the internal representation of a fuzzy link.  It
ignores case, white spaces, and statistics cookies, if applicable."
  (pcase (org-element-type datum)
    (`headline
     (let ((title (mapcar #'upcase
                          (split-string
		           (replace-regexp-in-string
		            "\\[[0-9]*\\(?:%\\|/[0-9]*\\)\\]" " "
		            (org-element-property :raw-value datum))))))
       (delq nil
	     (list
	      (cons 'headline title)
	      (cons 'other title)
	      (let ((custom-id (org-element-property :custom-id datum)))
		(and custom-id (cons 'custom-id custom-id)))))))
    (`target
     (list (cons 'target
                 (mapcar #'upcase
                         (split-string (org-element-property :value datum))))))
    ((and (let name (or (org-element-property :name datum)
                        (car (org-element-property :results datum))))
	  (guard name))
     (list (cons 'other (split-string name))))
    (_ nil)))

(defun org-export-string-to-search-cell (s)
  "Return search cells associated to string S.
S is either the path of a fuzzy link or a search option, i.e., it
tries to match either a headline (through custom ID or title),
a target or a named element.

The title match is case-insensitive."
  (pcase (string-to-char s)
    (?* (list (cons 'headline (mapcar #'upcase (split-string (substring s 1))))))
    (?# (list (cons 'custom-id (substring s 1))))
    ((let search (split-string s))
     (cl-remove-duplicates
      (list (cons 'target search)
            (cons 'other search)
            (cons 'target (mapcar #'upcase search))
            (cons 'other (mapcar #'upcase search)))
      :test #'equal))))

(defun org-export-match-search-cell-p (datum cells)
  "Non-nil when DATUM matches search cells CELLS.
DATUM is an element or object.  CELLS is a list of search cells,
as returned by `org-export-search-cells'."
  (let ((targets (org-export-search-cells datum)))
    (and targets (cl-some (lambda (cell) (member cell targets)) cells))))

(defun org-export-resolve-fuzzy-link (link info &rest pseudo-types)
  "Return LINK destination.

INFO is a plist holding contextual information.

Return value can be an object or an element:

- If LINK path matches a target object (i.e. <<path>>) return it.

- If LINK path exactly matches the name or results affiliated keyword
  (i.e. #+NAME: path or #+RESULTS: name) of an element, return that
  element.

- If LINK path exactly matches any headline name, return that
  element.

- Otherwise, throw an error.

PSEUDO-TYPES are pseudo-elements types, i.e., elements defined
specifically in an export backend, that could have a name
affiliated keyword.

Assume LINK type is \"fuzzy\".  White spaces are not
significant."
  (let* ((search-cells (org-export-string-to-search-cell
			(org-element-property :path link)))
	 (link-cache (or (plist-get info :resolve-fuzzy-link-cache)
			 (let ((table (make-hash-table :test #'equal)))
                           ;; Cache all the element search cells.
                           (org-element-map (plist-get info :parse-tree)
		               (append pseudo-types '(target) org-element-all-elements)
	                     (lambda (datum)
		               (dolist (cell (org-export-search-cells datum))
		                 (if (gethash cell table)
                                     (push datum (gethash cell table))
                                   (puthash cell (list datum) table)))))
			   (plist-put info :resolve-fuzzy-link-cache table)
			   table)))
	 (cached (gethash search-cells link-cache 'not-found)))
    (if (not (eq cached 'not-found)) cached
      (let ((matches
             (let (result)
               (dolist (search-cell search-cells)
                 (setq result
                       (nconc
                        result
	                (gethash search-cell link-cache))))
               (delq nil result))))
	(unless matches
	  (signal 'org-link-broken (list (org-element-property :path link))))
	(puthash
	 search-cells
	 ;; There can be multiple matches for un-typed searches, i.e.,
	 ;; for searches not starting with # or *.  In this case,
	 ;; prioritize targets and names over headline titles.
	 ;; Matching both a name and a target is not valid, and
	 ;; therefore undefined.
	 (or (cl-some (lambda (datum)
			(and (not (org-element-type-p datum 'headline))
			     datum))
		      matches)
	     (car matches))
	 link-cache)))))

(defun org-export-resolve-id-link (link info)
  "Return headline referenced as LINK destination.

INFO is a plist used as a communication channel.

Return value can be the headline element matched in current parse
tree or a file name.  Assume LINK type is either \"id\" or
\"custom-id\".  Throw an error if no match is found."
  (let ((id (org-element-property :path link)))
    ;; First check if id is within the current parse tree.
    (or (let ((local-ids (or (plist-get info :id-local-cache)
                             (let ((table (make-hash-table :test #'equal)))
                               (org-element-map
                                   (plist-get info :parse-tree)
                                   'headline
                                 (lambda (headline)
                                   (let ((id (org-element-property :ID headline))
                                         (custom-id (org-element-property :CUSTOM_ID headline)))
                                     (when id
                                       (unless (gethash id table)
                                         (puthash id headline table)))
                                     (when custom-id
                                       (unless (gethash custom-id table)
                                         (puthash custom-id headline table)))))
                                 info)
                               (plist-put info :id-local-cache table)
                               table))))
          (gethash id local-ids))
        ;; Otherwise, look for external files.
        (cdr (assoc id (plist-get info :id-alist)))
        (signal 'org-link-broken (list id)))))

(defun org-export-resolve-radio-link (link info)
  "Return radio-target object referenced as LINK destination.

INFO is a plist used as a communication channel.

Return value can be a radio-target object or nil.  Assume LINK
has type \"radio\"."
  (let ((path (org-string-clean-whitespace (org-element-property :path link))))
    (org-element-map (plist-get info :parse-tree) 'radio-target
      (lambda (radio)
	(and (org-string-equal-ignore-case
	      (org-string-clean-whitespace (org-element-property :value radio))
              path)
	     radio))
      info 'first-match)))

(defun org-export-resolve-link (link info)
  "Return LINK destination.

LINK is a string or a link object.

INFO is a plist holding contextual information.

Return value can be an object or an element:

- If LINK path matches an ID or a custom ID, return the headline.

- If LINK path matches a fuzzy link, return its destination.

- Otherwise, throw an error."
  ;; Convert string links to link objects.
  (when (stringp link)
    (setq link (with-temp-buffer
		 (save-excursion
		   (insert (org-link-make-string link)))
		 (org-element-link-parser))))
  (pcase (org-element-property :type link)
    ((or "custom-id" "id") (org-export-resolve-id-link link info))
    ("fuzzy" (org-export-resolve-fuzzy-link link info))
    (_ (signal 'org-link-broken (list (org-element-property :path link))))))

(defun org-export-file-uri (filename)
  "Return file URI associated to FILENAME."
  (cond ((string-prefix-p "//" filename) (concat "file:" filename))
	((not (file-name-absolute-p filename)) filename)
	((file-remote-p filename) (concat "file:/" filename))
	(t
	 (let ((fullname (expand-file-name filename)))
	   (concat (if (string-prefix-p "/" fullname) "file://" "file:///")
		   fullname)))))

(defun org-export-link-remote-p (link)
  "Returns non-nil if the link refers to a remote resource."
  (or (member (org-element-property :type link) '("http" "https" "ftp"))
      (and (string= (org-element-property :type link) "file")
           (file-remote-p (org-element-property :path link)))))

(defun org-export-link--remote-local-copy (link)
  "Download the remote resource specified by LINK, and return its local path."
  ;; TODO work this into ol.el as a link parameter, say :download.
  (let* ((location-type
          (pcase (org-element-property :type link)
            ((or "http" "https" "ftp") 'url)
            ((and "file" (guard (file-remote-p
                                 (org-element-property :path link))))
             'file)
            (_ (error "Cannot copy %s:%s to a local file"
                      (org-element-property :type link)
                      (org-element-property :path link)))))
         (path
          (pcase location-type
            ('url
             (concat (org-element-property :type link)
                     ":" (org-element-property :path link)))
            ('file
             (org-element-property :path link)))))
    (or (org-persist-read location-type path)
        (org-persist-register location-type path
                              :write-immediately t))))

(require 'subr-x) ;; FIXME: For `thread-first' in Emacs 26.
(defun org-export-link-localise (link)
  "Convert remote LINK to local link.
If LINK refers to a remote resource, modify it to point to a local
downloaded copy.  Otherwise, return unchanged LINK."
  (when (org-export-link-remote-p link)
    (let* ((local-path (org-export-link--remote-local-copy link)))
      (if local-path
          (setcdr link
                  (thread-first (cadr link)
                                (plist-put :type "file")
                                (plist-put :path local-path)
                                (plist-put :raw-link (concat "file:" local-path))
                                list))
        (display-warning
         '(org export)
         (format "unable to obtain local copy of %s"
                 (org-element-property :raw-link link))))))
  link)

;;;; For References
;;
;; `org-export-get-reference' associate a unique reference for any
;; object or element.  It uses `org-export-new-reference' and
;; `org-export-format-reference' to, respectively, generate new
;; internal references and turn them into a string suitable for
;; output.
;;
;; `org-export-get-ordinal' associates a sequence number to any object
;; or element.

(defun org-export-new-reference (references)
  "Return a unique reference, among REFERENCES.
REFERENCES is an alist whose values are in-use references, as
numbers.  Returns a number, which is the internal representation
of a reference.  See also `org-export-format-reference'."
  ;; Generate random 7 digits hexadecimal numbers.  Collisions
  ;; increase exponentially with the numbers of references.  However,
  ;; the odds for encountering at least one collision with 1000 active
  ;; references in the same document are roughly 0.2%, so this
  ;; shouldn't be the bottleneck.
  (let ((new (random #x10000000)))
    (while (rassq new references) (setq new (random #x10000000)))
    new))

(defun org-export-format-reference (reference)
  "Format REFERENCE into a string.
REFERENCE is a number representing a reference, as returned by
`org-export-new-reference', which see."
  (format "org%07x" reference))

(defun org-export-get-reference (datum info)
  "Return a unique reference for DATUM, as a string.

DATUM is either an element or an object.  INFO is the current
export state, as a plist.

References for the current document are stored in
`:internal-references' property.  Its value is an alist with
associations of the following types:

  (REFERENCE . DATUM) and (SEARCH-CELL . ID)

REFERENCE is the reference string to be used for object or
element DATUM.  SEARCH-CELL is a search cell, as returned by
`org-export-search-cells'.  ID is a number or a string uniquely
identifying DATUM within the document.

This function also checks `:crossrefs' property for search cells
matching DATUM before creating a new reference."
  (let ((cache (plist-get info :internal-references)))
    (or (car (rassq datum cache))
	(let* ((crossrefs (plist-get info :crossrefs))
	       (cells (org-export-search-cells datum))
	       ;; Preserve any pre-existing association between
	       ;; a search cell and a reference, i.e., when some
	       ;; previously published document referenced a location
	       ;; within current file (see
	       ;; `org-publish-resolve-external-link').
	       ;;
	       ;; However, there is no guarantee that search cells are
	       ;; unique, e.g., there might be duplicate custom ID or
	       ;; two headings with the same title in the file.
	       ;;
	       ;; As a consequence, before re-using any reference to
	       ;; an element or object, we check that it doesn't refer
	       ;; to a previous element or object.
	       (new (or (cl-some
			 (lambda (cell)
			   (let ((stored (cdr (assoc cell crossrefs))))
			     (when stored
			       (let ((old (org-export-format-reference stored)))
				 (and (not (assoc old cache)) stored)))))
			 cells)
			(org-export-new-reference cache)))
	       (reference-string (org-export-format-reference new)))
	  ;; Cache contains both data already associated to
	  ;; a reference and in-use internal references, so as to make
	  ;; unique references.
	  (dolist (cell cells) (push (cons cell new) cache))
	  ;; Retain a direct association between reference string and
	  ;; DATUM since (1) not every object or element can be given
	  ;; a search cell (2) it permits quick lookup.
	  (push (cons reference-string datum) cache)
	  (plist-put info :internal-references cache)
	  reference-string))))

(defun org-export-get-ordinal (element info &optional types predicate)
  "Return ordinal number of an element or object.

ELEMENT is the element or object considered.  INFO is the plist
used as a communication channel.

Optional argument TYPES, when non-nil, is a list of element or
object types, as symbols, that should also be counted in.
Otherwise, only provided element's type is considered.

Optional argument PREDICATE is a function returning a non-nil
value if the current element or object should be counted in.  It
accepts two arguments: the element or object being considered and
the plist used as a communication channel.  This allows counting
only a certain type of object (i.e. inline images).

Return value is a list of numbers if ELEMENT is a headline or an
item.  It is nil for keywords.  It represents the footnote number
for footnote definitions and footnote references.  If ELEMENT is
a target, return the same value as if ELEMENT was the closest
table, item or headline containing the target.  In any other
case, return the sequence number of ELEMENT among elements or
objects of the same type."
  ;; Ordinal of a target object refer to the ordinal of the closest
  ;; table, item, or headline containing the object.
  (when (org-element-type-p element 'target)
    (setq element
	  (org-element-lineage
	   element
	   '(footnote-definition footnote-reference headline item table))))
  (cl-case (org-element-type element)
    ;; Special case 1: A headline returns its number as a list.
    (headline (org-export-get-headline-number element info))
    ;; Special case 2: An item returns its number as a list.
    (item (let ((struct (org-element-property :structure element)))
	    (org-list-get-item-number
	     (org-element-begin element)
	     struct
	     (org-list-prevs-alist struct)
	     (org-list-parents-alist struct))))
    ((footnote-definition footnote-reference)
     (org-export-get-footnote-number element info))
    (otherwise
     (let ((counter 0))
       ;; Increment counter until ELEMENT is found again.
       (org-element-map (plist-get info :parse-tree)
	   (or (and types (cons (org-element-type element) types))
               (org-element-type element))
	 (lambda (el)
           (let ((cached (org-element-property :org-export--counter el)))
	     (cond
	      ((and (eq element el)
                    (or (not predicate)
                        (funcall predicate el info)))
               (1+ counter))
              ;; Use cached result.
              ((and cached
                    (equal predicate (car cached))
                    (equal types (cadr cached)))
               (setq counter (nth 2 cached))
               nil)
	      ((not predicate)
               (cl-incf counter)
               (org-element-put-property
                el :org-export--counter (list predicate types counter))
               nil)
	      ((funcall predicate el info)
               (cl-incf counter)
               (org-element-put-property
                el :org-export--counter (list predicate types counter))
               nil))))
	 info 'first-match)))))

;;;; For Raw objects
;;
;; `org-export-raw-string' builds a pseudo-object out of a string
;; that any export backend returns as-is.

;;;###autoload
(defun org-export-raw-string (s)
  "Return a raw object containing string S.
A raw string is exported as-is, with no additional processing
from the export backend."
  (unless (stringp s) (error "Wrong raw contents type: %S" s))
  (org-element-create 'raw nil s))

;;;; For Src-Blocks
;;
;; `org-export-get-loc' counts number of code lines accumulated in
;; src-block or example-block elements with a "+n" switch until
;; a given element, excluded.  Note: "-n" switches reset that count.
;;
;; `org-export-unravel-code' extracts source code (along with a code
;; references alist) from an `example-block' or `src-block' type
;; element.
;;
;; `org-export-format-code' applies a formatting function to each line
;; of code, providing relative line number and code reference when
;; appropriate.  Since it doesn't access the original element from
;; which the source code is coming, it expects from the code calling
;; it to know if lines should be numbered and if code references
;; should appear.
;;
;; Eventually, `org-export-format-code-default' is a higher-level
;; function (it makes use of the two previous functions) which handles
;; line numbering and code references inclusion, and returns source
;; code in a format suitable for plain text or verbatim output.

(defun org-export-get-loc (element info)
  "Return count of lines of code before ELEMENT.

ELEMENT is an example-block or src-block element.  INFO is the
plist used as a communication channel.

Count includes every line of code in example-block or src-block
with a \"+n\" or \"-n\" switch before block.  Return nil if
ELEMENT doesn't allow line numbering."
  (pcase (org-element-property :number-lines element)
    (`(new . ,n) n)
    (`(continued . ,n)
     (let ((loc 0))
       (org-element-map (plist-get info :parse-tree) '(src-block example-block)
	 (lambda (el)
	   ;; ELEMENT is reached: Quit loop and return locs.
	   (if (eq el element) (+ loc n)
	     ;; Only count lines from src-block and example-block
	     ;; elements with a "+n" or "-n" switch.
	     (let ((linum (org-element-property :number-lines el)))
	       (when linum
		 (let ((lines (org-count-lines
			       (org-element-property :value el))))
		   ;; Accumulate locs or reset them.
		   (pcase linum
		     (`(new . ,n) (setq loc (+ n lines)))
		     (`(continued . ,n) (cl-incf loc (+ n lines)))))))
	     nil))		      ;Return nil to stay in the loop.
	 info 'first-match)))))

(defun org-export-unravel-code (element)
  "Clean source code and extract references out of it.

ELEMENT has either a `src-block' an `example-block' type.

Return a cons cell whose CAR is the source code, cleaned from any
reference, protective commas and spurious indentation, and CDR is
an alist between relative line number (integer) and name of code
reference on that line (string)."
  (let* ((line 0) refs
	 (value (org-element-property :value element))
	 ;; Remove global indentation from code, if necessary.  Also
	 ;; remove final newline character, since it doesn't belongs
	 ;; to the code proper.
	 (code (replace-regexp-in-string
		"\n\\'" ""
		(if (org-src-preserve-indentation-p element) value
		  (org-remove-indentation value))))
	 ;; Build a regexp matching a loc with a reference.
	 (ref-re (org-src-coderef-regexp (org-src-coderef-format element))))
    ;; Return value.
    (cons
     ;; Code with references removed.
     (mapconcat
      (lambda (loc)
	(cl-incf line)
	(if (not (string-match ref-re loc)) loc
	  ;; Ref line: remove ref, and add its position in REFS.
	  (push (cons line (match-string 3 loc)) refs)
	  (replace-match "" nil nil loc 1)))
      (split-string code "\n") "\n")
     ;; Reference alist.
     refs)))

(defun org-export-format-code (code fun &optional num-lines ref-alist)
  "Format CODE by applying FUN line-wise and return it.

CODE is a string representing the code to format.  FUN is
a function.  It must accept three arguments: a line of
code (string), the current line number (integer) or nil and the
reference associated to the current line (string) or nil.

Optional argument NUM-LINES can be an integer representing the
number of code lines accumulated until the current code.  Line
numbers passed to FUN will take it into account.  If it is nil,
FUN's second argument will always be nil.  This number can be
obtained with `org-export-get-loc' function.

Optional argument REF-ALIST can be an alist between relative line
number (i.e. ignoring NUM-LINES) and the name of the code
reference on it.  If it is nil, FUN's third argument will always
be nil.  It can be obtained through the use of
`org-export-unravel-code' function."
  (let ((--locs (split-string code "\n"))
	(--line 0))
    (concat
     (mapconcat
      (lambda (--loc)
	(cl-incf --line)
	(let ((--ref (cdr (assq --line ref-alist))))
	  (funcall fun --loc (and num-lines (+ num-lines --line)) --ref)))
      --locs "\n")
     "\n")))

(defun org-export-format-code-default (element info)
  "Return source code from ELEMENT, formatted in a standard way.

ELEMENT is either a `src-block' or `example-block' element.  INFO
is a plist used as a communication channel.

This function takes care of line numbering and code references
inclusion.  Line numbers, when applicable, appear at the
beginning of the line, separated from the code by two white
spaces.  Code references, on the other hand, appear flushed to
the right, separated by six white spaces from the widest line of
code."
  ;; Extract code and references.
  (let* ((code-info (org-export-unravel-code element))
         (code (car code-info))
	 (code-lines (split-string code "\n")))
    (if (null code-lines) ""
      (let* ((refs (and (org-element-property :retain-labels element)
			(cdr code-info)))
	     ;; Handle line numbering.
	     (num-start (org-export-get-loc element info))
	     (num-fmt
	      (and num-start
		   (format "%%%ds  "
			   (length (number-to-string
				    (+ (length code-lines) num-start))))))
	     ;; Prepare references display, if required.  Any reference
	     ;; should start six columns after the widest line of code,
	     ;; wrapped with parenthesis.
	     (max-width
	      (+ (apply #'max (mapcar #'length code-lines))
		 (if (not num-start) 0 (length (format num-fmt num-start))))))
	(org-export-format-code
	 code
	 (lambda (loc line-num ref)
	   (let ((number-str (and num-fmt (format num-fmt line-num))))
	     (concat
	      number-str
	      loc
	      (and ref
		   (concat (make-string (- (+ 6 max-width)
					   (+ (length loc) (length number-str)))
					?\s)
			   (format "(%s)" ref))))))
	 num-start refs)))))


;;;; For Tables
;;
;; `org-export-table-has-special-column-p' and
;; `org-export-table-row-is-special-p' are predicates used to look for
;; meta-information about the table structure.
;;
;; `org-export-table-cell-width', `org-export-table-cell-alignment'
;; and `org-export-table-cell-borders' extract information from
;; a table-cell element.
;;
;; `org-export-table-dimensions' gives the number on rows and columns
;; in the table, ignoring horizontal rules and special columns.
;; `org-export-table-cell-address', given a table-cell object, returns
;; the absolute address of a cell. On the other hand,
;; `org-export-get-table-cell-at' does the contrary.
;;
;; `org-export-table-cell-starts-colgroup-p',
;; `org-export-table-cell-ends-colgroup-p',
;; `org-export-table-row-starts-rowgroup-p',
;; `org-export-table-row-ends-rowgroup-p',
;; `org-export-table-row-starts-header-p',
;; `org-export-table-row-ends-header-p' and
;; `org-export-table-row-in-header-p' indicate position of current row
;; or cell within the table.

(defun org-export-table-has-special-column-p (table)
  "Non-nil when TABLE has a special column.
All special columns will be ignored during export."
  ;; The table has a special column when every first cell of every row
  ;; has an empty value or contains a symbol among "/", "#", "!", "$",
  ;; "*" "_" and "^".  Though, do not consider a first column
  ;; containing only empty cells as special.
  (let ((special-column? 'empty))
    (catch 'exit
      (dolist (row (org-element-contents table))
	(when (eq (org-element-property :type row) 'standard)
	  (let ((value (org-element-contents
			(car (org-element-contents row)))))
	    (cond ((member value
			   '(("/") ("#") ("!") ("$") ("*") ("_") ("^")))
		   (setq special-column? 'special))
		  ((null value))
		  (t (throw 'exit nil))))))
      (eq special-column? 'special))))

(defun org-export-table-has-header-p (table info)
  "Non-nil when TABLE has a header.

INFO is a plist used as a communication channel.

A table has a header when it contains at least two row groups."
  (let* ((cache (or (plist-get info :table-header-cache)
		    (let ((table (make-hash-table :test #'eq)))
		      (plist-put info :table-header-cache table)
		      table)))
	 (cached (gethash table cache 'no-cache)))
    (if (not (eq cached 'no-cache)) cached
      (let ((rowgroup 1) row-flag)
	(puthash table
		 (org-element-map table 'table-row
		   (lambda (row)
		     (cond
		      ((> rowgroup 1) t)
		      ((and row-flag
			    (eq (org-element-property :type row) 'rule))
		       (cl-incf rowgroup)
		       (setq row-flag nil))
		      ((and (not row-flag)
			    (eq (org-element-property :type row) 'standard))
		       (setq row-flag t)
		       nil)))
		   info 'first-match)
		 cache)))))

(defun org-export-table-row-is-special-p (table-row _)
  "Non-nil if TABLE-ROW is considered special."
  (when (eq (org-element-property :type table-row) 'standard)
    (let ((first-cell (org-element-contents
		       (car (org-element-contents table-row)))))
      ;; A row is special either when...
      (or
       ;; ... it starts with a field only containing "/",
       (equal first-cell '("/"))
       ;; ... the table contains a special column and the row start
       ;; with a marking character among, "^", "_", "$" or "!",
       (and (org-export-table-has-special-column-p
	     (org-element-parent table-row))
	    (member first-cell '(("^") ("_") ("$") ("!"))))
       ;; ... it contains only alignment cookies and empty cells.
       (let ((special-row-p 'empty))
	 (catch 'exit
	   (dolist (cell (org-element-contents table-row))
	     (let ((value (org-element-contents cell)))
	       ;; Since VALUE is a secondary string, the following
	       ;; checks avoid expanding it with `org-export-data'.
	       (cond ((not value))
		     ((and (not (cdr value))
			   (stringp (car value))
			   (string-match "\\`<[lrc]?\\([0-9]+\\)?>\\'"
					 (car value)))
		      (setq special-row-p 'cookie))
		     (t (throw 'exit nil)))))
	   (eq special-row-p 'cookie)))))))

(defun org-export-table-row-group (table-row info)
  "Return TABLE-ROW's group number, as an integer.

INFO is a plist used as the communication channel.

Return value is the group number, as an integer, or nil for
special rows and rows separators.  First group is also table's
header."
  (when (eq (org-element-property :type table-row) 'standard)
    (let* ((cache (or (plist-get info :table-row-group-cache)
		      (let ((table (make-hash-table :test #'eq)))
			(plist-put info :table-row-group-cache table)
			table)))
	   (cached (gethash table-row cache 'no-cache)))
      (if (not (eq cached 'no-cache)) cached
	;; First time a row is queried, populate cache with all the
	;; rows from the table.
	(let ((group 0) row-flag)
	  (org-element-map (org-element-parent table-row) 'table-row
	    (lambda (row)
	      (if (eq (org-element-property :type row) 'rule)
		  (setq row-flag nil)
		(unless row-flag (cl-incf group) (setq row-flag t))
		(puthash row group cache)))
	    info))
	(gethash table-row cache)))))

(defun org-export-table-cell-width (table-cell info)
  "Return TABLE-CELL contents width.

INFO is a plist used as the communication channel.

Return value is the width given by the last width cookie in the
same column as TABLE-CELL, or nil."
  (let* ((row (org-element-parent table-cell))
	 (table (org-element-parent row))
	 (cells (org-element-contents row))
	 (columns (length cells))
	 (column (- columns (length (memq table-cell cells))))
	 (cache (or (plist-get info :table-cell-width-cache)
		    (let ((table (make-hash-table :test #'eq)))
		      (plist-put info :table-cell-width-cache table)
		      table)))
	 (width-vector (or (gethash table cache)
			   (puthash table (make-vector columns 'empty) cache))))
    ;; Table rows may not have the same number of cells.  Extend
    ;; WIDTH-VECTOR appropriately if we encounter a row larger than
    ;; expected.
    (when (>= column (length width-vector))
      (setq width-vector
	    (vconcat width-vector
		     (make-list (- (1+ column) (length width-vector))
				'empty)))
      (puthash table width-vector cache))
    (pcase (aref width-vector column)
      (`empty
       (catch 'found
	 (dolist (row (org-element-contents table))
	   (when (org-export-table-row-is-special-p row info)
	     ;; In a special row, try to find a width cookie at
	     ;; COLUMN.  The following checks avoid expanding
	     ;; unnecessarily the cell with `org-export-data'.
	     (pcase (org-element-contents
		     (elt (org-element-contents row) column))
	       (`(,(and (pred stringp) cookie))
		(when (string-match "\\`<[lrc]?\\([0-9]+\\)>\\'" cookie)
		  (let ((w (string-to-number (match-string 1 cookie))))
		    (throw 'found (aset width-vector column w))))))))
	 (aset width-vector column nil)))
      (value value))))

(defun org-export-table-cell-alignment (table-cell info)
  "Return TABLE-CELL contents alignment.

INFO is a plist used as the communication channel.

Return alignment as specified by the last alignment cookie in the
same column as TABLE-CELL.  If no such cookie is found, a default
alignment value will be deduced from fraction of numbers in the
column (see `org-table-number-fraction' for more information).
Possible values are `left', `right' and `center'."
  ;; Load `org-table-number-fraction' and `org-table-number-regexp'.
  (require 'org-table)
  (let* ((row (org-element-parent table-cell))
	 (table (org-element-parent row))
	 (cells (org-element-contents row))
	 (columns (length cells))
	 (column (- columns (length (memq table-cell cells))))
	 (cache (or (plist-get info :table-cell-alignment-cache)
		    (let ((table (make-hash-table :test #'eq)))
		      (plist-put info :table-cell-alignment-cache table)
		      table)))
	 (align-vector (or (gethash table cache)
			   (puthash table (make-vector columns nil) cache))))
    ;; Table rows may not have the same number of cells.  Extend
    ;; ALIGN-VECTOR appropriately if we encounter a row larger than
    ;; expected.
    (when (>= column (length align-vector))
      (setq align-vector
	    (vconcat align-vector
		     (make-list (- (1+ column) (length align-vector))
				nil)))
      (puthash table align-vector cache))
    (or (aref align-vector column)
	(let ((number-cells 0)
	      (total-cells 0)
	      cookie-align
	      previous-cell-number-p)
	  (dolist (row (org-element-contents (org-element-parent row)))
	    (cond
	     ;; In a special row, try to find an alignment cookie at
	     ;; COLUMN.
	     ((org-export-table-row-is-special-p row info)
	      (let ((value (org-element-contents
			    (elt (org-element-contents row) column))))
		;; Since VALUE is a secondary string, the following
		;; checks avoid useless expansion through
		;; `org-export-data'.
		(when (and value
			   (not (cdr value))
			   (stringp (car value))
			   (string-match "\\`<\\([lrc]\\)?\\([0-9]+\\)?>\\'"
					 (car value))
			   (match-string 1 (car value)))
		  (setq cookie-align (match-string 1 (car value))))))
	     ;; Ignore table rules.
	     ((eq (org-element-property :type row) 'rule))
	     ;; In a standard row, check if cell's contents are
	     ;; expressing some kind of number.  Increase NUMBER-CELLS
	     ;; accordingly.  Though, don't bother if an alignment
	     ;; cookie has already defined cell's alignment.
	     ((not cookie-align)
	      (let ((value (org-export-data
			    (org-element-contents
			     (elt (org-element-contents row) column))
			    info)))
		(cl-incf total-cells)
		;; Treat an empty cell as a number if it follows
		;; a number.
		(if (not (or (string-match org-table-number-regexp value)
			     (and (string= value "") previous-cell-number-p)))
		    (setq previous-cell-number-p nil)
		  (setq previous-cell-number-p t)
		  (cl-incf number-cells))))))
	  ;; Return value.  Alignment specified by cookies has
	  ;; precedence over alignment deduced from cell's contents.
	  (aset align-vector
		column
		(cond ((equal cookie-align "l") 'left)
		      ((equal cookie-align "r") 'right)
		      ((equal cookie-align "c") 'center)
		      ((>= (/ (float number-cells) total-cells)
			   org-table-number-fraction)
		       'right)
		      (t 'left)))))))

(defun org-export-table-cell-borders (table-cell info)
  "Return TABLE-CELL borders.

INFO is a plist used as a communication channel.

Return value is a list of symbols, or nil.  Possible values are:
`top', `bottom', `above', `below', `left' and `right'.  Note:
`top' (resp. `bottom') only happen for a cell in the first
row (resp. last row) of the table, ignoring table rules, if any.

Returned borders ignore special rows."
  (let* ((row (org-element-parent table-cell))
	 (table (org-element-lineage table-cell 'table))
	 borders)
    ;; Top/above border?  TABLE-CELL has a border above when a rule
    ;; used to demarcate row groups can be found above.  Hence,
    ;; finding a rule isn't sufficient to push `above' in BORDERS:
    ;; another regular row has to be found above that rule.
    (let (rule-flag)
      (catch 'exit
	;; Look at every row before the current one.
	(dolist (row (cdr (memq row (reverse (org-element-contents table)))))
	  (cond ((eq (org-element-property :type row) 'rule)
		 (setq rule-flag t))
		((not (org-export-table-row-is-special-p row info))
		 (if rule-flag (throw 'exit (push 'above borders))
		   (throw 'exit nil)))))
	;; No rule above, or rule found starts the table (ignoring any
	;; special row): TABLE-CELL is at the top of the table.
	(when rule-flag (push 'above borders))
	(push 'top borders)))
    ;; Bottom/below border? TABLE-CELL has a border below when next
    ;; non-regular row below is a rule.
    (let (rule-flag)
      (catch 'exit
	;; Look at every row after the current one.
	(dolist (row (cdr (memq row (org-element-contents table))))
	  (cond ((eq (org-element-property :type row) 'rule)
		 (setq rule-flag t))
		((not (org-export-table-row-is-special-p row info))
		 (if rule-flag (throw 'exit (push 'below borders))
		   (throw 'exit nil)))))
	;; No rule below, or rule found ends the table (modulo some
	;; special row): TABLE-CELL is at the bottom of the table.
	(when rule-flag (push 'below borders))
	(push 'bottom borders)))
    ;; Right/left borders?  They can only be specified by column
    ;; groups.  Column groups are defined in a row starting with "/".
    ;; Also a column groups row only contains "<", "<>", ">" or blank
    ;; cells.
    (catch 'exit
      (let ((column (let ((cells (org-element-contents row)))
		      (- (length cells) (length (memq table-cell cells))))))
	;; Table rows are read in reverse order so last column groups
	;; row has precedence over any previous one.
	(dolist (row (reverse (org-element-contents table)))
	  (unless (eq (org-element-property :type row) 'rule)
	    (when (equal (org-element-contents
			  (car (org-element-contents row)))
			 '("/"))
	      (let ((column-groups
		     (mapcar
		      (lambda (cell)
			(let ((value (org-element-contents cell)))
			  (when (member value '(("<") ("<>") (">") nil))
			    (car value))))
		      (org-element-contents row))))
		;; There's a left border when previous cell, if
		;; any, ends a group, or current one starts one.
		(when (or (and (not (zerop column))
			       (member (elt column-groups (1- column))
				       '(">" "<>")))
			  (member (elt column-groups column) '("<" "<>")))
		  (push 'left borders))
		;; There's a right border when next cell, if any,
		;; starts a group, or current one ends one.
		(when (or (and (/= (1+ column) (length column-groups))
			       (member (elt column-groups (1+ column))
				       '("<" "<>")))
			  (member (elt column-groups column) '(">" "<>")))
		  (push 'right borders))
		(throw 'exit nil)))))))
    ;; Return value.
    borders))

(defun org-export-table-cell-starts-colgroup-p (table-cell info)
  "Non-nil when TABLE-CELL is at the beginning of a column group.
INFO is a plist used as a communication channel."
  ;; A cell starts a column group either when it is at the beginning
  ;; of a row (or after the special column, if any) or when it has
  ;; a left border.
  (or (eq (org-element-map (org-element-parent table-cell) 'table-cell
	    'identity info 'first-match)
	  table-cell)
      (memq 'left (org-export-table-cell-borders table-cell info))))

(defun org-export-table-cell-ends-colgroup-p (table-cell info)
  "Non-nil when TABLE-CELL is at the end of a column group.
INFO is a plist used as a communication channel."
  ;; A cell ends a column group either when it is at the end of a row
  ;; or when it has a right border.
  (or (eq (car (last (org-element-contents
		      (org-element-parent table-cell))))
	  table-cell)
      (memq 'right (org-export-table-cell-borders table-cell info))))

(defun org-export-table-row-starts-rowgroup-p (table-row info)
  "Non-nil when TABLE-ROW is at the beginning of a row group.
INFO is a plist used as a communication channel."
  (unless (or (eq (org-element-property :type table-row) 'rule)
	      (org-export-table-row-is-special-p table-row info))
    (let ((borders (org-export-table-cell-borders
		    (car (org-element-contents table-row)) info)))
      (or (memq 'top borders) (memq 'above borders)))))

(defun org-export-table-row-ends-rowgroup-p (table-row info)
  "Non-nil when TABLE-ROW is at the end of a row group.
INFO is a plist used as a communication channel."
  (unless (or (eq (org-element-property :type table-row) 'rule)
	      (org-export-table-row-is-special-p table-row info))
    (let ((borders (org-export-table-cell-borders
		    (car (org-element-contents table-row)) info)))
      (or (memq 'bottom borders) (memq 'below borders)))))

(defun org-export-table-row-in-header-p (table-row info)
  "Non-nil when TABLE-ROW is located within table's header.
INFO is a plist used as a communication channel.  Always return
nil for special rows and rows separators."
  (and (org-export-table-has-header-p
	(org-element-lineage table-row 'table) info)
       (eql (org-export-table-row-group table-row info) 1)))

(defun org-export-table-row-starts-header-p (table-row info)
  "Non-nil when TABLE-ROW is the first table header's row.
INFO is a plist used as a communication channel."
  (and (org-export-table-row-in-header-p table-row info)
       (org-export-table-row-starts-rowgroup-p table-row info)))

(defun org-export-table-row-ends-header-p (table-row info)
  "Non-nil when TABLE-ROW is the last table header's row.
INFO is a plist used as a communication channel."
  (and (org-export-table-row-in-header-p table-row info)
       (org-export-table-row-ends-rowgroup-p table-row info)))

(defun org-export-table-row-number (table-row info)
  "Return TABLE-ROW number in the exported table.
INFO is a plist used as a communication channel.  Return value is
zero-indexed and ignores separators.  The function returns nil
when TABLE-ROW is a separator or when it is listed in :ignore-list
property of the INFO plist."
  (when (eq (org-element-property :type table-row) 'standard)
    (let* ((cache (or (plist-get info :table-row-number-cache)
		      (let ((table (make-hash-table :test #'eq)))
			(plist-put info :table-row-number-cache table)
			table)))
	   (cached (gethash table-row cache 'no-cache)))
      (if (not (eq cached 'no-cache)) cached
	;; First time a row is queried, populate cache with all the
	;; rows from the table.
	(let ((number -1))
	  (org-element-map (org-element-lineage table-row 'table) 'table-row
	    (lambda (row)
	      (when (eq (org-element-property :type row) 'standard)
		(puthash row (cl-incf number) cache)))
	    info))
	(gethash table-row cache)))))

(defun org-export-table-dimensions (table info)
  "Return TABLE dimensions.

INFO is a plist used as a communication channel.

Return value is a CONS like (ROWS . COLUMNS) where
ROWS (resp. COLUMNS) is the number of exportable
rows (resp. columns)."
  (let (first-row (columns 0) (rows 0))
    ;; Set number of rows, and extract first one.
    (org-element-map table 'table-row
      (lambda (row)
	(when (eq (org-element-property :type row) 'standard)
	  (cl-incf rows)
	  (unless first-row (setq first-row row))))
      info)
    ;; Set number of columns.
    (org-element-map first-row 'table-cell (lambda (_) (cl-incf columns)) info)
    ;; Return value.
    (cons rows columns)))

(defun org-export-table-cell-address (table-cell info)
  "Return address of a regular TABLE-CELL object.

TABLE-CELL is the cell considered.  INFO is a plist used as
a communication channel.

Address is a CONS cell (ROW . COLUMN), where ROW and COLUMN are
zero-based index.  Only exportable cells are considered.  The
function returns nil for other cells."
  (let* ((table-row (org-element-parent table-cell))
	 (row-number (org-export-table-row-number table-row info)))
    (when row-number
      (cons row-number
	    (let ((col-count 0))
	      (org-element-map table-row 'table-cell
		(lambda (cell)
		  (if (eq cell table-cell) col-count (cl-incf col-count) nil))
		info 'first-match))))))

(defun org-export-get-table-cell-at (address table info)
  "Return regular table-cell object at ADDRESS in TABLE.

Address is a CONS cell (ROW . COLUMN), where ROW and COLUMN are
zero-based index.  TABLE is a table type element.  INFO is
a plist used as a communication channel.

If no table-cell, among exportable cells, is found at ADDRESS,
return nil."
  (let ((column-pos (cdr address)) (column-count 0))
    (org-element-map
	;; Row at (car address) or nil.
	(let ((row-pos (car address)) (row-count 0))
	  (org-element-map table 'table-row
	    (lambda (row)
	      (cond ((eq (org-element-property :type row) 'rule) nil)
		    ((= row-count row-pos) row)
		    (t (cl-incf row-count) nil)))
	    info 'first-match))
	'table-cell
      (lambda (cell)
	(if (= column-count column-pos) cell
	  (cl-incf column-count) nil))
      info 'first-match)))


;;;; For Tables of Contents
;;
;; `org-export-collect-headlines' builds a list of all exportable
;; headline elements, maybe limited to a certain depth.  One can then
;; easily parse it and transcode it.
;;
;; Building lists of tables, figures or listings is quite similar.
;; Once the generic function `org-export-collect-elements' is defined,
;; `org-export-collect-tables', `org-export-collect-figures' and
;; `org-export-collect-listings' can be derived from it.
;;
;; `org-export-toc-entry-backend' builds a special anonymous backend
;; useful to export table of contents' entries.

(defun org-export-collect-headlines (info &optional n scope)
  "Collect headlines in order to build a table of contents.

INFO is a plist used as a communication channel.

When optional argument N is an integer, it specifies the depth of
the table of contents.  Otherwise, it is set to the value of the
last headline level.  See `org-export-headline-levels' for more
information.

Optional argument SCOPE, when non-nil, is an element.  If it is
a headline, only children of SCOPE are collected.  Otherwise,
collect children of the headline containing provided element.  If
there is no such headline, collect all headlines.  In any case,
argument N becomes relative to the level of that headline.

Return a list of all exportable headlines as parsed elements.
Footnote sections are ignored."
  (let* ((scope (cond ((not scope) (plist-get info :parse-tree))
		      ((org-element-type-p scope 'headline) scope)
		      ((org-element-lineage scope 'headline))
		      (t (plist-get info :parse-tree))))
	 (limit (plist-get info :headline-levels))
	 (n (if (not (wholenump n)) limit
	      (min (if (org-element-type-p scope 'org-data) n
		     (+ (org-export-get-relative-level scope info) n))
		   limit))))
    (org-element-map (org-element-contents scope) 'headline
      (lambda (h)
	(and (not (org-element-property :footnote-section-p h))
	     (not (equal "notoc"
		       (org-export-get-node-property :UNNUMBERED h t)))
	     (>= n (org-export-get-relative-level h info))
	     h))
      info)))

(defun org-export-collect-elements (type info &optional predicate)
  "Collect referenceable elements of a determined type.

TYPE can be a symbol or a list of symbols specifying element
types to search.  Only elements with a caption are collected.

INFO is a plist used as a communication channel.

When non-nil, optional argument PREDICATE is a function accepting
one argument, an element of type TYPE.  It returns a non-nil
value when that element should be collected.

Return a list of all elements found, in order of appearance."
  (org-element-map (plist-get info :parse-tree) type
    (lambda (element)
      (and (org-element-property :caption element)
	   (or (not predicate) (funcall predicate element))
	   element))
    info))

(defun org-export-collect-tables (info)
  "Build a list of tables.
INFO is a plist used as a communication channel.

Return a list of table elements with a caption."
  (org-export-collect-elements 'table info))

(defun org-export-collect-figures (info predicate)
  "Build a list of figures.

INFO is a plist used as a communication channel.  PREDICATE is
a function which accepts one argument: a paragraph element and
whose return value is non-nil when that element should be
collected.

A figure is a paragraph type element, with a caption, verifying
PREDICATE.  The latter has to be provided since a \"figure\" is
a vague concept that may depend on backend.

Return a list of elements recognized as figures."
  (org-export-collect-elements 'paragraph info predicate))

(defun org-export-collect-listings (info)
  "Build a list of source blocks.

INFO is a plist used as a communication channel.

Return a list of `src-block' elements with a caption."
  (org-export-collect-elements 'src-block info))

(defun org-export-excluded-from-toc-p (headline info)
  "Non-nil if HEADLINE should be excluded from tables of contents.

INFO is a plist used as a communication channel.

Note that such headlines are already excluded from
`org-export-collect-headlines'.  Therefore, this function is not
necessary if you only need to list headlines in the table of
contents.  However, it is useful if some additional processing is
required on headlines excluded from table of contents."
  (or (org-element-property :footnote-section-p headline)
      (org-export-low-level-p headline info)
      (equal "notoc" (org-export-get-node-property :UNNUMBERED headline t))))

(defun org-export-toc-entry-backend (parent &rest transcoders)
  "Return an export backend appropriate for table of contents entries.

PARENT is an export backend the returned backend should inherit
from.

By default, the backend removes footnote references and targets.
It also changes links and radio targets into regular text.
TRANSCODERS optional argument, when non-nil, specifies additional
transcoders.  A transcoder follows the pattern (TYPE . FUNCTION)
where type is an element or object type and FUNCTION the function
transcoding it."
  (declare (indent 1))
  (org-export-create-backend
   :parent parent
   :transcoders
   (append transcoders
	   `((footnote-reference . ,#'ignore)
	     (link . ,(lambda (l c i)
			(or c
			    (org-export-data
			     (org-element-property :raw-link l)
			     i))))
	     (radio-target . ,(lambda (_r c _) c))
	     (target . ,#'ignore)))))


;;;; Smart Quotes
;;
;; The main function for the smart quotes sub-system is
;; `org-export-activate-smart-quotes', which replaces every quote in
;; a given string from the parse tree with its "smart" counterpart.
;;
;; Dictionary for smart quotes is stored in
;; `org-export-smart-quotes-alist'.

(defcustom org-export-smart-quotes-alist
  '(("ar"
     (primary-opening
      :utf-8 "«" :html "&laquo;" :latex "\\guillemotleft{}"
      :texinfo "@guillemetleft{}")
     (primary-closing
      :utf-8 "»" :html "&raquo;" :latex "\\guillemotright{}"
      :texinfo "@guillemetright{}")
     (secondary-opening :utf-8 "‹" :html "&lsaquo;" :latex "\\guilsinglleft{}"
			:texinfo "@guilsinglleft{}")
     (secondary-closing :utf-8 "›" :html "&rsaquo;" :latex "\\guilsinglright{}"
			:texinfo "@guilsinglright{}")
     (apostrophe :utf-8 "’" :html "&rsquo;"))
    ("da"
     ;; one may use: »...«, "...", ›...‹, or '...'.
     ;; https://sproget.dk/raad-og-regler/retskrivningsregler/retskrivningsregler/a7-40-60/a7-58-anforselstegn/
     ;; LaTeX quotes require Babel!
     (primary-opening
      :utf-8 "»" :html "&raquo;" :latex ">>" :texinfo "@guillemetright{}")
     (primary-closing
      :utf-8 "«" :html "&laquo;" :latex "<<" :texinfo "@guillemetleft{}")
     (secondary-opening
      :utf-8 "›" :html "&rsaquo;" :latex "\\frq{}" :texinfo "@guilsinglright{}")
     (secondary-closing
      :utf-8 "‹" :html "&lsaquo;" :latex "\\flq{}" :texinfo "@guilsingleft{}")
     (apostrophe :utf-8 "’" :html "&rsquo;"))
    ("de"
     (primary-opening
      :utf-8 "„" :html "&bdquo;" :latex "\"`" :texinfo "@quotedblbase{}")
     (primary-closing
      :utf-8 "“" :html "&ldquo;" :latex "\"'" :texinfo "@quotedblleft{}")
     (secondary-opening
      :utf-8 "‚" :html "&sbquo;" :latex "\\glq{}" :texinfo "@quotesinglbase{}")
     (secondary-closing
      :utf-8 "‘" :html "&lsquo;" :latex "\\grq{}" :texinfo "@quoteleft{}")
     (apostrophe :utf-8 "’" :html "&rsquo;"))
    ("el"
     (primary-opening
      :utf-8 "«" :html "&laquo;" :latex "\\guillemotleft{}"
      :texinfo "@guillemetleft{}")
     (primary-closing
      :utf-8 "»" :html "&raquo;" :latex "\\guillemotright{}"
      :texinfo "@guillemetright{}")
     (secondary-opening :utf-8 "“" :html "&ldquo;" :latex "``" :texinfo "``")
     (secondary-closing :utf-8 "”" :html "&rdquo;" :latex "''" :texinfo "''")
     (apostrophe :utf-8 "’" :html "&rsquo;"))
    ("en"
     (primary-opening :utf-8 "“" :html "&ldquo;" :latex "``" :texinfo "``")
     (primary-closing :utf-8 "”" :html "&rdquo;" :latex "''" :texinfo "''")
     (secondary-opening :utf-8 "‘" :html "&lsquo;" :latex "`" :texinfo "`")
     (secondary-closing :utf-8 "’" :html "&rsquo;" :latex "'" :texinfo "'")
     (apostrophe :utf-8 "’" :html "&rsquo;"))
    ("es"
     (primary-opening
      :utf-8 "«" :html "&laquo;" :latex "\\guillemotleft{}"
      :texinfo "@guillemetleft{}")
     (primary-closing
      :utf-8 "»" :html "&raquo;" :latex "\\guillemotright{}"
      :texinfo "@guillemetright{}")
     (secondary-opening :utf-8 "“" :html "&ldquo;" :latex "``" :texinfo "``")
     (secondary-closing :utf-8 "”" :html "&rdquo;" :latex "''" :texinfo "''")
     (apostrophe :utf-8 "’" :html "&rsquo;"))
    ("fa"
     (primary-opening
      :utf-8 "«" :html "&laquo;" :latex "\\guillemotleft{}"
      :texinfo "@guillemetleft{}")
     (primary-closing
      :utf-8 "»" :html "&raquo;" :latex "\\guillemotright{}"
      :texinfo "@guillemetright{}")
     (secondary-opening :utf-8 "‹" :html "&lsaquo;" :latex "\\guilsinglleft{}"
			:texinfo "@guilsinglleft{}")
     (secondary-closing :utf-8 "›" :html "&rsaquo;" :latex "\\guilsinglright{}"
			:texinfo "@guilsinglright{}")
     (apostrophe :utf-8 "’" :html "&rsquo;"))
    ("fr"
     (primary-opening
      :utf-8 "« " :html "&laquo;&nbsp;" :latex "\\og "
      :texinfo "@guillemetleft{}@tie{}")
     (primary-closing
      :utf-8 " »" :html "&nbsp;&raquo;" :latex "\\fg{}"
      :texinfo "@tie{}@guillemetright{}")
     (secondary-opening :utf-8 "“" :html "&ldquo;" :latex "``" :texinfo "``")
     (secondary-closing :utf-8 "”" :html "&rdquo;" :latex "''" :texinfo "''")
     (apostrophe :utf-8 "’" :html "&rsquo;"))
    ("is"
     (primary-opening
      :utf-8 "„" :html "&bdquo;" :latex "\"`" :texinfo "@quotedblbase{}")
     (primary-closing
      :utf-8 "“" :html "&ldquo;" :latex "\"'" :texinfo "@quotedblleft{}")
     (secondary-opening
      :utf-8 "‚" :html "&sbquo;" :latex "\\glq{}" :texinfo "@quotesinglbase{}")
     (secondary-closing
      :utf-8 "‘" :html "&lsquo;" :latex "\\grq{}" :texinfo "@quoteleft{}")
     (apostrophe :utf-8 "’" :html "&rsquo;"))
    ("it"
     (primary-opening :utf-8 "“" :html "&ldquo;" :latex "``" :texinfo "``")
     (primary-closing :utf-8 "”" :html "&rdquo;" :latex "''" :texinfo "''")
     (secondary-opening :utf-8 "‘" :html "&lsquo;" :latex "`" :texinfo "`")
     (secondary-closing :utf-8 "’" :html "&rsquo;" :latex "'" :texinfo "'")
     (apostrophe :utf-8 "’" :html "&rsquo;"))
    ("no"
     ;; https://nn.wikipedia.org/wiki/Sitatteikn
     (primary-opening
      :utf-8 "«" :html "&laquo;" :latex "\\guillemotleft{}"
      :texinfo "@guillemetleft{}")
     (primary-closing
      :utf-8 "»" :html "&raquo;" :latex "\\guillemotright{}"
      :texinfo "@guillemetright{}")
     (secondary-opening :utf-8 "‘" :html "&lsquo;" :latex "`" :texinfo "`")
     (secondary-closing :utf-8 "’" :html "&rsquo;" :latex "'" :texinfo "'")
     (apostrophe :utf-8 "’" :html "&rsquo;"))
    ("nb"
     ;; https://nn.wikipedia.org/wiki/Sitatteikn
     (primary-opening
      :utf-8 "«" :html "&laquo;" :latex "\\guillemotleft{}"
      :texinfo "@guillemetleft{}")
     (primary-closing
      :utf-8 "»" :html "&raquo;" :latex "\\guillemotright{}"
      :texinfo "@guillemetright{}")
     (secondary-opening :utf-8 "‘" :html "&lsquo;" :latex "`" :texinfo "`")
     (secondary-closing :utf-8 "’" :html "&rsquo;" :latex "'" :texinfo "'")
     (apostrophe :utf-8 "’" :html "&rsquo;"))
    ("nn"
     ;; https://nn.wikipedia.org/wiki/Sitatteikn
     (primary-opening
      :utf-8 "«" :html "&laquo;" :latex "\\guillemotleft{}"
      :texinfo "@guillemetleft{}")
     (primary-closing
      :utf-8 "»" :html "&raquo;" :latex "\\guillemotright{}"
      :texinfo "@guillemetright{}")
     (secondary-opening :utf-8 "‘" :html "&lsquo;" :latex "`" :texinfo "`")
     (secondary-closing :utf-8 "’" :html "&rsquo;" :latex "'" :texinfo "'")
     (apostrophe :utf-8 "’" :html "&rsquo;"))
    ("ro"
     (primary-opening
      :utf-8 "„" :html "&bdquo;" :latex "\"`" :texinfo "@quotedblbase{}")
     (primary-closing :utf-8 "”" :html "&rdquo;" :latex "''" :texinfo "''")
     (secondary-opening
      :utf-8 "«" :html "&laquo;" :latex "\\guillemotleft{}"
      :texinfo "@guillemetleft{}")
     (secondary-closing
      :utf-8 "»" :html "&raquo;" :latex "\\guillemotright{}"
      :texinfo "@guillemetright{}")
     (apostrophe :utf-8 "’" :html "&rsquo;"))
    ("ru"
     ;; https://ru.wikipedia.org/wiki/%D0%9A%D0%B0%D0%B2%D1%8B%D1%87%D0%BA%D0%B8#.D0.9A.D0.B0.D0.B2.D1.8B.D1.87.D0.BA.D0.B8.2C_.D0.B8.D1.81.D0.BF.D0.BE.D0.BB.D1.8C.D0.B7.D1.83.D0.B5.D0.BC.D1.8B.D0.B5_.D0.B2_.D1.80.D1.83.D1.81.D1.81.D0.BA.D0.BE.D0.BC_.D1.8F.D0.B7.D1.8B.D0.BA.D0.B5
     ;; https://www.artlebedev.ru/kovodstvo/sections/104/
     (primary-opening :utf-8 "«" :html "&laquo;" :latex "{}<<"
		      :texinfo "@guillemetleft{}")
     (primary-closing :utf-8 "»" :html "&raquo;" :latex ">>{}"
		      :texinfo "@guillemetright{}")
     (secondary-opening
      :utf-8 "„" :html "&bdquo;" :latex "\\glqq{}" :texinfo "@quotedblbase{}")
     (secondary-closing
      :utf-8 "“" :html "&ldquo;" :latex "\\grqq{}" :texinfo "@quotedblleft{}")
     (apostrophe :utf-8 "’" :html "&#39;"))
    ("sl"
     ;; Based on https://sl.wikipedia.org/wiki/Narekovaj
     (primary-opening :utf-8 "«" :html "&laquo;" :latex "{}<<"
		      :texinfo "@guillemetleft{}")
     (primary-closing :utf-8 "»" :html "&raquo;" :latex ">>{}"
		      :texinfo "@guillemetright{}")
     (secondary-opening
      :utf-8 "„" :html "&bdquo;" :latex "\\glqq{}" :texinfo "@quotedblbase{}")
     (secondary-closing
      :utf-8 "“" :html "&ldquo;" :latex "\\grqq{}" :texinfo "@quotedblleft{}")
     (apostrophe :utf-8 "’" :html "&rsquo;"))
    ("sv"
     ;; Based on https://sv.wikipedia.org/wiki/Citattecken
     (primary-opening :utf-8 "”" :html "&rdquo;" :latex "’’" :texinfo "’’")
     (primary-closing :utf-8 "”" :html "&rdquo;" :latex "’’" :texinfo "’’")
     (secondary-opening :utf-8 "’" :html "&rsquo;" :latex "’" :texinfo "`")
     (secondary-closing :utf-8 "’" :html "&rsquo;" :latex "’" :texinfo "'")
     (apostrophe :utf-8 "’" :html "&rsquo;")))
  "Smart quotes translations.

Alist whose CAR is a language string and CDR is an alist with
quote type as key and a plist associating various encodings to
their translation as value.

A quote type can be any symbol among `primary-opening',
`primary-closing', `secondary-opening', `secondary-closing' and
`apostrophe'.

Valid encodings include `:utf-8', `:html', `:latex' and
`:texinfo'.

If no translation is found, the quote character is left as-is."
  :group 'org-export-general
  :package-version '(Org . "9.7")
  :type '(alist
          :key-type
          (string :tag "Language name")
          :value-type
          (alist
           :key-type
           (choice
            (const :tag "Primary opening" primary-opening)
            (const :tag "Primary closing" primary-closing)
            (const :tag "Secondary opening" secondary-opening)
            (const :tag "Secondary closing" secondary-closing)
            (const :tag "Apostrophe" apostrophe))
           :value-type
           (plist
            :key-type
            (choice
             (const :tag "UTF-8 ASCII translation" :utf-8)
             (const :tag "HTML translation" :html)
             (const :tag "LaTeX translation" :latex)
             (const :tag "TeXInfo translation" :texinfo))
            :value-type string))))

(defun org-export--smart-quote-status (s info)
  "Return smart quote status at the beginning of string S.
INFO is the current export state, as a plist."
  (let* ((parent (org-element-parent s))
	 (cache (or (plist-get info :smart-quote-cache)
		    (let ((table (make-hash-table :test #'eq)))
		      (plist-put info :smart-quote-cache table)
		      table)))
	 (value (gethash (cons parent (org-element-secondary-p s)) cache 'missing-data)))
    (if (not (eq value 'missing-data)) (cdr (assq s value))
      (let (level1-open full-status)
	(org-element-map
	    (let ((secondary (org-element-secondary-p s)))
	      (if secondary (org-element-property secondary parent)
		(org-element-contents parent)))
	    'plain-text
	  (lambda (text)
	    (let ((start 0) current-status)
	      (while (setq start (string-match "['\"]" text start))
		(push
		 (cond
		  ((equal (match-string 0 text) "\"")
		   (setf level1-open (not level1-open))
		   (if level1-open 'primary-opening 'primary-closing))
		  ;; Not already in a level 1 quote: this is an
		  ;; apostrophe.
		  ((not level1-open) 'apostrophe)
		  ;; Extract previous char and next char.  As
		  ;; a special case, they can also be set to `blank',
		  ;; `no-blank' or nil.  Then determine if current
		  ;; match is allowed as an opening quote or a closing
		  ;; quote.
		  (t
		   (let* ((previous
			   (if (> start 0) (substring text (1- start) start)
			     (let ((p (org-export-get-previous-element
				       text info)))
			       (cond ((not p) nil)
				     ((stringp p) (substring p -1))
				     ((memq (org-element-post-blank p)
					    '(0 nil))
				      'no-blank)
				     (t 'blank)))))
			  (next
			   (if (< (1+ start) (length text))
			       (substring text (1+ start) (+ start 2))
			     (let ((n (org-export-get-next-element text info)))
			       (cond ((not n) nil)
				     ((stringp n) (substring n 0 1))
				     (t 'no-blank)))))
			  (allow-open
			   (and (if (stringp previous)
				    (string-match "\\s\"\\|\\s-\\|\\s("
						  previous)
				  (memq previous '(blank nil)))
				(if (stringp next)
				    (string-match "\\w\\|\\s.\\|\\s_" next)
				  (eq next 'no-blank))))
			  (allow-close
			   (and (if (stringp previous)
				    (string-match "\\w\\|\\s.\\|\\s_" previous)
				  (eq previous 'no-blank))
				(if (stringp next)
				    (string-match "\\s-\\|\\s)\\|\\s.\\|\\s\""
						  next)
				  (memq next '(blank nil))))))
		     (cond
		      ((and allow-open allow-close) (error "Should not happen"))
		      (allow-open 'secondary-opening)
		      (allow-close 'secondary-closing)
		      (t 'apostrophe)))))
		 current-status)
		(cl-incf start))
	      (when current-status
		(push (cons text (nreverse current-status)) full-status))))
	  info nil org-element-recursive-objects)
        ;; When quotes are not balanced, treat them as apostrophes.
        (setq full-status (nreverse full-status))
        (let (primary-openings secondary-openings)
          (dolist (substatus full-status)
            (let ((status (cdr substatus)))
              (while status
                (pcase (car status)
                  (`apostrophe nil)
                  (`primary-opening
                   (push status primary-openings))
                  (`secondary-opening
                   (push status secondary-openings))
                  (`secondary-closing
                   (if secondary-openings
                       ;; Remove matched opening.
                       (pop secondary-openings)
                     ;; No matching openings for a given closing.  Replace
                     ;; it with apostrophe.
                     (setcar status 'apostrophe)))
                  (`primary-closing
                   (when secondary-openings
                     ;; Some secondary opening quotes are not closed
                     ;; within "...".  Replace them all with apostrophes.
                     (dolist (opening secondary-openings)
                       (setcar opening 'apostrophe))
                     (setq secondary-openings nil))
                   (if primary-openings
                       ;; Remove matched opening.
                       (pop primary-openings)
                     ;; No matching openings for a given closing.
                     (error "This should no happen"))))
                (setq status (cdr status)))))
          (when primary-openings
            ;; Trailing unclosed "
            (unless (= 1 (length primary-openings))
              (error "This should not happen"))
            ;; Mark for not replacing.
            (setcar (car primary-openings) nil)
            ;; Mark all the secondary openings and closings after
            ;; trailing unclosed " as apostrophes.
            (let ((after-unbalanced-primary nil))
              (dolist (substatus full-status)
                (let ((status (cdr substatus)))
                  (while status
                    (when (eq status (car primary-openings))
                      (setq after-unbalanced-primary t))
                    (when after-unbalanced-primary
                      (when (memq (car status) '(secondary-opening secondary-closing))
                        (setcar status 'apostrophe)))
                    (setq status (cdr status))))))))
	(puthash (cons parent (org-element-secondary-p s)) full-status cache)
	(cdr (assq s full-status))))))

(defun org-export-activate-smart-quotes (s encoding info &optional original)
  "Replace regular quotes with \"smart\" quotes in string S.

ENCODING is a symbol among `:html', `:latex', `:texinfo' and
`:utf-8'.  INFO is a plist used as a communication channel.

The function has to retrieve information about string
surroundings in parse tree.  It can only happen with an
unmodified string.  Thus, if S has already been through another
process, a non-nil ORIGINAL optional argument will provide that
original string.

Return the new string."
  (let ((quote-status
	 (copy-sequence (org-export--smart-quote-status (or original s) info))))
    (replace-regexp-in-string
     "['\"]"
     (lambda (match)
       (or (plist-get
	    (cdr (assq (pop quote-status)
		       (cdr (assoc (plist-get info :language)
				   org-export-smart-quotes-alist))))
	    encoding)
	   match))
     s nil t)))

;;;; Topology
;;
;; Here are various functions to retrieve information about the
;; neighborhood of a given element or object.  Neighbors of interest
;; are parent headline (`org-export-get-parent-headline'), first
;; element containing an object, (`org-element-parent-element'),
;; parent table (`org-export-get-parent-table'), previous element or
;; object (`org-export-get-previous-element') and next element or
;; object (`org-export-get-next-element').

(defun org-export-get-parent-headline (blob)
  "Return BLOB parent headline or nil.
BLOB is the element or object being considered."
  (org-element-lineage blob 'headline))

(defun org-export-get-parent-table (object)
  "Return OBJECT parent table or nil.
OBJECT is either a `table-cell' or `table-element' type object."
  (org-element-lineage object 'table))

(defun org-export-get-previous-element (blob info &optional n)
  "Return previous element or object.

BLOB is an element or object.  INFO is a plist used as
a communication channel.  Return previous exportable element or
object, a string, or nil.

When optional argument N is a positive integer, return a list
containing up to N siblings before BLOB, from farthest to
closest.  With any other non-nil value, return a list containing
all of them."
  (let* ((secondary (org-element-secondary-p blob))
	 (parent (org-element-parent blob))
	 (siblings
	  (if secondary (org-element-property secondary parent)
	    (org-element-contents parent)))
	 prev)
    (catch 'exit
      (dolist (obj (cdr (memq blob (reverse siblings))) prev)
	(cond ((memq obj (plist-get info :ignore-list)))
	      ((null n) (throw 'exit obj))
	      ((not (wholenump n)) (push obj prev))
	      ((zerop n) (throw 'exit prev))
	      (t (cl-decf n) (push obj prev)))))))

(defun org-export-get-next-element (blob info &optional n)
  "Return next element or object.

BLOB is an element or object.  INFO is a plist used as
a communication channel.  Return next exportable element or
object, a string, or nil.

When optional argument N is a positive integer, return a list
containing up to N siblings after BLOB, from closest to farthest.
With any other non-nil value, return a list containing all of
them."
  (let* ((secondary (org-element-secondary-p blob))
	 (parent (org-element-parent blob))
	 (siblings
	  (cdr (memq blob
		     (if secondary (org-element-property secondary parent)
		       (org-element-contents parent)))))
	 next)
    (catch 'exit
      (dolist (obj siblings (nreverse next))
	(cond ((memq obj (plist-get info :ignore-list)))
	      ((null n) (throw 'exit obj))
	      ((not (wholenump n)) (push obj next))
	      ((zerop n) (throw 'exit (nreverse next)))
	      (t (cl-decf n) (push obj next)))))))


;;;; Translation
;;
;; `org-export-translate' translates a string according to the language
;; specified by the LANGUAGE keyword.  `org-export-dictionary' contains
;; the dictionary used for the translation.

(defconst org-export-dictionary
  '(("%e %n: %c"
     ("fr" :default "%e %n : %c" :html "%e&nbsp;%n&nbsp;: %c"))
    ("Author"
     ("ar" :default "تأليف")
     ("ca" :default "Autor")
     ("cs" :default "Autor")
     ("da" :default "Forfatter")
     ("de" :default "Autor")
     ("eo" :html "A&#365;toro")
     ("es" :default "Autor")
     ("et" :default "Autor")
     ("fa" :default "نویسنده")
     ("fi" :html "Tekij&auml;")
     ("fr" :default "Auteur")
     ("hu" :default "Szerz&otilde;")
     ("is" :html "H&ouml;fundur")
     ("it" :default "Autore")
     ("ja" :default "著者" :html "&#33879;&#32773;")
     ("nl" :default "Auteur")
     ("no" :default "Forfatter")
     ("nb" :default "Forfatter")
     ("nn" :default "Forfattar")
     ("pl" :default "Autor")
     ("pt_BR" :default "Autor")
     ("ro" :default "Autor")
     ("ru" :html "&#1040;&#1074;&#1090;&#1086;&#1088;" :utf-8 "Автор")
     ("sl" :default "Avtor")
     ("sv" :default "Författare")
     ("tr" :default "Yazar")
     ("uk" :html "&#1040;&#1074;&#1090;&#1086;&#1088;" :utf-8 "Автор")
     ("zh-CN" :html "&#20316;&#32773;" :utf-8 "作者")
     ("zh-TW" :html "&#20316;&#32773;" :utf-8 "作者"))
    ("Continued from previous page"
     ("ar" :default "تتمة الصفحة السابقة")
     ("cs" :default "Pokračování z předchozí strany")
     ("de" :default "Fortsetzung von vorheriger Seite")
     ("es" :html "Contin&uacute;a de la p&aacute;gina anterior" :ascii "Continua de la pagina anterior" :default "Continúa de la página anterior")
     ("et" :default "Jätk eelmisele leheküljele" :html "J&#228;tk eelmisele lehek&#252;ljele" :utf-8 "Jätk eelmisele leheküljele")
     ("fa" :default "ادامه از صفحهٔ قبل")
     ("fr" :default "Suite de la page précédente")
     ("it" :default "Continua da pagina precedente")
     ("ja" :default "前ページからの続き")
     ("nl" :default "Vervolg van vorige pagina")
     ("nn" :default "Held fram frå førre side")
     ("pl" :default "Ciąg dalszy poprzedniej strony")
     ("pt" :default "Continuação da página anterior")
     ("pt_BR" :html "Continua&ccedil;&atilde;o da p&aacute;gina anterior" :ascii "Continuacao da pagina anterior" :default "Continuação da página anterior")
     ("ro" :default "Continuare de pe pagina precedentă")
     ("ru" :html "(&#1055;&#1088;&#1086;&#1076;&#1086;&#1083;&#1078;&#1077;&#1085;&#1080;&#1077;)"
      :utf-8 "(Продолжение)")
     ("sl" :default "Nadaljevanje s prejšnje strani")
     ("sv" :default "Fortsättning från föregående sida")
     ("tr" :default "Önceki sayfadan devam ediyor"))
    ("Continued on next page"
     ("ar" :default "التتمة في الصفحة التالية")
     ("cs" :default "Pokračuje na další stránce")
     ("de" :default "Fortsetzung nächste Seite")
     ("es" :html "Contin&uacute;a en la siguiente p&aacute;gina" :ascii "Continua en la siguiente pagina" :default "Continúa en la siguiente página")
     ("et" :default "Jätkub järgmisel leheküljel" :html "J&#228;tkub j&#228;rgmisel lehek&#252;ljel" :utf-8 "Jätkub järgmisel leheküljel")
     ("fa" :default "ادامه در صفحهٔ بعد")
     ("fr" :default "Suite page suivante")
     ("it" :default "Continua alla pagina successiva")
     ("ja" :default "次ページに続く")
     ("nl" :default "Vervolg op volgende pagina")
     ("nn" :default "Held fram på neste side")
     ("pl" :default "Ciąg dalszy na następnej stronie")
     ("pt" :default "Continua na página seguinte")
     ("pt_BR" :html "Continua na pr&oacute;xima p&aacute;gina" :ascii "Continua na proxima pagina" :default "Continua na próxima página")
     ("ro" :default "Continuare pe pagina următoare")
     ("ru" :html "(&#1055;&#1088;&#1086;&#1076;&#1086;&#1083;&#1078;&#1077;&#1085;&#1080;&#1077; &#1089;&#1083;&#1077;&#1076;&#1091;&#1077;&#1090;)"
      :utf-8 "(Продолжение следует)")
     ("sl" :default "Nadaljevanje na naslednji strani")
     ("sv" :default "Fortsätter på nästa sida")
     ("tr" :default "Devamı sonraki sayfada"))
    ("Created"
     ("cs" :default "Vytvořeno")
     ("et" :default "Loodud")
     ("fa" :default "ساخته شده")
     ("nl" :default "Gemaakt op")  ;; must be followed by a date or date+time
     ("nn" :default "Oppretta")
     ("pl" :default "Wygenerowano o") ; must be followed by a date or date+time
     ("pt_BR" :default "Criado em")
     ("ro" :default "Creat")
     ("sl" :default "Ustvarjeno")
     ("sv" :default "Skapat")
     ("tr" :default "Oluşturuldu"))
    ("Date"
     ("ar" :default "بتاريخ")
     ("ca" :default "Data")
     ("cs" :default "Datum")
     ("da" :default "Dato")
     ("de" :default "Datum")
     ("eo" :default "Dato")
     ("es" :default "Fecha")
     ("et" :default "Kuupäev" :html "Kuup&#228;ev" :utf-8 "Kuupäev")
     ("fa" :default "تاریخ")
     ("fi" :html "P&auml;iv&auml;m&auml;&auml;r&auml;")
     ("hu" :html "D&aacute;tum")
     ("is" :default "Dagsetning")
     ("it" :default "Data")
     ("ja" :default "日付" :html "&#26085;&#20184;")
     ("nl" :default "Datum")
     ("no" :default "Dato")
     ("nb" :default "Dato")
     ("nn" :default "Dato")
     ("pl" :default "Data")
     ("ro" :default "Data")
     ("pt_BR" :default "Data")
     ("ru" :html "&#1044;&#1072;&#1090;&#1072;" :utf-8 "Дата")
     ("sl" :default "Datum")
     ("sv" :default "Datum")
     ("tr" :default "Tarih")
     ("uk" :html "&#1044;&#1072;&#1090;&#1072;" :utf-8 "Дата")
     ("zh-CN" :html "&#26085;&#26399;" :utf-8 "日期")
     ("zh-TW" :html "&#26085;&#26399;" :utf-8 "日期"))
    ("Equation"
     ("ar" :default "معادلة")
     ("cs" :default "Rovnice")
     ("da" :default "Ligning")
     ("de" :default "Gleichung")
     ("es" :ascii "Ecuacion" :html "Ecuaci&oacute;n" :default "Ecuación")
     ("et" :default "Võrrand" :html "V&#245;rrand" :utf-8 "Võrrand")
     ("fa" :default "معادله")
     ("fr" :ascii "Equation" :default "Équation")
     ("is" :default "Jafna")
     ("ja" :default "方程式")
     ("nl" :default "Vergelijking")
     ("no" :default "Ligning")
     ("nb" :default "Ligning")
     ("nn" :default "Likning")
     ("pl" :default "Równanie" :ascii "Rownanie")
     ("pt_BR" :html "Equa&ccedil;&atilde;o" :default "Equação" :ascii "Equacao")
     ("ro" :default "Ecuația")
     ("ru" :html "&#1059;&#1088;&#1072;&#1074;&#1085;&#1077;&#1085;&#1080;&#1077;"
      :utf-8 "Уравнение")
     ("sl" :default "Enačba")
     ("sv" :default "Ekvation")
     ("tr" :default "Eşitlik")
     ("zh-CN" :html "&#26041;&#31243;" :utf-8 "方程"))
    ("Figure"
     ("ar" :default "شكل")
     ("cs" :default "Obrázek")
     ("da" :default "Figur")
     ("de" :default "Abbildung")
     ("es" :default "Figura")
     ("et" :default "Joonis")
     ("fa" :default "شکل")
     ("is" :default "Mynd")
     ("it" :default "Figura")
     ("ja" :default "図" :html "&#22259;")
     ("nl" :default "Figuur")
     ("no" :default "Illustrasjon")
     ("nb" :default "Illustrasjon")
     ("nn" :default "Illustrasjon")
     ("pl" :default "Obrazek") ; alternativly "Rysunek"
     ("pt_BR" :default "Figura")
     ("ro" :default "Imaginea")
     ("ru" :html "&#1056;&#1080;&#1089;&#1091;&#1085;&#1086;&#1082;" :utf-8 "Рисунок")
     ("sv" :default "Illustration")
     ("tr" :default "Şekil")
     ("zh-CN" :html "&#22270;" :utf-8 "图"))
    ("Figure %d:"
     ("ar" :default "شكل %d:")
     ("cs" :default "Obrázek %d:")
     ("da" :default "Figur %d")
     ("de" :default "Abbildung %d:")
     ("es" :default "Figura %d:")
     ("et" :default "Joonis %d:")
     ("fa" :default "شکل %d:")
     ("fr" :default "Figure %d :" :html "Figure&nbsp;%d&nbsp;:")
     ("is" :default "Mynd %d")
     ("it" :default "Figura %d:")
     ("ja" :default "図%d: " :html "&#22259;%d: ")
     ("nl" :default "Figuur %d:" :html "Figuur&nbsp;%d:")
     ("no" :default "Illustrasjon %d")
     ("nb" :default "Illustrasjon %d")
     ("nn" :default "Illustrasjon %d")
     ("pl" :default "Obrazek %d") ; alternativly "Rysunek %d"
     ("pt_BR" :default "Figura %d:")
     ("ro" :default "Imaginea %d:")
     ("ru" :html "&#1056;&#1080;&#1089;. %d.:" :utf-8 "Рис. %d.:")
     ("sl" :default "Slika %d")
     ("sv" :default "Illustration %d")
     ("tr" :default "Şekil %d:")
     ("zh-CN" :html "&#22270;%d&nbsp;" :utf-8 "图%d "))
    ("Footnotes"
     ("ar" :default "الهوامش")
     ("ca" :html "Peus de p&agrave;gina")
     ("cs" :default "Poznámky pod čarou")
     ("da" :default "Fodnoter")
     ("de" :html "Fu&szlig;noten" :default "Fußnoten")
     ("eo" :default "Piednotoj")
     ("es" :ascii "Notas al pie de pagina" :html "Notas al pie de p&aacute;gina" :default "Notas al pie de página")
     ("et" :default "Allmärkused" :html "Allm&#228;rkused" :utf-8 "Allmärkused")
     ("fa" :default "پانوشت‌ها")
     ("fi" :default "Alaviitteet")
     ("fr" :default "Notes de bas de page")
     ("hu" :html "L&aacute;bjegyzet")
     ("is" :html "Aftanm&aacute;lsgreinar")
     ("it" :html "Note a pi&egrave; di pagina")
     ("ja" :default "脚注" :html "&#33050;&#27880;")
     ("nl" :default "Voetnoten")
     ("no" :default "Fotnoter")
     ("nb" :default "Fotnoter")
     ("nn" :default "Fotnotar")
     ("pl" :default "Przypis")
     ("pt_BR" :html "Notas de Rodap&eacute;" :default "Notas de Rodapé" :ascii "Notas de Rodape")
     ("ro" :default "Note de subsol")
     ("ru" :html "&#1057;&#1085;&#1086;&#1089;&#1082;&#1080;" :utf-8 "Сноски")
     ("sl" :default "Opombe")
     ("sv" :default "Fotnoter")
     ("tr" :default "Dipnotlar")
     ("uk" :html "&#1055;&#1088;&#1080;&#1084;&#1110;&#1090;&#1082;&#1080;"
      :utf-8 "Примітки")
     ("zh-CN" :html "&#33050;&#27880;" :utf-8 "脚注")
     ("zh-TW" :html "&#33139;&#35387;" :utf-8 "腳註"))
    ("List of Listings"
     ("ar" :default "قائمة بالبرامج")
     ("cs" :default "Seznam programů")
     ("da" :default "Programmer")
     ("de" :default "Programmauflistungsverzeichnis")
     ("es" :ascii "Indice de Listados de programas" :html "&Iacute;ndice de Listados de programas" :default "Índice de Listados de programas")
     ("et" :default "Loendite nimekiri")
     ("fa" :default "فهرست برنامه‌ریزی‌ها")
     ("fr" :default "Liste des programmes")
     ("ja" :default "ソースコード目次")
     ("nl" :default "Lijst van programma's")
     ("nn" :default "Programliste")
     ("no" :default "Dataprogrammer")
     ("nb" :default "Dataprogrammer")
     ("pl" :default "Indeks") ; probably too vague but better than nothing
     ("pt_BR" :html "&Iacute;ndice de Listagens" :default "Índice de Listagens" :ascii "Indice de Listagens")
     ("ru" :html "&#1057;&#1087;&#1080;&#1089;&#1086;&#1082; &#1088;&#1072;&#1089;&#1087;&#1077;&#1095;&#1072;&#1090;&#1086;&#1082;"
      :utf-8 "Список распечаток")
     ("sl" :default "Seznam programskih izpisov")
     ("sv" :default "Programlistningar")
     ("tr" :default "Program Listesi")
     ("zh-CN" :html "&#20195;&#30721;&#30446;&#24405;" :utf-8 "代码目录"))
    ("List of Tables"
     ("ar" :default "قائمة بالجداول")
     ("cs" :default "Seznam tabulek")
     ("da" :default "Tabeller")
     ("de" :default "Tabellenverzeichnis")
     ("es" :ascii "Indice de tablas" :html "&Iacute;ndice de tablas" :default "Índice de tablas")
     ("et" :default "Tabelite nimekiri")
     ("fa" :default "فهرست جدول‌ها")
     ("fr" :default "Liste des tableaux")
     ("is" :default "Töfluskrá" :html "T&ouml;fluskr&aacute;")
     ("it" :default "Indice delle tabelle")
     ("ja" :default "表目次")
     ("nl" :default "Lijst van tabellen")
     ("no" :default "Tabeller")
     ("nb" :default "Tabeller")
     ("nn" :default "Tabeller")
     ("pl" :default "Indeks tabel")
     ("pt_BR" :html "&Iacute;ndice de Tabelas" :default "Índice de Tabelas" :ascii "Indice de Tabelas")
     ("ro" :default "Tabele")
     ("ru" :html "&#1057;&#1087;&#1080;&#1089;&#1086;&#1082; &#1090;&#1072;&#1073;&#1083;&#1080;&#1094;"
      :utf-8 "Список таблиц")
     ("sl" :default "Seznam tabel")
     ("sv" :default "Tabeller")
     ("tr" :default "Tablo Listesi")
     ("zh-CN" :html "&#34920;&#26684;&#30446;&#24405;" :utf-8 "表格目录"))
    ("Listing"
     ("ar" :default "برنامج")
     ("cs" :default "Program")
     ("da" :default "Program")
     ("de" :default "Programmlisting")
     ("es" :default "Listado de programa")
     ("et" :default "Loend")
     ("fa" :default "برنامه‌ریزی")
     ("fr" :default "Programme" :html "Programme")
     ("it" :default "Listato")
     ("ja" :default "ソースコード")
     ("nl" :default "Programma")
     ("nn" :default "Program")
     ("no" :default "Dataprogram")
     ("nb" :default "Dataprogram")
     ("pl" :default "Indeks")
     ("pt_BR" :default "Listagem")
     ("ro" :default "Lista")
     ("ru" :html "&#1056;&#1072;&#1089;&#1087;&#1077;&#1095;&#1072;&#1090;&#1082;&#1072;"
      :utf-8 "Распечатка")
     ("sl" :default "Izpis programa")
     ("sv" :default "Programlistning")
     ("tr" :default "Program")
     ("zh-CN" :html "&#20195;&#30721;" :utf-8 "代码"))
    ("Listing %d:"
     ("ar" :default "برنامج %d:")
     ("cs" :default "Program %d:")
     ("da" :default "Program %d")
     ("de" :default "Programmlisting %d")
     ("es" :default "Listado de programa %d")
     ("et" :default "Loend %d")
     ("fa" :default "برنامه‌ریزی %d:")
     ("fr" :default "Programme %d :" :html "Programme&nbsp;%d&nbsp;:")
     ("it" :default "Listato %d :")
     ("ja" :default "ソースコード%d:")
     ("nl" :default "Programma %d:" :html "Programma&nbsp;%d:")
     ("nn" :default "Program %d:")
     ("no" :default "Dataprogram %d")
     ("nb" :default "Dataprogram %d")
     ("ro" :default "Lista %d")
     ("pl" :default "Indeks %d:")
     ("pt_BR" :default "Listagem %d:")
     ("ru" :html "&#1056;&#1072;&#1089;&#1087;&#1077;&#1095;&#1072;&#1090;&#1082;&#1072; %d.:"
      :utf-8 "Распечатка %d.:")
     ("sl" :default "Izpis programa %d")
     ("sv" :default "Programlistning %d:")
     ("tr" :default "Program %d:")
     ("zh-CN" :html "&#20195;&#30721;%d&nbsp;" :utf-8 "代码%d "))
    ("References"
     ("ar" :default "المراجع")
     ("cs" :default "Reference")
     ("de" :default "Quellen")
     ("es" :default "Referencias")
     ("et" :default "Viited")
     ("fa" :default "منابع")
     ("fr" :ascii "References" :default "Références")
     ("it" :default "Riferimenti")
     ("nl" :default "Bronverwijzingen")
     ("nn" :default "Kjelder")
     ("pl" :default "Odwołania") ; could be "Referencje" but I think its too englishy
     ("pt_BR" :html "Refer&ecirc;ncias" :default "Referências" :ascii "Referencias")
     ("ro" :default "Bibliografie")
     ("sl" :default "Reference")
     ("sv" :default "Referenser")
     ("tr" :default "Referanslar"))
    ("See figure %s"
     ("cs" :default "Viz obrázek %s")
     ("et" :default "Vaata joonist %s")
     ("fa" :default "نمایش شکل %s")
     ("fr" :default "cf. figure %s"
      :html "cf.&nbsp;figure&nbsp;%s" :latex "cf.~figure~%s")
     ("it" :default "Vedi figura %s")
     ("nl" :default "Zie figuur %s"
      :html "Zie figuur&nbsp;%s" :latex "Zie figuur~%s")
     ("nn" :default "Sjå figur %s")
     ("pl" :default "Patrz obrazek %s") ; alternativly "Patrz rysunek %s"
     ("pt_BR" :default "Veja a figura %s")
     ("ro" :default "Vezi figura %s")
     ("sl" :default "Glej sliko %s")
     ("sv" :default "Se illustration %s")
     ("tr" :default "bkz. şekil %s"))
    ("See listing %s"
     ("cs" :default "Viz program %s")
     ("et" :default "Vaata loendit %s")
     ("fa" :default "نمایش برنامه‌ریزی %s")
     ("fr" :default "cf. programme %s"
      :html "cf.&nbsp;programme&nbsp;%s" :latex "cf.~programme~%s")
     ("nl" :default "Zie programma %s"
      :html "Zie programma&nbsp;%s" :latex "Zie programma~%s")
     ("nn" :default "Sjå program %s")
     ("pl" :default "Patrz indeks %s")
     ("pt_BR" :default "Veja a listagem %s")
     ("ro" :default "Vezi tabelul %s")
     ("sl" :default "Glej izpis programa %s")
     ("sv" :default "Se programlistning %s")
     ("tr" :default "bkz. program %s"))
    ("See section %s"
     ("ar" :default "انظر قسم %s")
     ("cs" :default "Viz sekce %s")
     ("da" :default "jævnfør afsnit %s")
     ("de" :default "siehe Abschnitt %s")
     ("es" :ascii "Vea seccion %s" :html "Vea secci&oacute;n %s" :default "Vea sección %s")
     ("et" :default "Vaata peatükki %s" :html "Vaata peat&#252;kki %s" :utf-8 "Vaata peatükki %s")
     ("fa" :default "نمایش بخش %s")
     ("fr" :default "cf. section %s")
     ("it" :default "Vedi sezione %s")
     ("ja" :default "セクション %s を参照")
     ("nl" :default "Zie sectie %s"
      :html "Zie sectie&nbsp;%s" :latex "Zie sectie~%s")
     ("nn" :default "Sjå del %s")
     ("pl" :default "Patrz sekcja %s") ; seems rough
     ("pt_BR" :html "Veja a se&ccedil;&atilde;o %s" :default "Veja a seção %s"
      :ascii "Veja a secao %s")
     ("ro" :default "Vezi secțiunea %s")
     ("ru" :html "&#1057;&#1084;. &#1088;&#1072;&#1079;&#1076;&#1077;&#1083; %s"
      :utf-8 "См. раздел %s")
     ("sl" :default "Glej poglavje %d")
     ("sv" :default "Se avsnitt %s")
     ("tr" :default "bkz. bölüm %s")
     ("zh-CN" :html "&#21442;&#35265;&#31532;%s&#33410;" :utf-8 "参见第%s节"))
    ("See table %s"
     ("cs" :default "Viz tabulka %s")
     ("et" :default "Vaata tabelit %s")
     ("fa" :default "نمایش جدول %s")
     ("fr" :default "cf. tableau %s"
      :html "cf.&nbsp;tableau&nbsp;%s" :latex "cf.~tableau~%s")
     ("it" :default "Vedi tabella %s")
     ("nl" :default "Zie tabel %s"
      :html "Zie tabel&nbsp;%s" :latex "Zie tabel~%s")
     ("nn" :default "Sjå tabell %s")
     ("pl" :default "Patrz tabela %s")
     ("pt_BR" :default "Veja a tabela %s")
     ("ro" :default "Vezi tabelul %s")
     ("sl" :default "Glej tabelo %s")
     ("sv" :default "Se tabell %s")
     ("tr" :default "bkz. tablo %s"))
    ("Table"
     ("ar" :default "جدول")
     ("cs" :default "Tabulka")
     ("de" :default "Tabelle")
     ("es" :default "Tabla")
     ("et" :default "Tabel")
     ("fa" :default "جدول")
     ("fr" :default "Tableau")
     ("is" :default "Tafla")
     ("it" :default "Tabella")
     ("ja" :default "表" :html "&#34920;")
     ("nl" :default "Tabel")
     ("nn" :default "Tabell")
     ("pl" :default "Tabela")
     ("pt_BR" :default "Tabela")
     ("ro" :default "Tabel")
     ("ru" :html "&#1058;&#1072;&#1073;&#1083;&#1080;&#1094;&#1072;"
      :utf-8 "Таблица")
     ("sv" :default "Tabell")
     ("tr" :default "Tablo")
     ("zh-CN" :html "&#34920;" :utf-8 "表"))
    ("Table %d:"
     ("ar" :default "جدول %d:")
     ("cs" :default "Tabulka %d:")
     ("da" :default "Tabel %d")
     ("de" :default "Tabelle %d")
     ("es" :default "Tabla %d")
     ("et" :default "Tabel %d")
     ("fa" :default "جدول %d")
     ("fr" :default "Tableau %d :")
     ("is" :default "Tafla %d")
     ("it" :default "Tabella %d:")
     ("ja" :default "表%d:" :html "&#34920;%d:")
     ("nl" :default "Tabel %d:" :html "Tabel&nbsp;%d:")
     ("no" :default "Tabell %d")
     ("nb" :default "Tabell %d")
     ("nn" :default "Tabell %d")
     ("pl" :default "Tabela %d")
     ("pt_BR" :default "Tabela %d:")
     ("ro" :default "Tabel %d")
     ("ru" :html "&#1058;&#1072;&#1073;&#1083;&#1080;&#1094;&#1072; %d.:"
      :utf-8 "Таблица %d.:")
     ("sl" :default "Tabela %d")
     ("sv" :default "Tabell %d:")
     ("tr" :default "Tablo %d")
     ("zh-CN" :html "&#34920;%d&nbsp;" :utf-8 "表%d "))
    ("Table of Contents"
     ("ar" :default "قائمة المحتويات")
     ("ca" :html "&Iacute;ndex")
     ("cs" :default "Obsah")
     ("da" :default "Indhold")
     ("de" :default "Inhaltsverzeichnis")
     ("eo" :default "Enhavo")
     ("es" :ascii "Indice" :html "&Iacute;ndice" :default "Índice")
     ("et" :default "Sisukord")
     ("fa" :default "فهرست")
     ("fi" :html "Sis&auml;llysluettelo")
     ("fr" :ascii "Sommaire" :default "Table des matières")
     ("hu" :html "Tartalomjegyz&eacute;k")
     ("is" :default "Efnisyfirlit")
     ("it" :default "Indice")
     ("ja" :default "目次" :html "&#30446;&#27425;")
     ("nl" :default "Inhoudsopgave")
     ("no" :default "Innhold")
     ("nb" :default "Innhold")
     ("nn" :default "Innhald")
     ("pl" :default "Spis treści" :html "Spis tre&#x015b;ci")
     ("pt_BR" :html "&Iacute;ndice" :utf-8 "Índice" :ascii "Indice")
     ("ro" :default "Cuprins")
     ("ru" :html "&#1057;&#1086;&#1076;&#1077;&#1088;&#1078;&#1072;&#1085;&#1080;&#1077;"
      :utf-8 "Содержание")
     ("sl" :default "Kazalo")
     ("sv" :default "Innehåll")
     ("tr" :default "İçindekiler")
     ("uk" :html "&#1047;&#1084;&#1110;&#1089;&#1090;" :utf-8 "Зміст")
     ("zh-CN" :html "&#30446;&#24405;" :utf-8 "目录")
     ("zh-TW" :html "&#30446;&#37636;" :utf-8 "目錄"))
    ("Unknown reference"
     ("ar" :default "مرجع غير معرّف")
     ("da" :default "ukendt reference")
     ("de" :default "Unbekannter Verweis")
     ("es" :default "Referencia desconocida")
     ("et" :default "Tundmatu viide")
     ("fa" :default "منبع ناشناس")
     ("fr" :ascii "Destination inconnue" :default "Référence inconnue")
     ("it" :default "Riferimento sconosciuto")
     ("ja" :default "不明な参照先")
     ("nl" :default "Onbekende verwijzing")
     ("nn" :default "Ukjend kjelde")
     ("pl" :default "Nieznane odwołanie") ; alternatively "Nieokreślone odwołanie"
     ("pt_BR" :html "Refer&ecirc;ncia desconhecida" :default "Referência desconhecida" :ascii "Referencia desconhecida")
     ("ro" :default "Referință necunoscută")
     ("ru" :html "&#1053;&#1077;&#1080;&#1079;&#1074;&#1077;&#1089;&#1090;&#1085;&#1072;&#1103; &#1089;&#1089;&#1099;&#1083;&#1082;&#1072;"
      :utf-8 "Неизвестная ссылка")
     ("sl" :default "Neznana referenca")
     ("sv" :default "Okänd referens")
     ("tr" :default "Bilinmeyen referans")
     ("zh-CN" :html "&#26410;&#30693;&#24341;&#29992;" :utf-8 "未知引用")))
  "Dictionary for export engine.

Alist whose car is the string to translate and cdr is an alist
whose car is the language string and cdr is a plist whose
properties are possible charsets and values translated terms.

It is used as a database for `org-export-translate'.  Since this
function returns the string as-is if no translation was found,
the variable only needs to record values different from the
entry.")

(defun org-export-translate (s encoding info)
  "Translate string S according to language specification.

ENCODING is a symbol among `:ascii', `:html', `:latex', `:latin1'
and `:utf-8'.  INFO is a plist used as a communication channel.

Translation depends on `:language' property.  Return the
translated string.  If no translation is found, try to fall back
to `:default' encoding.  If it fails, return S."
  (let* ((lang (plist-get info :language))
	 (translations (cdr (assoc lang
				   (cdr (assoc s org-export-dictionary))))))
    (or (plist-get translations encoding)
	(plist-get translations :default)
	s)))



;;; Asynchronous Export
;;
;; `org-export-async-start' is the entry point for asynchronous
;; export.  It recreates current buffer (including visibility,
;; narrowing and visited file) in an external Emacs process, and
;; evaluates a command there.  It then applies a function on the
;; returned results in the current process.
;;
;; At a higher level, `org-export-to-buffer' and `org-export-to-file'
;; allow exporting to a buffer or a file, asynchronously or not.
;;
;; `org-export-output-file-name' is an auxiliary function meant to be
;; used with `org-export-to-file'.  With a given extension, it tries
;; to provide a canonical file name to write export output to.
;;
;; Asynchronously generated results are never displayed directly.
;; Instead, they are stored in `org-export-stack-contents'.  They can
;; then be retrieved by calling `org-export-stack'.
;;
;; Export Stack is viewed through a dedicated major mode
;;`org-export-stack-mode' and tools: `org-export-stack-refresh',
;;`org-export-stack-remove', `org-export-stack-view' and
;;`org-export-stack-clear'.
;;
;; For backends, `org-export-add-to-stack' add a new source to stack.
;; It should be used whenever `org-export-async-start' is called.

(defun org-export-async-start  (fun body)
  "Call function FUN on the results returned by BODY evaluation.

FUN is an anonymous function of one argument.  BODY should be a valid
ELisp source expression.  BODY evaluation happens in an asynchronous process,
from a buffer which is an exact copy of the current one.

Use `org-export-add-to-stack' in FUN in order to register results
in the stack.

This is a low level function.  See also `org-export-to-buffer'
and `org-export-to-file' for more specialized functions."
  (declare (indent 1))
  ;; Write the full sexp evaluating BODY in a copy of the current
  ;; buffer to a temporary file, as it may be too long for program
  ;; args in `start-process'.
  (with-temp-message "Initializing asynchronous export process"
    (let ((copy-fun (org-element--generate-copy-script (current-buffer)))
          (temp-file (make-temp-file "org-export-process")))
      (let ((coding-system-for-write 'utf-8-emacs-unix))
        (write-region
         ;; Null characters (from variable values) are inserted
         ;; within the file.  As a consequence, coding system for
         ;; buffer contents could fail to be recognized properly.
         (format ";; -*- coding: utf-8-emacs-unix; lexical-binding:t -*-\n%S"
                 `(with-temp-buffer
                    ,(when org-export-async-debug '(setq debug-on-error t))
                    ;; Ignore `kill-emacs-hook' and code evaluation
                    ;; queries from Babel as we need a truly
                    ;; non-interactive process.
                    (setq kill-emacs-hook nil
                          org-babel-confirm-evaluate-answer-no t)
                    ;; Initialize export framework.
                    (require 'ox)
                    ;; Re-create current buffer there.
                    (funcall ',copy-fun)
                    (restore-buffer-modified-p nil)
                    ;; Sexp to evaluate in the buffer.
                    (print ,body)))
         nil temp-file nil 'silent))
      ;; Start external process.
      (let* ((process-connection-type nil)
             (proc-buffer (generate-new-buffer-name "*Org Export Process*"))
             (process
	      (apply
	       #'start-process
	       (append
		(list "org-export-process"
		      proc-buffer
		      (expand-file-name invocation-name invocation-directory)
		      "--batch")
		(if org-export-async-init-file
		    (list "-Q" "-l" org-export-async-init-file)
		  (list "-l" user-init-file))
		(list "-l" temp-file)))))
        ;; Register running process in stack.
        (org-export-add-to-stack (get-buffer proc-buffer) nil process)
        ;; Set-up sentinel in order to catch results.
        (let ((handler fun))
          (set-process-sentinel
           process
           (lambda (p _status)
             (let ((proc-buffer (process-buffer p)))
               (when (eq (process-status p) 'exit)
                 (unwind-protect
                     (if (zerop (process-exit-status p))
                         (unwind-protect
                             (let ((results
                                    (with-current-buffer proc-buffer
                                      (goto-char (point-max))
                                      (backward-sexp)
                                      (read (current-buffer)))))
                               (funcall handler results))
                           (unless org-export-async-debug
                             (and (get-buffer proc-buffer)
                                  (kill-buffer proc-buffer))))
                       (org-export-add-to-stack proc-buffer nil p)
                       (ding)
                       (message "Process `%s' exited abnormally" p))
                   (unless org-export-async-debug
                     (delete-file temp-file))))))))))))

;;;###autoload
(defun org-export-to-buffer
    (backend buffer
	     &optional async subtreep visible-only body-only ext-plist
	     post-process)
  "Call `org-export-as' with output to a specified buffer.

BACKEND is either an export backend, as returned by, e.g.,
`org-export-create-backend', or a symbol referring to
a registered backend.

BUFFER is the name of the output buffer.  If it already exists,
it will be erased first, otherwise, it will be created.

A non-nil optional argument ASYNC means the process should happen
asynchronously.  The resulting buffer should then be accessible
through the `org-export-stack' interface.  When ASYNC is nil, the
buffer is displayed if `org-export-show-temporary-export-buffer'
is non-nil.

Optional arguments SUBTREEP, VISIBLE-ONLY, BODY-ONLY and
EXT-PLIST are similar to those used in `org-export-as', which
see.

Optional argument POST-PROCESS is a function which should accept
no argument.  It is always called within the current process,
from BUFFER, with point at its beginning.  Export backends can
use it to set a major mode there, e.g.,

  (defun org-latex-export-as-latex
    (&optional async subtreep visible-only body-only ext-plist)
    (interactive)
    (org-export-to-buffer \\='latex \"*Org LATEX Export*\"
      async subtreep visible-only body-only ext-plist
      (major-mode-remap \\='latex-mode)))

When expressed as an anonymous function, using `lambda',
POST-PROCESS needs to be quoted.

This function returns BUFFER."
  (declare (indent 2))
  (if async
      (org-export-async-start
	  (let ((cs buffer-file-coding-system))
	    (lambda (output)
	      (with-current-buffer (get-buffer-create buffer)
	        (erase-buffer)
	        (setq buffer-file-coding-system cs)
	        (insert output)
	        (goto-char (point-min))
	        (org-export-add-to-stack (current-buffer) backend)
	        (ignore-errors (funcall post-process)))))
	`(org-export-as
	  ',backend ,subtreep ,visible-only ,body-only ',ext-plist))
    (let ((output
	   (org-export-as backend subtreep visible-only body-only ext-plist))
	  (buffer (get-buffer-create buffer))
	  (encoding buffer-file-coding-system))
      (when (and (org-string-nw-p output) (org-export--copy-to-kill-ring-p))
	(org-kill-new output))
      (with-current-buffer buffer
	(erase-buffer)
	(setq buffer-file-coding-system encoding)
	(insert output)
	(goto-char (point-min))
	(and (functionp post-process) (funcall post-process)))
      (when org-export-show-temporary-export-buffer
	(switch-to-buffer-other-window buffer))
      buffer)))

;;;###autoload
(defun org-export-to-file
    (backend file &optional async subtreep visible-only body-only ext-plist
	     post-process)
  "Call `org-export-as' with output to a specified file.

BACKEND is either an export backend, as returned by, e.g.,
`org-export-create-backend', or a symbol referring to
a registered backend.  FILE is the name of the output file, as
a string.

A non-nil optional argument ASYNC means the process should happen
asynchronously.  The resulting buffer will then be accessible
through the `org-export-stack' interface.

Optional arguments SUBTREEP, VISIBLE-ONLY, BODY-ONLY and
EXT-PLIST are similar to those used in `org-export-as', which
see.

Optional argument POST-PROCESS is called with FILE as its
argument and happens asynchronously when ASYNC is non-nil.  It
has to return a file name, or nil.  Export backends can use this
to send the output file through additional processing, e.g,

  (defun org-latex-export-to-latex
    (&optional async subtreep visible-only body-only ext-plist)
    (interactive)
    (let ((outfile (org-export-output-file-name \".tex\" subtreep)))
      (org-export-to-file \\='latex outfile
        async subtreep visible-only body-only ext-plist
        #\\='org-latex-compile)))

When expressed as an anonymous function, using `lambda',
POST-PROCESS needs to be quoted.

The function returns either a file name returned by POST-PROCESS,
or FILE."
  (declare (indent 2))
  (if (not (file-writable-p file)) (error "Output file not writable")
    (let ((ext-plist (org-combine-plists `(:output-file ,file) ext-plist))
	  (encoding (or org-export-coding-system buffer-file-coding-system)))
      (if async
          (org-export-async-start
	      (lambda (file)
		(org-export-add-to-stack (expand-file-name file) backend))
	    `(let ((output
		    (org-export-as
		     ',backend ,subtreep ,visible-only ,body-only
		     ',ext-plist)))
	       (with-temp-buffer
		 (insert output)
                 ;; Ensure final newline.  This is what was done
                 ;; historically, when we used `write-file'.
                 ;; Note that adding a newline is only safe for
                 ;; non-binary data.
                 (unless (bolp) (insert "\n"))
		 (let ((coding-system-for-write ',encoding))
		   (write-region nil nil ,file)))
	       (or (ignore-errors (funcall ',post-process ,file)) ,file)))
        (let ((output (org-export-as
                       backend subtreep visible-only body-only ext-plist)))
          (with-temp-buffer
            (insert output)
            ;; Ensure final newline.  This is what was done
            ;; historically, when we used `write-file'.
            ;; Note that adding a newline is only safe for
            ;; non-binary data.
            (unless (bolp) (insert "\n"))
            (let ((coding-system-for-write encoding))
	      (write-region nil nil file)))
          (when (and (org-export--copy-to-kill-ring-p) (org-string-nw-p output))
            (org-kill-new output))
          ;; Get proper return value.
          (or (and (functionp post-process) (funcall post-process file))
	      file))))))

(defun org-export-output-file-name (extension &optional subtreep pub-dir)
  "Return output file's name according to buffer specifications.

EXTENSION is a string representing the output file extension,
with the leading dot.

With a non-nil optional argument SUBTREEP, try to determine
output file's name by looking for \"EXPORT_FILE_NAME\" property
of subtree at point.

When optional argument PUB-DIR is set, use it as the publishing
directory.

Return file name as a string."
  (let* ((visited-file (buffer-file-name (buffer-base-buffer)))
	 (base-name
	  (concat
	   (file-name-sans-extension
	    (or
	     ;; Check EXPORT_FILE_NAME subtree property.
	     (and subtreep (org-entry-get nil "EXPORT_FILE_NAME" 'selective))
	     ;; Check #+EXPORT_FILE_NAME keyword.
	     (org-with-point-at (point-min)
	       (catch :found
		 (let ((case-fold-search t))
		   (while (re-search-forward
			   "^[ \t]*#\\+EXPORT_FILE_NAME:[ \t]+\\S-" nil t)
		     (let ((element (org-element-at-point)))
		       (when (org-element-type-p element 'keyword)
			 (throw :found
				(org-element-property :value element))))))))
	     ;; Extract from buffer's associated file, if any.
	     (and visited-file
                  (file-name-nondirectory
                   ;; For a .gpg visited file, remove the .gpg extension:
                   (replace-regexp-in-string "\\.gpg\\'" "" visited-file)))
	     ;; Can't determine file name on our own: ask user.
	     (read-file-name
	      "Output file: " pub-dir nil nil nil
	      (lambda (n) (string= extension (file-name-extension n t))))))
	   extension))
	 (output-file
	  ;; Build file name.  Enforce EXTENSION over whatever user
	  ;; may have come up with.  PUB-DIR, if defined, always has
	  ;; precedence over any provided path.
	  (cond
	   (pub-dir (concat (file-name-as-directory pub-dir)
			    (file-name-nondirectory base-name)))
	   (t base-name))))
    ;; If writing to OUTPUT-FILE would overwrite original file, append
    ;; EXTENSION another time to final name.
    (if (and visited-file (file-equal-p visited-file output-file))
	(concat output-file extension)
      output-file)))

(defun org-export-add-to-stack (source backend &optional process)
  "Add a new result to export stack if not present already.

SOURCE is a buffer or a file name containing export results.
BACKEND is a symbol representing export backend used to generate
it.

Entries already pointing to SOURCE and unavailable entries are
removed beforehand.  Return the new stack."
  (setq org-export-stack-contents
	(cons (list source backend (or process (current-time)))
	      (org-export-stack-remove source))))

(defun org-export-stack ()
  "Menu for asynchronous export results and running processes."
  (interactive)
  (let ((buffer (get-buffer-create "*Org Export Stack*")))
    (with-current-buffer buffer
      (org-export-stack-mode)
      (tabulated-list-print t))
    (pop-to-buffer buffer))
  (message "Type \"q\" to quit, \"?\" for help"))

(defun org-export-stack-clear ()
  "Remove all entries from export stack."
  (interactive)
  (setq org-export-stack-contents nil))

(defun org-export-stack-refresh ()
  "Refresh the export stack."
  (interactive)
  (tabulated-list-print t))

(defun org-export-stack-remove (&optional source)
  "Remove export results at point from stack.
If optional argument SOURCE is non-nil, remove it instead."
  (interactive)
  (let ((source (or source (org-export--stack-source-at-point))))
    (setq org-export-stack-contents
	  (cl-remove-if (lambda (el) (equal (car el) source))
			org-export-stack-contents))))

(defun org-export-stack-view (&optional in-emacs)
  "View export results at point in stack.
With an optional prefix argument IN-EMACS, force viewing files
within Emacs."
  (interactive "P")
  (let ((source (org-export--stack-source-at-point)))
    (cond ((processp source)
	   (switch-to-buffer-other-window (process-buffer source)))
	  ((bufferp source) (switch-to-buffer-other-window source))
	  (t (org-open-file source in-emacs)))))

(defvar org-export-stack-mode-map
  (let ((km (make-sparse-keymap)))
    (set-keymap-parent km tabulated-list-mode-map)
    (define-key km " " #'next-line)
    (define-key km "\C-n" #'next-line)
    (define-key km [down] #'next-line)
    (define-key km "\C-p" #'previous-line)
    (define-key km "\C-?" #'previous-line)
    (define-key km [up] #'previous-line)
    (define-key km "C"  #'org-export-stack-clear)
    (define-key km "v"  #'org-export-stack-view)
    (define-key km (kbd "RET") #'org-export-stack-view)
    (define-key km "d" #'org-export-stack-remove)
    km)
  "Keymap for Org Export Stack.")

(define-derived-mode org-export-stack-mode tabulated-list-mode "Org-Stack"
  "Mode for displaying asynchronous export stack.

Type `\\[org-export-stack]' to visualize the asynchronous export
stack.

In an Org Export Stack buffer, use \
\\<org-export-stack-mode-map>`\\[org-export-stack-view]' to view export output
on current line, `\\[org-export-stack-remove]' to remove it from the stack and \
`\\[org-export-stack-clear]' to clear
stack completely.

Removing entries in a stack buffer does not affect files
or buffers, only display.

\\{org-export-stack-mode-map}"
  (setq tabulated-list-format
	(vector (list "#" 4 #'org-export--stack-num-predicate)
		(list "Backend" 12 t)
		(list "Age" 6 nil)
		(list "Source" 0 nil)))
  (setq tabulated-list-sort-key (cons "#" nil))
  (setq tabulated-list-entries #'org-export--stack-generate)
  (add-hook 'tabulated-list-revert-hook #'org-export--stack-generate nil t)
  (add-hook 'post-command-hook #'org-export-stack-refresh nil t)
  (tabulated-list-init-header))

(defun org-export--stack-generate ()
  "Generate the asynchronous export stack for display.
Unavailable sources are removed from the list.  Return a list
appropriate for `tabulated-list-print'."
  ;; Clear stack from exited processes, dead buffers or non-existent
  ;; files.
  (setq org-export-stack-contents
	(cl-remove-if-not
	 (lambda (el)
	   (if (processp (nth 2 el))
	       (buffer-live-p (process-buffer (nth 2 el)))
	     (let ((source (car el)))
	       (if (bufferp source) (buffer-live-p source)
		 (file-exists-p source)))))
	 org-export-stack-contents))
  ;; Update `tabulated-list-entries'.
  (let ((counter 0))
    (mapcar
     (lambda (entry)
       (let ((source (car entry)))
	 (list source
	       (vector
		;; Counter.
		(number-to-string (cl-incf counter))
		;; Backend.
		(if (nth 1 entry) (symbol-name (nth 1 entry)) "")
		;; Age.
		(let ((info (nth 2 entry)))
		  (if (processp info) (symbol-name (process-status info))
		    (format-seconds "%h:%.2m" (float-time (time-since info)))))
		;; Source.
		(if (stringp source) source (buffer-name source))))))
     org-export-stack-contents)))

(defun org-export--stack-num-predicate (a b)
  (< (string-to-number (aref (nth 1 a) 0))
     (string-to-number (aref (nth 1 b) 0))))

(defun org-export--stack-source-at-point ()
  "Return source from export results at point in stack."
  (let ((source (car (nth (1- (org-current-line)) org-export-stack-contents))))
    (if (not source) (error "Source unavailable, please refresh buffer")
      (let ((source-name (if (stringp source) source (buffer-name source))))
	(if (save-excursion
	      (forward-line 0)
	      (looking-at-p (concat ".* +" (regexp-quote source-name) "$")))
	    source
	  ;; SOURCE is not consistent with current line.  The stack
	  ;; view is outdated.
	  (error (substitute-command-keys
		  "Source unavailable; type `\\[org-export-stack-refresh]' \
to refresh buffer")))))))



;;; The Dispatcher
;;
;; `org-export-dispatch' is the standard interactive way to start an
;; export process.  It uses `org-export--dispatch-ui' as a subroutine
;; for its interface, which, in turn, delegates response to key
;; pressed to `org-export--dispatch-action'.

;;;###autoload
(defun org-export-dispatch (&optional arg)
  "Export dispatcher for Org mode.

It provides an access to common export related tasks in a buffer.
Its interface comes in two flavors: standard and expert.

While both share the same set of bindings, only the former
displays the valid keys associations in a dedicated buffer.
Scrolling (resp. line-wise motion) in this buffer is done with
SPC and DEL (resp. C-n and C-p) keys.

Set variable `org-export-dispatch-use-expert-ui' to switch to one
flavor or the other.

When ARG is `\\[universal-argument]', repeat the last export action, with the\
 same
set of options used back then, on the current buffer.

When ARG is `\\[universal-argument] \\[universal-argument]', display the \
asynchronous export stack."
  (interactive "P")
  (let* ((input
	  (cond ((equal arg '(16)) '(stack))
		((and arg org-export-dispatch-last-action))
		(t (unwind-protect
		       (progn
		         ;; Remember where we are
		         (move-marker org-export-dispatch-last-position
				      (point)
				      (org-base-buffer (current-buffer)))
		         ;; Get and store an export command
		         (setq org-export-dispatch-last-action
			       (org-export--dispatch-ui
			        (list org-export-initial-scope
				      (and org-export-body-only 'body)
				      (and org-export-visible-only 'visible)
				      (and org-export-force-publishing 'force)
				      (and org-export-in-background 'async))
			        nil
			        org-export-dispatch-use-expert-ui)))
                     (and (get-buffer-window "*Org Export Dispatcher*" t)
                          (quit-window 'kill (get-buffer-window "*Org Export Dispatcher*" t)))
		     (and (get-buffer "*Org Export Dispatcher*")
			  (kill-buffer "*Org Export Dispatcher*"))))))
	 (action (car input))
	 (optns (cdr input)))
    (unless (memq 'subtree optns)
      (move-marker org-export-dispatch-last-position nil))
    (cl-case action
      ;; First handle special hard-coded actions.
      (template (org-export-insert-default-template nil optns))
      (stack (org-export-stack))
      (publish-current-file
       (org-publish-current-file (memq 'force optns) (memq 'async optns)))
      (publish-current-project
       (org-publish-current-project (memq 'force optns) (memq 'async optns)))
      (publish-choose-project
       (org-publish (assoc (completing-read
			    "Publish project: "
			    org-publish-project-alist nil t)
			   org-publish-project-alist)
		    (memq 'force optns)
		    (memq 'async optns)))
      (publish-all (org-publish-all (memq 'force optns) (memq 'async optns)))
      (otherwise
       (save-excursion
	 (when arg
	   ;; Repeating command, maybe move cursor to restore subtree
	   ;; context.
	   (if (eq (marker-buffer org-export-dispatch-last-position)
		   (org-base-buffer (current-buffer)))
	       (goto-char org-export-dispatch-last-position)
	     ;; We are in a different buffer, forget position.
	     (move-marker org-export-dispatch-last-position nil)))
	 (funcall action
		  ;; Return a symbol instead of a list to ease
		  ;; asynchronous export macro use.
		  (and (memq 'async optns) t)
		  (and (memq 'subtree optns) t)
		  (and (memq 'visible optns) t)
		  (and (memq 'body optns) t)))))))

(defun org-export--dispatch-ui (options first-key expertp)
  "Handle interface for `org-export-dispatch'.

OPTIONS is a list containing current interactive options set for
export.  It can contain any of the following symbols:
`body'    toggles a body-only export
`subtree' restricts export to current subtree
`visible' restricts export to visible part of buffer.
`force'   force publishing files.
`async'   use asynchronous export process

FIRST-KEY is the key pressed to select the first level menu.  It
is nil when this menu hasn't been selected yet.

EXPERTP, when non-nil, triggers expert UI.  In that case, no help
buffer is provided, but indications about currently active
options are given in the prompt.  Moreover, [?] allows switching
back to standard interface."
  (let* ((fontify-key
	  (lambda (key &optional access-key)
	    ;; Fontify KEY string.  Optional argument ACCESS-KEY, when
	    ;; non-nil is the required first-level key to activate
	    ;; KEY.  When its value is t, activate KEY independently
	    ;; on the first key, if any.  A nil value means KEY will
	    ;; only be activated at first level.
	    (if (or (eq access-key t) (eq access-key first-key))
		(propertize key 'face 'org-dispatcher-highlight)
	      key)))
	 (fontify-value
	  (lambda (value)
	    ;; Fontify VALUE string.
	    (propertize value 'face 'font-lock-variable-name-face)))
	 ;; Prepare menu entries by extracting them from registered
	 ;; backends and sorting them by access key and by ordinal,
	 ;; if any.
	 (entries
	  (sort (sort (delq nil
			    (mapcar #'org-export-backend-menu
				    org-export-registered-backends))
		      (lambda (a b)
			(let ((key-a (nth 1 a))
			      (key-b (nth 1 b)))
			  (cond ((and (numberp key-a) (numberp key-b))
				 (< key-a key-b))
				((numberp key-b) t)))))
		#'car-less-than-car))
	 ;; Compute a list of allowed keys based on the first key
	 ;; pressed, if any.  Some keys
	 ;; (?^B, ?^V, ?^S, ?^F, ?^A, ?&, ?# and ?q) are always
	 ;; available.
	 (allowed-keys
	  (nconc (list 2 22 19 6 1)
		 (if (not first-key) (org-uniquify (mapcar #'car entries))
		   (let (sub-menu)
		     (dolist (entry entries (sort (mapcar #'car sub-menu) #'<))
		       (when (eq (car entry) first-key)
			 (setq sub-menu (append (nth 2 entry) sub-menu))))))
		 (cond ((eq first-key ?P) (list ?f ?p ?x ?a))
		       ((not first-key) (list ?P)))
		 (list ?& ?#)
		 (when expertp (list ??))
		 (list ?q)))
	 ;; Build the help menu for standard UI.
	 (help
	  (unless expertp
	    (concat
	     ;; Options are hard-coded.
	     (format "[%s] Body only:    %s           [%s] Visible only:     %s
\[%s] Export scope: %s       [%s] Force publishing: %s
\[%s] Async export: %s\n\n"
		     (funcall fontify-key "C-b" t)
		     (funcall fontify-value
			      (if (memq 'body options) "On " "Off"))
		     (funcall fontify-key "C-v" t)
		     (funcall fontify-value
			      (if (memq 'visible options) "On " "Off"))
		     (funcall fontify-key "C-s" t)
		     (funcall fontify-value
			      (if (memq 'subtree options) "Subtree" "Buffer "))
		     (funcall fontify-key "C-f" t)
		     (funcall fontify-value
			      (if (memq 'force options) "On " "Off"))
		     (funcall fontify-key "C-a" t)
		     (funcall fontify-value
			      (if (memq 'async options) "On " "Off")))
	     ;; Display registered backend entries.  When a key
	     ;; appears for the second time, do not create another
	     ;; entry, but append its sub-menu to existing menu.
	     (let (last-key)
	       (mapconcat
		(lambda (entry)
		  (let ((top-key (car entry)))
		    (concat
		     (unless (eq top-key last-key)
		       (setq last-key top-key)
		       (format "\n[%s] %s\n"
			       (funcall fontify-key (char-to-string top-key))
			       (nth 1 entry)))
		     (let ((sub-menu (nth 2 entry)))
		       (unless (functionp sub-menu)
			 ;; Split sub-menu into two columns.
			 (let ((index -1))
			   (concat
			    (mapconcat
			     (lambda (sub-entry)
			       (cl-incf index)
			       (format
				(if (zerop (mod index 2)) "    [%s] %-26s"
				  "[%s] %s\n")
				(funcall fontify-key
					 (char-to-string (car sub-entry))
					 top-key)
				(nth 1 sub-entry)))
			     sub-menu "")
			    (when (zerop (mod index 2)) "\n"))))))))
		entries ""))
	     ;; Publishing menu is hard-coded.
	     (format "\n[%s] Publish
    [%s] Current file              [%s] Current project
    [%s] Choose project            [%s] All projects\n\n\n"
		     (funcall fontify-key "P")
		     (funcall fontify-key "f" ?P)
		     (funcall fontify-key "p" ?P)
		     (funcall fontify-key "x" ?P)
		     (funcall fontify-key "a" ?P))
	     (format "[%s] Export stack                  [%s] Insert template\n"
		     (funcall fontify-key "&" t)
		     (funcall fontify-key "#" t))
	     (format "[%s] %s"
		     (funcall fontify-key "q" t)
		     (if first-key "Main menu" "Exit")))))
	 ;; Build prompts for both standard and expert UI.
	 (standard-prompt (unless expertp "Export command: "))
	 (expert-prompt
	  (when expertp
	    (format
	     "Export command (C-%s%s%s%s%s) [%s]: "
	     (if (memq 'body options) (funcall fontify-key "b" t) "b")
	     (if (memq 'visible options) (funcall fontify-key "v" t) "v")
	     (if (memq 'subtree options) (funcall fontify-key "s" t) "s")
	     (if (memq 'force options) (funcall fontify-key "f" t) "f")
	     (if (memq 'async options) (funcall fontify-key "a" t) "a")
	     (mapconcat (lambda (k)
			  ;; Strip control characters.
			  (unless (< k 27) (char-to-string k)))
			allowed-keys "")))))
    ;; With expert UI, just read key with a fancy prompt.  In standard
    ;; UI, display an intrusive help buffer.
    (if expertp
	(org-export--dispatch-action
	 expert-prompt allowed-keys entries options first-key expertp)
      (save-window-excursion
        ;; At first call, create frame layout in order to display menu.
        (unless (get-buffer "*Org Export Dispatcher*")
          (pop-to-buffer "*Org Export Dispatcher*" '(org-display-buffer-split))
          (setq cursor-type nil)
          (setq header-line-format
                (let ((propertize-help-key
                       (lambda (key)
                         ;; Add `face' *and* `font-lock-face' to "work
                         ;; reliably in any buffer", per a comment in
                         ;; `help--key-description-fontified'.
                         (propertize key
                                     'font-lock-face 'help-key-binding
                                     'face 'help-key-binding))))
                  (apply 'format
                         (cons "Use %s, %s, %s, or %s to navigate."
                               (mapcar propertize-help-key
                                       (list "SPC" "DEL" "C-n" "C-p"))))))
	  ;; Make sure that invisible cursor will not highlight square
	  ;; brackets.
	  (set-syntax-table (copy-syntax-table))
	  (modify-syntax-entry ?\[ "w"))
        ;; At this point, the buffer containing the menu exists and is
        ;; visible in the current window.  So, refresh it.
        (with-current-buffer "*Org Export Dispatcher*"
	  ;; Refresh help.  Maintain display continuity by re-visiting
	  ;; previous window position.
	  (let ((pt (point))
                (wstart (window-start)))
	    (erase-buffer)
	    (insert help)
	    (goto-char pt)
	    (set-window-start nil wstart)))
        (org-fit-window-to-buffer)
        (org-export--dispatch-action
         standard-prompt allowed-keys entries options first-key expertp)))))

(defun org-export--dispatch-action
    (prompt allowed-keys entries options first-key expertp)
  "Read a character from command input and act accordingly.

PROMPT is the displayed prompt, as a string.  ALLOWED-KEYS is
a list of characters available at a given step in the process.
ENTRIES is a list of menu entries.  OPTIONS, FIRST-KEY and
EXPERTP are the same as defined in `org-export--dispatch-ui',
which see.

Toggle export options when required.  Otherwise, return value is
a list with action as CAR and a list of interactive export
options as CDR."
  (let (key)
    ;; Scrolling: when in non-expert mode, act on motion keys (C-n,
    ;; C-p, SPC, DEL).
    (while (and (setq key (read-char-exclusive prompt))
		(not expertp)
		;; FIXME: Don't use C-v (22) here, as it is used as a
		;; modifier key in the export dispatch.
		(memq key '(14 16 ?\s ?\d 134217846)))
      (org-scroll key t))
    (cond
     ;; Ignore undefined associations.
     ((not (memq key allowed-keys))
      (ding)
      (unless expertp (message "Invalid key") (sit-for 1))
      (org-export--dispatch-ui options first-key expertp))
     ;; q key at first level aborts export.  At second level, cancel
     ;; first key instead.
     ((eq key ?q) (if (not first-key) (user-error "Export aborted")
		    (org-export--dispatch-ui options nil expertp)))
     ;; Help key: Switch back to standard interface if expert UI was
     ;; active.
     ((eq key ??) (org-export--dispatch-ui options first-key nil))
     ;; Send request for template insertion along with export scope.
     ((eq key ?#) (cons 'template (memq 'subtree options)))
     ;; Switch to asynchronous export stack.
     ((eq key ?&) '(stack))
     ;; Toggle options: C-b (2) C-v (22) C-s (19) C-f (6) C-a (1).
     ((memq key '(2 22 19 6 1))
      (org-export--dispatch-ui
       (let ((option (cl-case key (2 'body) (22 'visible) (19 'subtree)
			      (6 'force) (1 'async))))
	 (if (memq option options) (remq option options)
	   (cons option options)))
       first-key expertp))
     ;; Action selected: Send key and options back to
     ;; `org-export-dispatch'.
     ((or first-key (functionp (nth 2 (assq key entries))))
      (cons (cond
	     ((not first-key) (nth 2 (assq key entries)))
	     ;; Publishing actions are hard-coded.  Send a special
	     ;; signal to `org-export-dispatch'.
	     ((eq first-key ?P)
	      (cl-case key
		(?f 'publish-current-file)
		(?p 'publish-current-project)
		(?x 'publish-choose-project)
		(?a 'publish-all)))
	     ;; Return first action associated to FIRST-KEY + KEY
	     ;; path. Indeed, derived backends can share the same
	     ;; FIRST-KEY.
	     (t (catch 'found
		  (dolist (entry (member (assq first-key entries) entries))
		    (let ((match (assq key (nth 2 entry))))
		      (when match (throw 'found (nth 2 match))))))))
	    options))
     ;; Otherwise, enter sub-menu.
     (t (org-export--dispatch-ui options key expertp)))))



(provide 'ox)

;; Local variables:
;; generated-autoload-file: "org-loaddefs.el"
;; End:

;;; ox.el ends here<|MERGE_RESOLUTION|>--- conflicted
+++ resolved
@@ -3,13 +3,8 @@
 ;; Copyright (C) 2012-2024 Free Software Foundation, Inc.
 
 ;; Author: Nicolas Goaziou <mail@nicolasgoaziou.fr>
-<<<<<<< HEAD
 ;; Maintainer: Ihor Radchenko <yantar92 at posteo dot net>
-;; Keywords: outlines, hypermedia, calendar, wp
-=======
-;; Maintainer: Nicolas Goaziou <mail@nicolasgoaziou.fr>
 ;; Keywords: outlines, hypermedia, calendar, text
->>>>>>> d12f8b86
 
 ;; This file is part of GNU Emacs.
 
