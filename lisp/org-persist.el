;;; org-persist.el --- Persist cached data across Emacs sessions         -*- lexical-binding: t; -*-

;; Copyright (C) 2021-2022 Free Software Foundation, Inc.

;; Author: Ihor Radchenko <yantar92 at gmail dot com>
;; Keywords: cache, storage

;; This file is part of GNU Emacs.

;; GNU Emacs is free software: you can redistribute it and/or modify
;; it under the terms of the GNU General Public License as published by
;; the Free Software Foundation, either version 3 of the License, or
;; (at your option) any later version.

;; GNU Emacs is distributed in the hope that it will be useful,
;; but WITHOUT ANY WARRANTY; without even the implied warranty of
;; MERCHANTABILITY or FITNESS FOR A PARTICULAR PURPOSE.  See the
;; GNU General Public License for more details.

;; You should have received a copy of the GNU General Public License
;; along with GNU Emacs.  If not, see <https://www.gnu.org/licenses/>.

;;; Commentary:
;;
;; This file implements persistent cache storage across Emacs sessions.
;; Both global and buffer-local data can be stored.  This
;; implementation is not meant to be used to store important data -
;; all the caches should be safe to remove at any time.
;;
;; Example usage:
;;
;; 1. Temporarily cache Elisp symbol value to disk.  Remove upon
;;    closing Emacs:
;;    (org-persist-write 'variable-symbol)
;;    (org-persist-read 'variable-symbol) ;; read the data later
;; 2. Temporarily cache a remote URL file to disk.  Remove upon
;;    closing Emacs:
;;    (org-persist-write 'url "https://static.fsf.org/common/img/logo-new.png")
;;    (org-persist-read 'url "https://static.fsf.org/common/img/logo-new.png")
;;    `org-persist-read' will return the cached file location or nil if cached file
;;    has been removed.
;; 3. Temporarily cache a file, including TRAMP path to disk:
;;    (org-persist-write 'file "/path/to/file")
;; 4. Cache file or URL while some other file exists.
;;    (org-persist-register '(url "https://static.fsf.org/common/img/logo-new.png") '(:file "/path to the other file") :expiry 'never :write-immediately t)
;;    or, if the other file is current buffer file
;;    (org-persist-register '(url "https://static.fsf.org/common/img/logo-new.png") (current-buffer) :expiry 'never :write-immediately t)
;; 5. Cache value of a Elisp variable to disk.  The value will be
;;    saved and restored automatically (except buffer-local
;;    variables).
;;    ;; Until `org-persist-default-expiry'
;;    (org-persist-register 'variable-symbol)
;;    ;; Specify expiry explicitly
;;    (org-persist-register 'variable-symbol :expiry 'never)
;;    ;; Save buffer-local variable (buffer-local will not be
;;    ;; autoloaded!)
;;    (org-persist-register 'org-element--cache (current-buffer))
;;    ;; Save buffer-local variable preserving circular links:
;;    (org-persist-register 'org-element--headline-cache (current-buffer)
;;               :inherit 'org-element--cache)
;; 6. Load variable by side effects assigning variable symbol:
;;    (org-persist-load 'variable-symbol (current-buffer))
;; 7. Version variable value:
;;    (org-persist-register '((elisp variable-symbol) (version "2.0")))
;; 8. Cancel variable persistence:
;;    (org-persist-unregister 'variable-symbol 'all) ; in all buffers
;;    (org-persist-unregister 'variable-symbol) ;; global variable
;;    (org-persist-unregister 'variable-symbol (current-buffer)) ;; buffer-local
;;
;; Most common data type is variable data.  However, other data types
;; can also be stored.
;;
;; Persistent data is stored in individual files.  Each of the files
;; can contain a collection of related data, which is particularly
;; useful when, say, several variables cross-reference each-other's
;; data-cells and we want to preserve their circular structure.
;;
;; Each data collection can be associated with a local or remote file,
;; its inode number, or contents hash.  The persistent data collection
;; can later be accessed using either file buffer, file, inode, or
;; contents hash.
;;
;; The data collections can be versioned and removed upon expiry.
;;
;; In the code below I will use the following naming conventions:
;; 1. Container :: a type of data to be stored
;;    Containers can store elisp variables, files, and version
;;    numbers.  Each container can be customized with container
;;    options.  For example, `elisp' container is customized with
;;    variable symbol.  (elisp variable) is a container storing
;;    Lisp variable value.  Similarly, (version "2.0") container
;;    will store version number.
;; 2. Associated :: an object the container is associated with.  The
;;    object can be a buffer, file, inode number, file contents hash,
;;    a generic key, or multiple of them.  Associated can also be nil.
;; 3. Data collection :: a list of containers linked to an associated
;;    object/objects.  Each data collection can also have auxiliary
;;    records.  Their only purpose is readability of the collection
;;    index.
;; 4. Index file :: a file listing all the stored data collections.
;; 5. Persist file :: a file holding data values or references to
;;    actual data values for a single data collection.  This file
;;    contains an alist associating each data container in data
;;    collection with its value or a reference to the actual value.
;;
;; All the persistent data is stored in `org-persist-directory'.  The data
;; collections are listed in `org-persist-index-file' and the actual data is
;; stored in UID-style subfolders.
;;
;; The `org-persist-index-file' stores the value of `org-persist--index'.
;;
;; Each collection is represented as a plist containing the following
;; properties:
;; - `:container'   : list of data continers to be stored in single
;;                    file;
;; - `:persist-file': data file name;
;; - `:associated'  : list of associated objects;
;; - `:last-access' : last date when the container has been accessed;
;; - `:expiry'      : list of expiry conditions.
;; - all other keywords are ignored
;;
;; The available types of data containers are:
;; 1. (file variable-symbol) or just variable-symbol :: Storing
;;    elisp variable data.
;; 2. (file) :: Store a copy of the associated file preserving the
;;    extension.
;;    (file "/path/to/a/file") :: Store a copy of the file in path.
;; 3. (version "version number") :: Version the data collection.
;;     If the stored collection has different version than "version
;;     number", disregard it.
;; 4. (url) :: Store a downloaded copy of URL object.
;;
;; The data collections can expire, in which case they will be removed
;; from the persistent storage at the end of Emacs session.  The
;; expiry condition can be set when saving/registering data
;; containers.  The expirty condition can be `never' - data will never
;; expire; `nil' - data will expire at the end of current Emacs session;
;; a number - data will expire after the number days from last access;
;; a function - data will expire if the function, called with a single
;; argument - collection, returns non-nil.
;;
;;
;; Data collections associated with files will automatically expire
;; when the file is removed.  If the associated file is remote, the
;; expiry is controlled by `org-persist-remote-files' instead.
;;
;; Data loading/writing can be more accurately controlled using
;; `org-persist-before-write-hook', `org-persist-before-read-hook', and `org-persist-after-read-hook'.

;;; Code:

(require 'org-macs)
(org-assert-version)

(require 'org-compat)
(require 'org-id)
(require 'xdg nil t)

(declare-function org-back-to-heading "org" (&optional invisible-ok))
(declare-function org-next-visible-heading "org" (arg))
(declare-function org-at-heading-p "org" (&optional invisible-not-ok))


(defconst org-persist--storage-version "2.7"
  "Persistent storage layout version.")

(defgroup org-persist nil
  "Persistent cache for Org mode."
  :tag "Org persist"
  :group 'org)

(defcustom org-persist-directory (expand-file-name
                       (org-file-name-concat
                        (let ((cache-dir (when (fboundp 'xdg-cache-home)
                                           (xdg-cache-home))))
                          (if (or (seq-empty-p cache-dir)
                                  (not (file-exists-p cache-dir))
                                  (file-exists-p (org-file-name-concat
                                                  user-emacs-directory
                                                  "org-persist")))
                              user-emacs-directory
                            cache-dir))
                        "org-persist/"))
  "Directory where the data is stored."
  :group 'org-persist
  :package-version '(Org . "9.6")
  :type 'directory)

(defcustom org-persist-remote-files 100
  "Whether to keep persistent data for remote files.

When this variable is nil, never save persistent data associated with
remote files.  When t, always keep the data.  When
`check-existence', contact remote server containing the file and only
keep the data when the file exists on the server.  When a number, keep
up to that number persistent values for remote files.

Note that the last option `check-existence' may cause Emacs to show
password prompts to log in."
  :group 'org-persist
  :package-version '(Org . "9.6")
  :type '(choice (const :tag "Never" nil)
                 (const :tag "Always" t)
                 (number :tag "Keep not more than X files")
                 (const :tag "Check if exist on remote" check-existence)))

(defcustom org-persist-default-expiry 30
  "Default expiry condition for persistent data.

When this variable is nil, all the data vanishes at the end of Emacs
session.  When `never', the data never vanishes.  When a number, the
data is deleted that number days after last access.  When a function,
it should be a function returning non-nil when the data is expired.  The
function will be called with a single argument - collection."
  :group 'org-persist
  :package-version '(Org . "9.6")
  :type '(choice (const :tag "Never" never)
                 (const :tag "Always" nil)
                 (number :tag "Keep N days")
                 (function :tag "Function")))

(defconst org-persist-index-file "index"
  "File name used to store the data index.")

(defvar org-persist--disable-when-emacs-Q t
  "Disable persistence when Emacs is called with -Q command line arg.
When non-nil, this sets `org-persist-directory' to temporary directory.

This variable must be set before loading org-persist library.")

(defvar org-persist-before-write-hook nil
  "Abnormal hook ran before saving data.
The hook must accept the same arguments as `org-persist-write'.
The hooks will be evaluated until a hook returns non-nil.
If any of the hooks return non-nil, do not save the data.")

(defvar org-persist-before-read-hook nil
  "Abnormal hook ran before reading data.
The hook must accept the same arguments as `org-persist-read'.
The hooks will be evaluated until a hook returns non-nil.
If any of the hooks return non-nil, do not read the data.")

(defvar org-persist-after-read-hook nil
  "Abnormal hook ran after reading data.
The hook must accept the same arguments as `org-persist-read'.")

(defvar org-persist--index nil
  "Global index.

The index is a list of plists.  Each plist contains information about
persistent data storage.  Each plist contains the following
properties:

  - `:container'  : list of data continers to be stored in single file
  - `:persist-file': data file name
  - `:associated'  : list of associated objects
  - `:last-access' : last date when the container has been read
  - `:expiry'      : list of expiry conditions
  - all other keywords are ignored.")

(defvar org-persist--index-hash nil
  "Hash table storing `org-persist--index'.  Used for quick access.
They keys are conses of (container . associated).")

(defvar org-persist--index-age nil
  "The modification time of the index file, when it was loaded.")

(defvar org-persist--report-time 0.5
  "Whether to report read/write time.

When the value is a number, it is a threshold number of seconds.  If
the read/write time of a single variable exceeds the threshold, a
message is displayed.

When the value is a non-nil non-number, always display the message.
When the value is nil, never display the message.")

;;;; Common functions

(defun org-persist--display-time (duration format &rest args)
  "Report DURATION according to FORMAT + ARGS message.
FORMAT and ARGS are passed to `message'."
  (when (or (and org-persist--report-time
                 (numberp org-persist--report-time)
                 (>= duration org-persist--report-time))
            (and org-persist--report-time
                 (not (numberp org-persist--report-time))))
    (apply #'message
           (format "org-persist: %s took %%.2f sec" format)
           (append args (list duration)))))

(defun org-persist--read-elisp-file (&optional buffer-or-file)
  "Read elisp data from BUFFER-OR-FILE or current buffer."
  (unless buffer-or-file (setq buffer-or-file (current-buffer)))
  (with-temp-buffer
    (if (bufferp buffer-or-file)
        (set-buffer buffer-or-file)
      (insert-file-contents buffer-or-file))
    (condition-case err
        (let ((coding-system-for-read 'utf-8)
              (read-circle t)
              (start-time (float-time)))
          ;; FIXME: Reading sometimes fails to read circular objects.
          ;; I suspect that it happens when we have object reference
          ;; #N# read before object definition #N=.  If it is really
          ;; so, it should be Emacs bug - either in `read' or in
          ;; `prin1'.  Meanwhile, just fail silently when `read'
          ;; fails to parse the saved cache object.
          (prog1
              (read (current-buffer))
            (org-persist--display-time
             (- (float-time) start-time)
             "Reading from %S" buffer-or-file)))
      ;; Recover gracefully if index file is corrupted.
      (error
       ;; Remove problematic file.
       (unless (bufferp buffer-or-file) (delete-file buffer-or-file))
       ;; Do not report the known error to user.
       (if (string-match-p "Invalid read syntax" (error-message-string err))
           (message "Emacs reader failed to read data in %S. The error was: %S"
                    buffer-or-file (error-message-string err))
         (warn "Emacs reader failed to read data in %S. The error was: %S"
               buffer-or-file (error-message-string err)))
       nil))))

(defun org-persist--write-elisp-file (file data &optional no-circular pp)
  "Write elisp DATA to FILE."
  (let ((print-circle (not no-circular))
        print-level
        print-length
        print-quoted
        (print-escape-control-characters t)
        (print-escape-nonascii t)
        (print-continuous-numbering t)
        print-number-table
        (start-time (float-time)))
    (unless (file-exists-p (file-name-directory file))
      (make-directory (file-name-directory file) t))
    (with-temp-file file
      (if pp
          (pp data (current-buffer))
        (prin1 data (current-buffer))))
    (org-persist--display-time
     (- (float-time) start-time)
     "Writing to %S" file)))

(defmacro org-persist-gc:generic (container collection)
  "Garbage collect CONTAINER data from COLLECTION."
  `(let* ((c (org-persist--normalize-container ,container))
          (gc-func-symbol (intern (format "org-persist-gc:%s" (car c)))))
     (unless (fboundp gc-func-symbol)
       (error "org-persist: GC function %s not defined"
              gc-func-symbol))
     (funcall gc-func-symbol c ,collection)))

(defmacro org-persist--gc-expired-p (cnd collection)
  "Check if expiry condition CND triggers for COLLECTION."
  `(pcase ,cnd
     (`nil t)
     (`never nil)
     ((pred numberp)
      (when (plist-get ,collection :last-access)
        (> (float-time) (+ (plist-get ,collection :last-access) (* ,cnd 24 60 60)))))
     ((pred functionp)
      (funcall ,cnd ,collection))
     (_ (error "org-persist: Unsupported expiry type %S" ,cnd))))

;;;; Working with index

(defmacro org-persist-collection-let (collection &rest body)
  "Bind container and associated from COLLECTION and execute BODY."
  (declare (debug (form body)) (indent 1))
  `(with-no-warnings
     (let* ((container (plist-get ,collection :container))
            (associated (plist-get ,collection :associated))
            (path (plist-get associated :file))
            (inode (plist-get associated :inode))
            (hash (plist-get associated :hash))
            (key (plist-get associated :key)))
       ;; Suppress "unused variable" warnings.
       (ignore container associated path inode hash key)
       ,@body)))

(defun org-persist--find-index (collection)
"Find COLLECTION in `org-persist--index'."
(org-persist-collection-let collection
  (and org-persist--index-hash
       (catch :found
         (dolist (cont (cons container container))
           (let (r)
             (setq r (or (gethash (cons cont associated) org-persist--index-hash)
                         (and path (gethash (cons cont (list :file path)) org-persist--index-hash))
                         (and inode (gethash (cons cont (list :inode inode)) org-persist--index-hash))
                         (and hash (gethash (cons cont (list :hash hash)) org-persist--index-hash))
                         (and key (gethash (cons cont (list :key key)) org-persist--index-hash))))
             (when r (throw :found r))))))))

(defun org-persist--add-to-index (collection &optional hash-only)
  "Add or update COLLECTION in `org-persist--index'.
When optional HASH-ONLY is non-nil, only modify the hash table.
Return PLIST."
  (org-persist-collection-let collection
    (let ((existing (org-persist--find-index collection)))
      (if existing
          (progn
            (plist-put existing :container container)
            (plist-put (plist-get existing :associated) :file path)
            (plist-put (plist-get existing :associated) :inode inode)
            (plist-put (plist-get existing :associated) :hash hash)
            (plist-put (plist-get existing :associated) :key key)
            existing)
        (unless hash-only (push collection org-persist--index))
        (unless org-persist--index-hash (setq org-persist--index-hash (make-hash-table :test 'equal)))
        (dolist (cont (cons container container))
          (puthash (cons cont associated) collection org-persist--index-hash)
          (when path (puthash (cons cont (list :file path)) collection org-persist--index-hash))
          (when inode (puthash (cons cont (list :inode inode)) collection org-persist--index-hash))
          (when hash (puthash (cons cont (list :hash inode)) collection org-persist--index-hash))
          (when key (puthash (cons cont (list :key inode)) collection org-persist--index-hash)))
        collection))))

(defun org-persist--remove-from-index (collection)
  "Remove COLLECTION from `org-persist--index'."
  (let ((existing (org-persist--find-index collection)))
    (when existing
      (org-persist-collection-let collection
        (dolist (cont (cons container container))
          (unless (listp (car container))
            (org-persist-gc:generic cont collection)
            (dolist (afile (org-persist-associated-files:generic cont collection))
              (delete-file afile)))
          (remhash (cons cont associated) org-persist--index-hash)
          (when path (remhash (cons cont (list :file path)) org-persist--index-hash))
          (when inode (remhash (cons cont (list :inode inode)) org-persist--index-hash))
          (when hash (remhash (cons cont (list :hash hash)) org-persist--index-hash))
          (when key (remhash (cons cont (list :key key)) org-persist--index-hash))))
      (setq org-persist--index (delq existing org-persist--index)))))

(defun org-persist--get-collection (container &optional associated &rest misc)
  "Return or create collection used to store CONTAINER for ASSOCIATED.
When ASSOCIATED is nil, it is a global CONTAINER.
ASSOCIATED can also be a (:buffer buffer) or buffer, (:file file-path)
or file-path, (:inode inode), (:hash hash), or or (:key key).
MISC, if non-nil will be appended to the collection."
  (unless (and (listp container) (listp (car container)))
    (setq container (list container)))
  (setq associated (org-persist--normalize-associated associated))
  (unless (equal misc '(nil))
    (setq associated (append associated misc)))
  (or (org-persist--find-index
       `( :container ,(org-persist--normalize-container container)
          :associated ,associated))
      (org-persist--add-to-index
       (list :container (org-persist--normalize-container container)
             :persist-file
             (replace-regexp-in-string "^.." "\\&/" (org-id-uuid))
             :associated associated))))

;;;; Reading container data.

(defun org-persist--normalize-container (container)
  "Normalize CONTAINER representation into (type . settings)."
  (if (and (listp container) (listp (car container)))
      (mapcar #'org-persist--normalize-container container)
    (pcase container
      ((or `elisp `version `file `index `url)
       (list container nil))
      ((pred symbolp)
       (list `elisp container))
      (`(,(or `elisp `version `file `index `url) . ,_)
       container)
      (_ (error "org-persist: Unknown container type: %S" container)))))

(defvar org-persist--associated-buffer-cache (make-hash-table :weakness 'key)
  "Buffer hash cache.")

(defun org-persist--normalize-associated (associated)
  "Normalize ASSOCIATED representation into (:type value)."
  (pcase associated
    ((or (pred stringp) `(:file ,_))
     (unless (stringp associated)
       (setq associated (cadr associated)))
     (let* ((rtn `(:file ,associated))
            (inode (and (fboundp 'file-attribute-inode-number)
                        (file-attribute-inode-number
                         (file-attributes associated)))))
       (when inode (plist-put rtn :inode inode))
       rtn))
    ((or (pred bufferp) `(:buffer ,_))
     (unless (bufferp associated)
       (setq associated (cadr associated)))
     (let ((cached (gethash associated org-persist--associated-buffer-cache))
           file inode hash)
       (if (and cached (eq (buffer-modified-tick associated)
                           (car cached)))
           (progn
             (setq file (nth 1 cached)
                   inode (nth 2 cached)
                   hash (nth 3 cached)))
         (setq file (buffer-file-name
                     (or (buffer-base-buffer associated)
                         associated)))
         (setq inode (when (and file
                                (fboundp 'file-attribute-inode-number))
                       (file-attribute-inode-number
                        (file-attributes file))))
         (setq hash (secure-hash 'md5 associated))
         (puthash associated
                  (list (buffer-modified-tick associated)
                        file inode hash)
                  org-persist--associated-buffer-cache))
       (let ((rtn `(:hash ,hash)))
         (when file (setq rtn (plist-put rtn :file file)))
         (when inode (setq rtn (plist-put rtn :inode inode)))
         rtn)))
    ((pred listp)
     associated)
    (_ (error "Unknown associated object %S" associated))))

(defmacro org-persist-read:generic (container reference-data collection)
  "Read and return the data stored in CONTAINER.
REFERENCE-DATA is associated with CONTAINER in the persist file.
COLLECTION is the plist holding data collection."
  `(let* ((c (org-persist--normalize-container ,container))
          (read-func-symbol (intern (format "org-persist-read:%s" (car c)))))
     (setf ,collection (plist-put ,collection :last-access (float-time)))
     (setf ,collection (plist-put ,collection :last-access-hr (format-time-string "%FT%T%z" (float-time))))
     (unless (fboundp read-func-symbol)
       (error "org-persist: Read function %s not defined"
              read-func-symbol))
     (funcall read-func-symbol c ,reference-data ,collection)))

(defun org-persist-read:elisp (_ lisp-value __)
  "Read elisp container and return LISP-VALUE."
  lisp-value)

(defun org-persist-read:version (container _ __)
  "Read version CONTAINER."
  (cadr container))

(defun org-persist-read:file (_ path __)
  "Read file container from PATH."
  (when (and path (file-exists-p (concat org-persist-directory path)))
    (concat org-persist-directory path)))

(defun org-persist-read:url (_ path __)
  "Read file container from PATH."
  (when (and path (file-exists-p (concat org-persist-directory path)))
    (concat org-persist-directory path)))

(defun org-persist-read:index (cont index-file _)
  "Read index container CONT from INDEX-FILE."
  (when (file-exists-p index-file)
    (let ((index (org-persist--read-elisp-file index-file)))
      (when index
        (catch :found
          (dolist (collection index)
            (org-persist-collection-let collection
              (when (and (not associated)
                         (pcase container
                           (`((index ,version))
                            (equal version (cadr cont)))
                           (_ nil)))
                (throw :found index)))))))))

;;;; Applying container data for side effects.

(defmacro org-persist-load:generic (container reference-data collection)
  "Load the data stored in CONTAINER for side effects.
REFERENCE-DATA is associated with CONTAINER in the persist file.
COLLECTION is the plist holding data collection."
  `(let* ((container (org-persist--normalize-container ,container))
          (load-func-symbol (intern (format "org-persist-load:%s" (car container)))))
     (setf ,collection (plist-put ,collection :last-access (float-time)))
     (setf ,collection (plist-put ,collection :last-access-hr (format-time-string "%FT%T%z" (float-time))))
     (unless (fboundp load-func-symbol)
       (error "org-persist: Load function %s not defined"
              load-func-symbol))
     (funcall load-func-symbol container ,reference-data ,collection)))

(defun org-persist-load:elisp (container lisp-value collection)
  "Assign elisp CONTAINER in COLLECTION LISP-VALUE."
  (let ((lisp-symbol (cadr container))
        (buffer (when (plist-get (plist-get collection :associated) :file)
                  (get-file-buffer (plist-get (plist-get collection :associated) :file)))))
    (if buffer
        (with-current-buffer buffer
          (make-variable-buffer-local lisp-symbol)
          (set lisp-symbol lisp-value))
      (set lisp-symbol lisp-value))))

(defalias 'org-persist-load:version #'org-persist-read:version)
(defalias 'org-persist-load:file #'org-persist-read:file)

(defun org-persist-load:index (container index-file _)
  "Load `org-persist--index' from INDEX-FILE according to CONTAINER."
  (unless org-persist--index
    (setq org-persist--index (org-persist-read:index container index-file nil)
          org-persist--index-hash nil
          org-persist--index-age (file-attribute-modification-time
                                  (file-attributes index-file)))
    (if org-persist--index
        (mapc (lambda (collection) (org-persist--add-to-index collection 'hash)) org-persist--index)
      (setq org-persist--index nil)
      (when (file-exists-p org-persist-directory)
        (dolist (file (directory-files org-persist-directory 'absolute
                                       "\\`[^.][^.]"))
          (if (file-directory-p file)
              (delete-directory file t)
            (delete-file file))))
      (plist-put (org-persist--get-collection container) :expiry 'never))))

(defun org-persist--load-index ()
  "Load `org-persist--index'."
  (org-persist-load:index
   `(index ,org-persist--storage-version)
   (org-file-name-concat org-persist-directory org-persist-index-file)
   nil))

;;;; Writing container data

(defmacro org-persist-write:generic (container collection)
  "Write CONTAINER in COLLECTION."
  `(let* ((c (org-persist--normalize-container ,container))
          (write-func-symbol (intern (format "org-persist-write:%s" (car c)))))
     (setf ,collection (plist-put ,collection :last-access (float-time)))
     (setf ,collection (plist-put ,collection :last-access-hr (format-time-string "%FT%T%z" (float-time))))
     (unless (fboundp write-func-symbol)
       (error "org-persist: Write function %s not defined"
              write-func-symbol))
     (funcall write-func-symbol c ,collection)))

(defun org-persist-write:elisp (container collection)
  "Write elisp CONTAINER according to COLLECTION."
  (if (and (plist-get (plist-get collection :associated) :file)
           (get-file-buffer (plist-get (plist-get collection :associated) :file)))
      (let ((buf (get-file-buffer (plist-get (plist-get collection :associated) :file))))
        ;; FIXME: There is `buffer-local-boundp' introduced in Emacs 28.
        ;; Not using it yet to keep backward compatibility.
        (condition-case nil
            (buffer-local-value (cadr container) buf)
          (void-variable nil)))
    (when (boundp (cadr container))
      (symbol-value (cadr container)))))

(defalias 'org-persist-write:version #'ignore)

(defun org-persist-write:file (c collection)
  "Write file container C according to COLLECTION."
  (org-persist-collection-let collection
    (when (or (and path (file-exists-p path))
              (and (stringp (cadr c)) (file-exists-p (cadr c))))
      (when (and (stringp (cadr c)) (file-exists-p (cadr c)))
        (setq path (cadr c)))
      (let* ((persist-file (plist-get collection :persist-file))
             (ext (file-name-extension path))
             (file-copy (org-file-name-concat
                         org-persist-directory
                         (format "%s-%s.%s" persist-file (md5 path) ext))))
        (unless (file-exists-p (file-name-directory file-copy))
          (make-directory (file-name-directory file-copy) t))
        (copy-file path file-copy 'overwrite)
        (format "%s-%s.%s" persist-file (md5 path) ext)))))

(defun org-persist-write:url (c collection)
  "Write url container C according to COLLECTION."
  (org-persist-collection-let collection
    (when (or path (cadr c))
      (when (cadr c) (setq path (cadr c)))
      (let* ((persist-file (plist-get collection :persist-file))
             (ext (file-name-extension path))
             (file-copy (org-file-name-concat
                         org-persist-directory
                         (format "%s-%s.%s" persist-file (md5 path) ext))))
        (unless (file-exists-p file-copy)
          (unless (file-exists-p (file-name-directory file-copy))
            (make-directory (file-name-directory file-copy) t))
          (if (org--should-fetch-remote-resource-p path)
              (url-copy-file path file-copy 'overwrite)
            (error "The remote resource %S is considered unsafe, and will not be downloaded."
                   path)))
        (format "%s-%s.%s" persist-file (md5 path) ext)))))

(defun org-persist-write:index (container _)
  "Write index CONTAINER."
  (org-persist--get-collection container)
  (unless (file-exists-p org-persist-directory)
    (make-directory org-persist-directory))
  (unless (file-exists-p org-persist-directory)
    (warn "Failed to create org-persist storage in %s."
          org-persist-directory)
    (let ((dir (directory-file-name
                (file-name-as-directory org-persist-directory))))
      (while (and (not (file-exists-p dir))
                  (not (equal dir (setq dir (directory-file-name
                                           (file-name-directory dir)))))))
      (unless (file-writable-p dir)
        (message "Missing write access rights to org-persist-directory: %S"
                 org-persist-directory))))
  (when (file-exists-p org-persist-directory)
    (let ((index-file
           (org-file-name-concat org-persist-directory org-persist-index-file)))
      (org-persist--merge-index-with-disk)
      (org-persist--write-elisp-file index-file org-persist--index t t)
      (setq org-persist--index-age
            (file-attribute-modification-time (file-attributes index-file)))
      index-file)))

(defun org-persist--save-index ()
  "Save `org-persist--index'."
  (org-persist-write:index
   `(index ,org-persist--storage-version) nil))

(defun org-persist--merge-index-with-disk ()
  "Merge `org-persist--index' with the current index file on disk."
  (let* ((index-file
          (org-file-name-concat org-persist-directory org-persist-index-file))
         (disk-index
          (and (file-exists-p index-file)
               (org-file-newer-than-p index-file org-persist--index-age)
               (org-persist-read:index `(index ,org-persist--storage-version) index-file nil)))
         (combined-index
          (org-persist--merge-index org-persist--index disk-index)))
    (when disk-index
      (setq org-persist--index combined-index
            org-persist--index-age
            (file-attribute-modification-time (file-attributes index-file))))))

(defun org-persist--merge-index (base other)
  "Attempt to merge new index items in OTHER into BASE.
Items with different details are considered too difficult, and skipped."
  (if other
      (let ((new (cl-set-difference other base :test #'equal))
            (base-files (mapcar (lambda (s) (plist-get s :persist-file)) base))
            (combined (reverse base)))
        (dolist (item (nreverse new))
          (unless (or (memq 'index (mapcar #'car (plist-get item :container)))
                      (not (file-exists-p
                            (org-file-name-concat org-persist-directory
                                                  (plist-get item :persist-file))))
                      (member (plist-get item :persist-file) base-files))
            (push item combined)))
        (nreverse combined))
    base))

;;;; Public API

(cl-defun org-persist-register (container &optional associated &rest misc
                               &key inherit
                               &key (expiry org-persist-default-expiry)
                               &key (write-immediately nil)
                               &allow-other-keys)
  "Register CONTAINER in ASSOCIATED to be persistent across Emacs sessions.
Optional key INHERIT makes CONTAINER dependent on another container.
Such dependency means that data shared between variables will be
preserved (see elisp#Circular Objects).
Optional key EXPIRY will set the expiry condition of the container.
It can be `never', nil - until end of session, a number of days since
last access, or a function accepting a single argument - collection.
EXPIRY key has no effect when INHERIT is non-nil.
Optional key WRITE-IMMEDIATELY controls whether to save the container
data immediately.
MISC will be appended to CONTAINER.
When WRITE-IMMEDIATELY is non-nil, the return value will be the same
with `org-persist-write'."
  (unless org-persist--index (org-persist--load-index))
  (setq container (org-persist--normalize-container container))
  (when inherit
    (setq inherit (org-persist--normalize-container inherit))
    (let ((inherited-collection (org-persist--get-collection inherit associated))
          new-collection)
      (unless (member container (plist-get inherited-collection :container))
        (setq new-collection
              (plist-put (copy-sequence inherited-collection) :container
                         (cons container (plist-get inherited-collection :container))))
        (org-persist--remove-from-index inherited-collection)
        (org-persist--add-to-index new-collection))))
  (let ((collection (org-persist--get-collection container associated misc)))
    (when (and expiry (not inherit))
      (when expiry (plist-put collection :expiry expiry))))
  (when (or (bufferp associated) (bufferp (plist-get associated :buffer)))
    (with-current-buffer (if (bufferp associated)
                             associated
                           (plist-get associated :buffer))
      (add-hook 'kill-buffer-hook #'org-persist-write-all-buffer nil 'local)))
  (when write-immediately (org-persist-write container associated)))

(defun org-persist-unregister (container &optional associated)
  "Unregister CONTAINER in ASSOCIATED to be persistent.
When ASSOCIATED is `all', unregister CONTAINER everywhere."
  (unless org-persist--index (org-persist--load-index))
  (setq container (org-persist--normalize-container container))
  (setq associated (org-persist--normalize-associated associated))
  (if (eq associated 'all)
      (mapc (lambda (collection)
              (when (member container (plist-get collection :container))
                (org-persist-unregister container (plist-get collection :associated))))
            org-persist--index)
    (let ((collection (org-persist--find-index `(:container ,container :associated ,associated))))
      (when collection
        (if (= (length (plist-get collection :container)) 1)
            (org-persist--remove-from-index collection)
          (plist-put collection :container
                     (remove container (plist-get collection :container)))
          (org-persist--add-to-index collection))))))

(defvar org-persist--write-cache (make-hash-table :test #'equal)
  "Hash table storing as-written data objects.

This data is used to avoid reading the data multiple times.")
(defun org-persist-read (container &optional associated hash-must-match load?)
  "Restore CONTAINER data for ASSOCIATED.
When HASH-MUST-MATCH is non-nil, do not restore data if hash for
ASSOCIATED file or buffer does not match.
ASSOCIATED can be a plist, a buffer, or a string.
A buffer is treated as (:buffer ASSOCIATED).
A string is treated as (:file ASSOCIATED).
When LOAD? is non-nil, load the data instead of reading."
  (unless org-persist--index (org-persist--load-index))
  (setq associated (org-persist--normalize-associated associated))
  (setq container (org-persist--normalize-container container))
  (let* ((collection (org-persist--find-index `(:container ,container :associated ,associated)))
         (persist-file
          (when collection
            (org-file-name-concat
             org-persist-directory
             (plist-get collection :persist-file))))
         (data nil))
    (when (and collection
               (file-exists-p persist-file)
               (or (not (plist-get collection :expiry)) ; current session
                   (not (org-persist--gc-expired-p
                       (plist-get collection :expiry) collection)))
               (or (not hash-must-match)
                   (and (plist-get associated :hash)
                        (equal (plist-get associated :hash)
                               (plist-get (plist-get collection :associated) :hash)))))
      (unless (seq-find (lambda (v)
                          (run-hook-with-args-until-success 'org-persist-before-read-hook v associated))
                        (plist-get collection :container))
        (setq data (or (gethash persist-file org-persist--write-cache)
                       (org-persist--read-elisp-file persist-file)))
        (when data
          (cl-loop for container in (plist-get collection :container)
                   with result = nil
                   do
                   (if load?
                       (push (org-persist-load:generic container (alist-get container data nil nil #'equal) collection) result)
                     (push (org-persist-read:generic container (alist-get container data nil nil #'equal) collection) result))
                   (run-hook-with-args 'org-persist-after-read-hook container associated)
                   finally return (if (= 1 (length result)) (car result) result)))))))

(defun org-persist-load (container &optional associated hash-must-match)
  "Load CONTAINER data for ASSOCIATED.
The arguments have the same meaning as in `org-persist-read'."
  (org-persist-read container associated hash-must-match t))

(defun org-persist-load-all (&optional associated)
  "Restore all the persistent data associated with ASSOCIATED."
  (unless org-persist--index (org-persist--load-index))
  (setq associated (org-persist--normalize-associated associated))
  (let (all-containers)
    (dolist (collection org-persist--index)
      (when collection
        (cl-pushnew (plist-get collection :container) all-containers :test #'equal)))
    (dolist (container all-containers)
      (condition-case err
          (org-persist-load container associated t)
        (error
         (message "%s. Deleting bad index entry." err)
         (org-persist--remove-from-index (org-persist--find-index `(:container ,container :associated ,associated)))
         nil)))))

(defun org-persist-load-all-buffer ()
  "Call `org-persist-load-all' in current buffer."
  (org-persist-load-all (current-buffer)))

(defun org-persist-write (container &optional associated ignore-return)
  "Save CONTAINER according to ASSOCIATED.
ASSOCIATED can be a plist, a buffer, or a string.
A buffer is treated as (:buffer ASSOCIATED).
A string is treated as (:file ASSOCIATED).
The return value is nil when writing fails and the written value (as
returned by `org-persist-read') on success.
When IGNORE-RETURN is non-nil, just return t on success without calling
`org-persist-read'."
  (setq associated (org-persist--normalize-associated associated))
  ;; Update hash
  (when (and (plist-get associated :file)
             (plist-get associated :hash)
             (get-file-buffer (plist-get associated :file)))
    (setq associated (org-persist--normalize-associated (get-file-buffer (plist-get associated :file)))))
  (let ((collection (org-persist--get-collection container associated)))
    (setf collection (plist-put collection :associated associated))
    (unless (or
             ;; Prevent data leakage from encrypted files.
             ;; We do it in somewhat paranoid manner and do not
             ;; allow anything related to encrypted files to be
             ;; written.
             (and (plist-get associated :file)
                  (string-match-p epa-file-name-regexp (plist-get associated :file)))
             (seq-find (lambda (v)
                         (run-hook-with-args-until-success 'org-persist-before-write-hook v associated))
                       (plist-get collection :container)))
      (when (or (file-exists-p org-persist-directory) (org-persist--save-index))
        (let ((file (org-file-name-concat org-persist-directory (plist-get collection :persist-file)))
              (data (mapcar (lambda (c) (cons c (org-persist-write:generic c collection)))
                            (plist-get collection :container))))
          (puthash file data org-persist--write-cache)
          (org-persist--write-elisp-file file data)
          (or ignore-return (org-persist-read container associated)))))))

(defun org-persist-write-all (&optional associated)
  "Save all the persistent data.
When ASSOCIATED is non-nil, only save the matching data."
  (unless org-persist--index (org-persist--load-index))
  (setq associated (org-persist--normalize-associated associated))
  (unless
      (and (equal 1 (length org-persist--index))
           ;; The single collection only contains a single container
           ;; in the container list.
           (equal 1 (length (plist-get (car org-persist--index) :container)))
           ;; The container is an `index' container.
           (eq 'index (caar (plist-get (car org-persist--index) :container)))
           ;; No `org-persist-directory' exists yet.
           (not (file-exists-p org-persist-directory)))
    (let (all-containers)
      (dolist (collection org-persist--index)
        (if associated
            (when collection
              (cl-pushnew (plist-get collection :container) all-containers :test #'equal))
          (condition-case err
              (org-persist-write (plist-get collection :container) (plist-get collection :associated) t)
            (error
             (message "%s. Deleting bad index entry." err)
             (org-persist--remove-from-index collection)
             nil))))
      (dolist (container all-containers)
        (let ((collection (org-persist--find-index `(:container ,container :associated ,associated))))
          (when collection
            (condition-case err
                (org-persist-write container associated t)
              (error
               (message "%s. Deleting bad index entry." err)
               (org-persist--remove-from-index collection)
               nil))))))))

(defun org-persist-write-all-buffer ()
  "Call `org-persist-write-all' in current buffer.
Do nothing in an indirect buffer."
  (unless (buffer-base-buffer (current-buffer))
    (org-persist-write-all (current-buffer))))

(defalias 'org-persist-gc:elisp #'ignore)
(defalias 'org-persist-gc:index #'ignore)
(defalias 'org-persist-gc:version #'ignore)
(defalias 'org-persist-gc:file #'ignore)
(defalias 'org-persist-gc:url #'ignore)

(defun org-persist--gc-persist-file (persist-file)
  "Garbage collect PERSIST-FILE."
  (when (file-exists-p persist-file)
    (delete-file persist-file)
    (when (org-directory-empty-p (file-name-directory persist-file))
      (delete-directory (file-name-directory persist-file)))))

(defmacro org-persist-associated-files:generic (container collection)
  "List associated files in `org-persist-directory' of CONTAINER in COLLECTION."
  `(let* ((c (org-persist--normalize-container ,container))
          (assocf-func-symbol (intern (format "org-persist-associated-files:%s" (car c)))))
     (if (fboundp assocf-func-symbol)
         (funcall assocf-func-symbol c ,collection)
       (error "org-persist: Read function %s not defined"
              assocf-func-symbol))))

(defalias 'org-persist-associated-files:elisp #'ignore)
(defalias 'org-persist-associated-files:index #'ignore)
(defalias 'org-persist-associated-files:version #'ignore)

(defun org-persist-associated-files:file (container collection)
  "List file CONTAINER associated files of COLLECTION in `org-persist-directory'."
  (let ((file (org-persist-read container (plist-get collection :associated))))
    (when (file-exists-p file)
      (list file))))

(defun org-persist-associated-files:url (container collection)
  "List url CONTAINER associated files of COLLECTION in `org-persist-directory'."
  (let ((file (org-persist-read container (plist-get collection :associated))))
    (when (file-exists-p file)
      (list file))))

(defun org-persist-gc ()
  "Remove expired or unregistered containers and orphaned files.
Also, remove containers associated with non-existing files."
<<<<<<< HEAD
  (if org-persist--index
      (org-persist--merge-index-with-disk)
    (org-persist--load-index))
  (unless (and org-persist-disable-when-emacs-Q
               ;; FIXME: This is relying on undocumented fact that
               ;; Emacs sets `user-init-file' to nil when loaded with
               ;; "-Q" argument.
               (not user-init-file))
    (let (new-index
          (remote-files-num 0)
          (orphan-files
           (delete (org-file-name-concat org-persist-directory org-persist-index-file)
                   (directory-files-recursively org-persist-directory ".+"))))
      (dolist (collection org-persist--index)
        (let* ((file (plist-get (plist-get collection :associated) :file))
               (web-file (and file (string-match-p "\\`https?://" file)))
               (file-remote (when file (file-remote-p file)))
               (persist-file (when (plist-get collection :persist-file)
                               (org-file-name-concat
                                org-persist-directory
                                (plist-get collection :persist-file))))
               (expired? (org-persist--gc-expired-p
                          (plist-get collection :expiry) collection)))
          (when persist-file
            (setq orphan-files (delete persist-file orphan-files))
            (when (and file (not web-file))
              (when file-remote (cl-incf remote-files-num))
              (unless (if (not file-remote)
                          (file-exists-p file)
                        (pcase org-persist-remote-files
                          ('t t)
                          ('check-existence
                           (file-exists-p file))
                          ((pred numberp)
                           (< org-persist-remote-files remote-files-num))
                          (_ nil)))
                (setq expired? t)))
            (if expired?
                (org-persist--gc-persist-file persist-file)
              (push collection new-index)
              (dolist (container (plist-get collection :container))
                (dolist (associated-file
                         (org-persist-associated-files:generic
                          container collection))
                  (setq orphan-files (delete associated-file orphan-files))))))))
      (mapc #'org-persist--gc-persist-file orphan-files)
      (setq org-persist--index (nreverse new-index)))))
=======
  (let (new-index (remote-files-num 0))
    (dolist (collection org-persist--index)
      (let* ((file (plist-get (plist-get collection :associated) :file))
             (file-remote (when file (file-remote-p file)))
             (persist-file (when (plist-get collection :persist-file)
                             (org-file-name-concat
                              org-persist-directory
                              (plist-get collection :persist-file))))
             (expired? (org-persist--gc-expired-p
                        (plist-get collection :expiry) collection)))
        (when persist-file
          (when file
            (when file-remote (cl-incf remote-files-num))
            (unless (if (not file-remote)
                        (file-exists-p file)
                      (pcase org-persist-remote-files
                        ('t t)
                        ('check-existence
                         (file-exists-p file))
                        ((pred numberp)
                         (<= org-persist-remote-files remote-files-num))
                        (_ nil)))
              (setq expired? t)))
          (if expired?
              (org-persist--gc-persist-file persist-file)
            (push collection new-index)))))
    (setq org-persist--index (nreverse new-index))))
>>>>>>> 2944a215

;; Automatically write the data, but only when we have write access.
(let ((dir (directory-file-name
            (file-name-as-directory org-persist-directory))))
  (while (and (not (file-exists-p dir))
              (not (equal dir (setq dir (directory-file-name
                                         (file-name-directory dir)))))))
  (if (not (file-writable-p dir))
      (message "Missing write access rights to org-persist-directory: %S"
               org-persist-directory)
    (add-hook 'kill-emacs-hook #'org-persist-write-all)
    ;; `org-persist-gc' should run before `org-persist-write-all'.
    ;; So we are adding the hook after `org-persist-write-all'.
    (add-hook 'kill-emacs-hook #'org-persist-gc)))

;; Point to temp directory when `org-persist--disable-when-emacs-Q' is set.
(if (and org-persist--disable-when-emacs-Q
         ;; FIXME: This is relying on undocumented fact that
         ;; Emacs sets `user-init-file' to nil when loaded with
         ;; "-Q" argument.
         (not user-init-file))
    (setq org-persist-directory
          (make-temp-file "org-persist-" 'dir)))

(add-hook 'after-init-hook #'org-persist-load-all)

(provide 'org-persist)

;;; org-persist.el ends here<|MERGE_RESOLUTION|>--- conflicted
+++ resolved
@@ -992,58 +992,17 @@
 (defun org-persist-gc ()
   "Remove expired or unregistered containers and orphaned files.
 Also, remove containers associated with non-existing files."
-<<<<<<< HEAD
   (if org-persist--index
       (org-persist--merge-index-with-disk)
     (org-persist--load-index))
-  (unless (and org-persist-disable-when-emacs-Q
-               ;; FIXME: This is relying on undocumented fact that
-               ;; Emacs sets `user-init-file' to nil when loaded with
-               ;; "-Q" argument.
-               (not user-init-file))
-    (let (new-index
-          (remote-files-num 0)
-          (orphan-files
-           (delete (org-file-name-concat org-persist-directory org-persist-index-file)
-                   (directory-files-recursively org-persist-directory ".+"))))
-      (dolist (collection org-persist--index)
-        (let* ((file (plist-get (plist-get collection :associated) :file))
-               (web-file (and file (string-match-p "\\`https?://" file)))
-               (file-remote (when file (file-remote-p file)))
-               (persist-file (when (plist-get collection :persist-file)
-                               (org-file-name-concat
-                                org-persist-directory
-                                (plist-get collection :persist-file))))
-               (expired? (org-persist--gc-expired-p
-                          (plist-get collection :expiry) collection)))
-          (when persist-file
-            (setq orphan-files (delete persist-file orphan-files))
-            (when (and file (not web-file))
-              (when file-remote (cl-incf remote-files-num))
-              (unless (if (not file-remote)
-                          (file-exists-p file)
-                        (pcase org-persist-remote-files
-                          ('t t)
-                          ('check-existence
-                           (file-exists-p file))
-                          ((pred numberp)
-                           (< org-persist-remote-files remote-files-num))
-                          (_ nil)))
-                (setq expired? t)))
-            (if expired?
-                (org-persist--gc-persist-file persist-file)
-              (push collection new-index)
-              (dolist (container (plist-get collection :container))
-                (dolist (associated-file
-                         (org-persist-associated-files:generic
-                          container collection))
-                  (setq orphan-files (delete associated-file orphan-files))))))))
-      (mapc #'org-persist--gc-persist-file orphan-files)
-      (setq org-persist--index (nreverse new-index)))))
-=======
-  (let (new-index (remote-files-num 0))
+  (let (new-index
+        (remote-files-num 0)
+        (orphan-files
+         (delete (org-file-name-concat org-persist-directory org-persist-index-file)
+                 (directory-files-recursively org-persist-directory ".+"))))
     (dolist (collection org-persist--index)
       (let* ((file (plist-get (plist-get collection :associated) :file))
+             (web-file (and file (string-match-p "\\`https?://" file)))
              (file-remote (when file (file-remote-p file)))
              (persist-file (when (plist-get collection :persist-file)
                              (org-file-name-concat
@@ -1052,7 +1011,8 @@
              (expired? (org-persist--gc-expired-p
                         (plist-get collection :expiry) collection)))
         (when persist-file
-          (when file
+          (setq orphan-files (delete persist-file orphan-files))
+          (when (and file (not web-file))
             (when file-remote (cl-incf remote-files-num))
             (unless (if (not file-remote)
                         (file-exists-p file)
@@ -1061,21 +1021,26 @@
                         ('check-existence
                          (file-exists-p file))
                         ((pred numberp)
-                         (<= org-persist-remote-files remote-files-num))
+                         (< org-persist-remote-files remote-files-num))
                         (_ nil)))
               (setq expired? t)))
           (if expired?
               (org-persist--gc-persist-file persist-file)
-            (push collection new-index)))))
+            (push collection new-index)
+            (dolist (container (plist-get collection :container))
+              (dolist (associated-file
+                       (org-persist-associated-files:generic
+                        container collection))
+                (setq orphan-files (delete associated-file orphan-files))))))))
+    (mapc #'org-persist--gc-persist-file orphan-files)
     (setq org-persist--index (nreverse new-index))))
->>>>>>> 2944a215
 
 ;; Automatically write the data, but only when we have write access.
 (let ((dir (directory-file-name
             (file-name-as-directory org-persist-directory))))
   (while (and (not (file-exists-p dir))
               (not (equal dir (setq dir (directory-file-name
-                                         (file-name-directory dir)))))))
+                                       (file-name-directory dir)))))))
   (if (not (file-writable-p dir))
       (message "Missing write access rights to org-persist-directory: %S"
                org-persist-directory)
