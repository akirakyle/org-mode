;;; ob-exp.el --- Exportation of org-babel source blocks

;; Copyright (C) 2009-2012  Free Software Foundation, Inc.

;; Author: Eric Schulte
;;	Dan Davison
;; Keywords: literate programming, reproducible research
;; Homepage: http://orgmode.org

;; This file is part of GNU Emacs.

;; GNU Emacs is free software: you can redistribute it and/or modify
;; it under the terms of the GNU General Public License as published by
;; the Free Software Foundation, either version 3 of the License, or
;; (at your option) any later version.

;; GNU Emacs is distributed in the hope that it will be useful,
;; but WITHOUT ANY WARRANTY; without even the implied warranty of
;; MERCHANTABILITY or FITNESS FOR A PARTICULAR PURPOSE.  See the
;; GNU General Public License for more details.

;; You should have received a copy of the GNU General Public License
;; along with GNU Emacs.  If not, see <http://www.gnu.org/licenses/>.

;;; Code:
(require 'ob)
(require 'org-exp-blocks)
(eval-when-compile
  (require 'cl))

(defvar obe-marker nil)
(defvar org-current-export-file)
(defvar org-babel-lob-one-liner-regexp)
(defvar org-babel-ref-split-regexp)
(declare-function org-babel-lob-get-info "ob-lob" ())
(declare-function org-babel-eval-wipe-error-buffer "ob-eval" ())
(add-to-list 'org-export-interblocks '(src org-babel-exp-non-block-elements))

(org-export-blocks-add-block '(src org-babel-exp-src-block nil))

(defcustom org-export-babel-evaluate t
  "Switch controlling code evaluation during export.
When set to nil no code will be evaluated as part of the export
process."
  :group 'org-babel
  :type 'boolean)
(put 'org-export-babel-evaluate 'safe-local-variable (lambda (x) (eq x nil)))

(defmacro org-babel-exp-in-export-file (lang &rest body)
  (declare (indent 1))
  `(let* ((lang-headers (intern (concat "org-babel-default-header-args:" ,lang)))
	  (heading (nth 4 (ignore-errors (org-heading-components))))
	  (link (when org-current-export-file
		  (org-make-link-string
		   (if heading
		       (concat org-current-export-file "::" heading)
		     org-current-export-file))))
	  (export-buffer (current-buffer)) results)
     (when link
       ;; resolve parameters in the original file so that
       ;; headline and file-wide parameters are included, attempt
       ;; to go to the same heading in the original file
       (set-buffer (get-file-buffer org-current-export-file))
       (save-restriction
	 (condition-case nil
	     (let ((org-link-search-inhibit-query t))
	       (org-open-link-from-string link))
	   (error (when heading
		    (goto-char (point-min))
		    (re-search-forward (regexp-quote heading) nil t))))
	 (setq results ,@body))
       (set-buffer export-buffer)
       results)))
(def-edebug-spec org-babel-exp-in-export-file (form body))

(defun org-babel-exp-src-block (body &rest headers)
  "Process source block for export.
Depending on the 'export' headers argument in replace the source
code block with...

both ---- display the code and the results

code ---- the default, display the code inside the block but do
          not process

results - just like none only the block is run on export ensuring
          that it's results are present in the org-mode buffer

none ----- do not display either code or results upon export"
  (interactive)
  (unless noninteractive (message "org-babel-exp processing..."))
  (save-excursion
    (goto-char (match-beginning 0))
    (let* ((info (org-babel-get-src-block-info 'light))
	   (lang (nth 0 info))
	   (raw-params (nth 2 info)) hash)
      ;; bail if we couldn't get any info from the block
      (when info
	;; if we're actually going to need the parameters
	(when (member (cdr (assoc :exports (nth 2 info))) '("both" "results"))
	  (org-babel-exp-in-export-file lang
	    (setf (nth 2 info)
		  (org-babel-process-params
		   (org-babel-merge-params
		    org-babel-default-header-args
		    (org-babel-params-from-properties lang)
		    (if (boundp lang-headers) (eval lang-headers) nil)
		    raw-params))))
	  (setf hash (org-babel-sha1-hash info)))
	;; expand noweb references in the original file
	(setf (nth 1 info)
	      (if (org-babel-noweb-p (nth 2 info) :export)
		  (org-babel-expand-noweb-references
		   info (get-file-buffer org-current-export-file))
		(nth 1 info)))
	(org-babel-exp-do-export info 'block hash)))))

(defvar org-babel-default-lob-header-args)
(defun org-babel-exp-non-block-elements (start end)
  "Process inline source and call lines between START and END for export."
  (interactive)
  (save-excursion
    (goto-char start)
    (unless (markerp end)
      (let ((m (make-marker)))
	(set-marker m end (current-buffer))
	(setq end m)))
    (let ((rx (concat "\\("  org-babel-inline-src-block-regexp
		      "\\|" org-babel-lob-one-liner-regexp "\\)")))
      (while (and (< (point) (marker-position end))
		  (re-search-forward rx end t))
	(if (save-excursion
	      (goto-char (match-beginning 0))
	      (looking-at org-babel-inline-src-block-regexp))
	    (progn
	      (forward-char 1)
	      (let* ((info (save-match-data
			     (org-babel-parse-inline-src-block-match)))
		     (params (nth 2 info)))
		(save-match-data
		  (goto-char (match-beginning 2))
		  (unless (org-babel-in-example-or-verbatim)
		    ;; expand noweb references in the original file
		    (setf (nth 1 info)
			  (if (and (cdr (assoc :noweb params))
				   (string= "yes" (cdr (assoc :noweb params))))
			      (org-babel-expand-noweb-references
			       info (get-file-buffer org-current-export-file))
			    (nth 1 info)))
		    (let ((code-replacement (save-match-data
					      (org-babel-exp-do-export
					       info 'inline))))
		      (if code-replacement
			  (replace-match code-replacement nil nil nil 1)
			(org-babel-examplize-region (match-beginning 1)
						    (match-end 1))
			(forward-char 2)))))))
	  (unless (org-babel-in-example-or-verbatim)
<<<<<<< HEAD
	    ;; expand noweb references in the original file
	    (setf (nth 1 info)
		  (if (org-babel-noweb-p params :export)
		      (org-babel-expand-noweb-references
		       info (get-file-buffer org-current-export-file))
		    (nth 1 info)))
	    (let ((code-replacement (save-match-data
				      (org-babel-exp-do-export info 'inline))))
	      (if code-replacement
		  (replace-match code-replacement nil nil nil 1)
		(org-babel-examplize-region (match-beginning 1) (match-end 1))
		(forward-char 2)))))))))
=======
	    (let* ((lob-info (org-babel-lob-get-info))
		   (inlinep (match-string 11))
		   (inline-start (match-end 11))
		   (inline-end (match-end 0))
		   (rep (let ((lob-info (org-babel-lob-get-info)))
			  (save-match-data
			    (org-babel-exp-do-export
			     (list "emacs-lisp" "results"
				   (org-babel-merge-params
				    org-babel-default-header-args
				    org-babel-default-lob-header-args
				    (org-babel-params-from-properties)
				    (org-babel-parse-header-arguments
				     (org-babel-clean-text-properties
				      (concat ":var results="
					      (mapconcat #'identity
							 (butlast lob-info)
							 " ")))))
				   "" nil (car (last lob-info)))
			     'lob)))))
	      (if inlinep
		  (save-excursion
		    (goto-char inline-start)
		    (delete-region inline-start inline-end)
		    (insert rep))
		(replace-match rep t t)))))))))
>>>>>>> 43abeaa4

(defun org-babel-in-example-or-verbatim ()
  "Return true if point is in example or verbatim code.
Example and verbatim code include escaped portions of
an org-mode buffer code that should be treated as normal
org-mode text."
  (or (save-match-data
	(save-excursion
	  (goto-char (point-at-bol))
	  (looking-at "[ \t]*:[ \t]")))
      (org-in-verbatim-emphasis)
      (org-in-block-p org-list-forbidden-blocks)
      (org-between-regexps-p "^[ \t]*#\\+begin_src" "^[ \t]*#\\+end_src")))

(defun org-babel-exp-do-export (info type &optional hash)
  "Return a string with the exported content of a code block.
The function respects the value of the :exports header argument."
  (flet ((silently () (let ((session (cdr (assoc :session (nth 2 info)))))
			(when (not (and session (equal "none" session)))
			  (org-babel-exp-results info type 'silent))))
	 (clean () (unless (eq type 'inline) (org-babel-remove-result info))))
    (case (intern (or (cdr (assoc :exports (nth 2 info))) "code"))
      ('none (silently) (clean) "")
      ('code (silently) (clean) (org-babel-exp-code info))
      ('results (org-babel-exp-results info type nil hash) "")
      ('both (org-babel-exp-results info type nil hash)
	     (org-babel-exp-code info)))))

(defcustom org-babel-exp-code-template
  "#+BEGIN_SRC %lang%flags\n%body\n#+END_SRC"
  "Template used to export the body of code blocks.
This template may be customized to include additional information
such as the code block name, or the values of particular header
arguments.  The template is filled out using `org-fill-template',
and the following %keys may be used.

 lang ------ the language of the code block
 name ------ the name of the code block
 body ------ the body of the code block
 flags ----- the flags passed to the code block

In addition to the keys mentioned above, every header argument
defined for the code block may be used as a key and will be
replaced with its value."
  :group 'org-babel
  :type 'string)

(defun org-babel-exp-code (info)
  "Return the original code block formatted for export."
  (org-fill-template
   org-babel-exp-code-template
   `(("lang"  . ,(nth 0 info))
     ("body"  . ,(nth 1 info))
     ,@(mapcar (lambda (pair)
		 (cons (substring (symbol-name (car pair)) 1)
		       (format "%S" (cdr pair))))
	       (nth 2 info))
     ("flags" . ,((lambda (f) (when f (concat " " f))) (nth 3 info)))
     ("name"  . ,(or (nth 4 info) "")))))

(defun org-babel-exp-results (info type &optional silent hash)
  "Evaluate and return the results of the current code block for export.
Results are prepared in a manner suitable for export by org-mode.
This function is called by `org-babel-exp-do-export'.  The code
block will be evaluated.  Optional argument SILENT can be used to
inhibit insertion of results into the buffer."
  (when (and org-export-babel-evaluate
	     (not (and hash (equal hash (org-babel-current-result-hash)))))
    (let ((lang (nth 0 info))
	  (body (nth 1 info))
	  (info (copy-sequence info)))
      ;; skip code blocks which we can't evaluate
      (when (fboundp (intern (concat "org-babel-execute:" lang)))
	(org-babel-eval-wipe-error-buffer)
	(prog1 nil
	  (setf (nth 2 info)
		(org-babel-exp-in-export-file lang
		  (org-babel-process-params
		   (org-babel-merge-params
		    (nth 2 info)
		    `((:results . ,(if silent "silent" "replace")))))))
	  (cond
	   ((equal type 'block)
	    (org-babel-execute-src-block nil info))
	   ((equal type 'inline)
	    ;; position the point on the inline source block allowing
	    ;; `org-babel-insert-result' to check that the block is
	    ;; inline
	    (re-search-backward "[ \f\t\n\r\v]" nil t)
	    (re-search-forward org-babel-inline-src-block-regexp nil t)
	    (re-search-backward "src_" nil t)
	    (org-babel-execute-src-block nil info))
	   ((equal type 'lob)
	    (save-excursion
	      (re-search-backward org-babel-lob-one-liner-regexp nil t)
	      (org-babel-execute-src-block nil info)))))))))

(provide 'ob-exp)



;;; ob-exp.el ends here<|MERGE_RESOLUTION|>--- conflicted
+++ resolved
@@ -156,20 +156,6 @@
 						    (match-end 1))
 			(forward-char 2)))))))
 	  (unless (org-babel-in-example-or-verbatim)
-<<<<<<< HEAD
-	    ;; expand noweb references in the original file
-	    (setf (nth 1 info)
-		  (if (org-babel-noweb-p params :export)
-		      (org-babel-expand-noweb-references
-		       info (get-file-buffer org-current-export-file))
-		    (nth 1 info)))
-	    (let ((code-replacement (save-match-data
-				      (org-babel-exp-do-export info 'inline))))
-	      (if code-replacement
-		  (replace-match code-replacement nil nil nil 1)
-		(org-babel-examplize-region (match-beginning 1) (match-end 1))
-		(forward-char 2)))))))))
-=======
 	    (let* ((lob-info (org-babel-lob-get-info))
 		   (inlinep (match-string 11))
 		   (inline-start (match-end 11))
@@ -196,7 +182,6 @@
 		    (delete-region inline-start inline-end)
 		    (insert rep))
 		(replace-match rep t t)))))))))
->>>>>>> 43abeaa4
 
 (defun org-babel-in-example-or-verbatim ()
   "Return true if point is in example or verbatim code.
