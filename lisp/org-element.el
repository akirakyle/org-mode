--- conflicted
+++ resolved
@@ -3331,24 +3331,14 @@
 (defun org-element-timestamp-parser ()
   "Parse time stamp at point, if any.
 
-<<<<<<< HEAD
 When at a time stamp, return a list whose car is `timestamp', and
 cdr a plist with `:type', `:raw-value', `:year-start',
 `:month-start', `:day-start', `:hour-start', `:minute-start',
 `:year-end', `:month-end', `:day-end', `:hour-end',
 `:minute-end', `:repeater-type', `:repeater-value',
 `:repeater-unit', `:warning-type', `:warning-value',
-`:warning-unit', `:begin', `:end', `:value' and `:post-blank'
-keywords.  Otherwise, return nil.
-=======
-Return a list whose CAR is `timestamp', and CDR a plist with
-`:type', `:raw-value', `:year-start', `:month-start',
-`:day-start', `:hour-start', `:minute-start', `:year-end',
-`:month-end', `:day-end', `:hour-end', `:minute-end',
-`:repeater-type', `:repeater-value', `:repeater-unit',
-`:warning-type', `:warning-value', `:warning-unit', `:begin',
-`:end' and `:post-blank' keywords.
->>>>>>> 94ae8625
+`:warning-unit', `:begin', `:end' and `:post-blank' keywords.
+Otherwise, return nil.
 
 Assume point is at the beginning of the timestamp."
   (when (org-looking-at-p org-element--timestamp-regexp)
