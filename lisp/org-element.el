--- conflicted
+++ resolved
@@ -1399,36 +1399,6 @@
 `:post-blank' and `:post-affiliated' keywords.
 
 Assume point is at the beginning of the property drawer."
-<<<<<<< HEAD
-  (save-excursion
-    (let ((case-fold-search t))
-      (if (not (save-excursion
-		 (re-search-forward "^[ \t]*:END:[ \t]*$" limit t)))
-	  ;; Incomplete drawer: parse it as a paragraph.
-	  (org-element-paragraph-parser limit affiliated)
-	(save-excursion
-	  (let* ((drawer-end-line (match-beginning 0))
-		 (begin (car affiliated))
-		 (post-affiliated (point))
-		 (contents-begin (progn (forward-line)
-					(and (< (point) drawer-end-line)
-					     (point))))
-		 (contents-end (and contents-begin drawer-end-line))
-		 (pos-before-blank (progn (goto-char drawer-end-line)
-					  (forward-line)
-					  (point)))
-		 (end (progn (skip-chars-forward " \r\t\n" limit)
-			     (if (eobp) (point) (line-beginning-position)))))
-	    (list 'property-drawer
-		  (nconc
-		   (list :begin begin
-			 :end end
-			 :contents-begin contents-begin
-			 :contents-end contents-end
-			 :post-blank (count-lines pos-before-blank end)
-			 :post-affiliated post-affiliated)
-		   (cdr affiliated)))))))))
-=======
   (let ((case-fold-search t))
     (if (not (save-excursion (re-search-forward "^[ \t]*:END:[ \t]*$" limit t)))
 	;; Incomplete drawer: parse it as a paragraph.
@@ -1443,7 +1413,6 @@
 		  (and (re-search-forward org-property-re drawer-end-line t)
 		       (line-beginning-position))))
 	       (contents-end (and contents-begin drawer-end-line))
-	       (hidden (org-invisible-p2))
 	       (pos-before-blank (progn (goto-char drawer-end-line)
 					(forward-line)
 					(point)))
@@ -1453,13 +1422,11 @@
 		(nconc
 		 (list :begin begin
 		       :end end
-		       :hiddenp hidden
 		       :contents-begin contents-begin
 		       :contents-end contents-end
 		       :post-blank (count-lines pos-before-blank end)
 		       :post-affiliated post-affiliated)
 		 (cdr affiliated))))))))
->>>>>>> 37bf0576
 
 (defun org-element-property-drawer-interpreter (property-drawer contents)
   "Interpret PROPERTY-DRAWER element as Org syntax.
@@ -2140,30 +2107,11 @@
 LIMIT bounds the search.
 
 Return a list whose CAR is `node-property' and CDR is a plist
-<<<<<<< HEAD
 containing `:key', `:value', `:begin', `:end', `:post-blank' and
 `:post-affiliated' keywords."
-  (save-excursion
-    (looking-at org-property-re)
-    (let ((case-fold-search t)
-	  (begin (point))
-	  (key   (org-match-string-no-properties 2))
-	  (value (org-match-string-no-properties 3))
-	  (pos-before-blank (progn (forward-line) (point)))
-	  (end (progn (skip-chars-forward " \r\t\n" limit)
-		      (if (eobp) (point) (point-at-bol)))))
-      (list 'node-property
-	    (list :key key
-		  :value value
-		  :begin begin
-		  :end end
-		  :post-blank (count-lines pos-before-blank end)
-		  :post-affiliated begin)))))
-=======
-containing `:key', `:value', `:begin', `:end' and `:post-blank'
-keywords."
   (looking-at org-property-re)
-  (let ((begin (point))
+  (let ((case-fold-search t)
+	(begin (point))
 	(key   (org-match-string-no-properties 2))
 	(value (org-match-string-no-properties 3))
 	(end (save-excursion
@@ -2176,8 +2124,8 @@
 		:value value
 		:begin begin
 		:end end
-		:post-blank 0))))
->>>>>>> 37bf0576
+		:post-blank 0
+		:post-affiliated begin))))
 
 (defun org-element-node-property-interpreter (node-property contents)
   "Interpret NODE-PROPERTY element as Org syntax.
