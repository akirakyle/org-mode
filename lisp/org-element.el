--- conflicted
+++ resolved
@@ -6821,23 +6821,7 @@
        (setq org-element--cache-last-buffer-size (buffer-size))
        (goto-char beg)
        (forward-line 0)
-<<<<<<< HEAD
-       (let ((bottom (save-excursion
-                       (goto-char end)
-                       (if (and (bolp)
-                                ;; When beg == end, still extent to eol.
-                                (> (point) beg))
-                           ;; FIXME: Potential pitfall.
-                           ;; We are appending to an element end.
-                           ;; Unless the last inserted char is not
-                           ;; newline, the next element is not broken
-                           ;; and does not need to be purged from the
-                           ;; cache.
-                           end
-                         (line-end-position)))))
-=======
        (let ((bottom (save-excursion (goto-char end) (line-end-position))))
->>>>>>> 27a41d41
          (prog1
              ;; Use the worst change warning to not miss important edits.
              ;; This function is called before edit and after edit by
