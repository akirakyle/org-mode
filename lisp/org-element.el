;;; org-element.el --- Parser And Applications for Org syntax

;; Copyright (C) 2012  Free Software Foundation, Inc.

;; Author: Nicolas Goaziou <n.goaziou at gmail dot com>
;; Keywords: outlines, hypermedia, calendar, wp

;; This file is part of GNU Emacs.

;; GNU Emacs is free software: you can redistribute it and/or modify
;; it under the terms of the GNU General Public License as published by
;; the Free Software Foundation, either version 3 of the License, or
;; (at your option) any later version.

;; GNU Emacs is distributed in the hope that it will be useful,
;; but WITHOUT ANY WARRANTY; without even the implied warranty of
;; MERCHANTABILITY or FITNESS FOR A PARTICULAR PURPOSE.  See the
;; GNU General Public License for more details.

;; You should have received a copy of the GNU General Public License
;; along with GNU Emacs.  If not, see <http://www.gnu.org/licenses/>.

;;; Commentary:
;;
;; Org syntax can be divided into three categories: "Greater
;; elements", "Elements" and "Objects".
;;
;; Elements are related to the structure of the document.  Indeed, all
;; elements are a cover for the document: each position within belongs
;; to at least one element.
;;
;; An element always starts and ends at the beginning of a line.  With
;; a few exceptions (`clock', `headline', `inlinetask', `item',
;; `planning', `node-property', `quote-section' `section' and
;; `table-row' types), it can also accept a fixed set of keywords as
;; attributes.  Those are called "affiliated keywords" to distinguish
;; them from other keywords, which are full-fledged elements.  Almost
;; all affiliated keywords are referenced in
;; `org-element-affiliated-keywords'; the others are export attributes
;; and start with "ATTR_" prefix.
;;
;; Element containing other elements (and only elements) are called
;; greater elements.  Concerned types are: `center-block', `drawer',
;; `dynamic-block', `footnote-definition', `headline', `inlinetask',
;; `item', `plain-list', `property-drawer', `quote-block', `section'
;; and `special-block'.
;;
;; Other element types are: `babel-call', `clock', `comment',
;; `comment-block', `diary-sexp', `example-block', `export-block',
;; `fixed-width', `horizontal-rule', `keyword', `latex-environment',
;; `node-property', `paragraph', `planning', `quote-section',
;; `src-block', `table', `table-row' and `verse-block'.  Among them,
;; `paragraph' and `verse-block' types can contain Org objects and
;; plain text.
;;
;; Objects are related to document's contents.  Some of them are
;; recursive.  Associated types are of the following: `bold', `code',
;; `entity', `export-snippet', `footnote-reference',
;; `inline-babel-call', `inline-src-block', `italic',
;; `latex-fragment', `line-break', `link', `macro', `radio-target',
;; `statistics-cookie', `strike-through', `subscript', `superscript',
;; `table-cell', `target', `timestamp', `underline' and `verbatim'.
;;
;; Some elements also have special properties whose value can hold
;; objects themselves (i.e. an item tag or an headline name).  Such
;; values are called "secondary strings".  Any object belongs to
;; either an element or a secondary string.
;;
;; Notwithstanding affiliated keywords, each greater element, element
;; and object has a fixed set of properties attached to it.  Among
;; them, four are shared by all types: `:begin' and `:end', which
;; refer to the beginning and ending buffer positions of the
;; considered element or object, `:post-blank', which holds the number
;; of blank lines, or white spaces, at its end and `:parent' which
;; refers to the element or object containing it.  Greater elements,
;; elements and objects containing objects will also have
;; `:contents-begin' and `:contents-end' properties to delimit
;; contents.  Eventually, greater elements and elements accepting
;; affiliated keywords will have a `:post-affiliated' property,
;; referring to the buffer position after all such keywords.
;;
;; At the lowest level, a `:parent' property is also attached to any
;; string, as a text property.
;;
;; Lisp-wise, an element or an object can be represented as a list.
;; It follows the pattern (TYPE PROPERTIES CONTENTS), where:
;;   TYPE is a symbol describing the Org element or object.
;;   PROPERTIES is the property list attached to it.  See docstring of
;;              appropriate parsing function to get an exhaustive
;;              list.
;;   CONTENTS is a list of elements, objects or raw strings contained
;;            in the current element or object, when applicable.
;;
;; An Org buffer is a nested list of such elements and objects, whose
;; type is `org-data' and properties is nil.
;;
;; The first part of this file defines Org syntax, while the second
;; one provide accessors and setters functions.
;;
;; The next part implements a parser and an interpreter for each
;; element and object type in Org syntax.
;;
;; The following part creates a fully recursive buffer parser.  It
;; also provides a tool to map a function to elements or objects
;; matching some criteria in the parse tree.  Functions of interest
;; are `org-element-parse-buffer', `org-element-map' and, to a lesser
;; extent, `org-element-parse-secondary-string'.
;;
;; The penultimate part is the cradle of an interpreter for the
;; obtained parse tree: `org-element-interpret-data'.
;;
;; The library ends by furnishing `org-element-at-point' function, and
;; a way to give information about document structure around point
;; with `org-element-context'.


;;; Code:

(eval-when-compile (require 'cl))
(require 'org)



;;; Definitions And Rules
;;
;; Define elements, greater elements and specify recursive objects,
;; along with the affiliated keywords recognized.  Also set up
;; restrictions on recursive objects combinations.
;;
;; These variables really act as a control center for the parsing
;; process.

(defconst org-element-paragraph-separate
  (concat "^\\(?:"
          ;; Headlines, inlinetasks.
          org-outline-regexp "\\|"
          ;; Footnote definitions.
	  "\\[\\(?:[0-9]+\\|fn:[-_[:word:]]+\\)\\]" "\\|"
	  ;; Diary sexps.
	  "%%(" "\\|"
          "[ \t]*\\(?:"
          ;; Empty lines.
          "$" "\\|"
	  ;; Tables (any type).
	  "\\(?:|\\|\\+-[-+]\\)" "\\|"
          ;; Blocks (any type), Babel calls, drawers (any type),
	  ;; fixed-width areas and keywords.  Note: this is only an
	  ;; indication and need some thorough check.
          "[#:]" "\\|"
          ;; Horizontal rules.
          "-\\{5,\\}[ \t]*$" "\\|"
          ;; LaTeX environments.
          "\\\\begin{\\([A-Za-z0-9]+\\*?\\)}" "\\|"
          ;; Planning and Clock lines.
          (regexp-opt (list org-scheduled-string
                            org-deadline-string
                            org-closed-string
                            org-clock-string))
          "\\|"
          ;; Lists.
          (let ((term (case org-plain-list-ordered-item-terminator
                        (?\) ")") (?. "\\.") (otherwise "[.)]")))
                (alpha (and org-alphabetical-lists "\\|[A-Za-z]")))
            (concat "\\(?:[-+*]\\|\\(?:[0-9]+" alpha "\\)" term "\\)"
                    "\\(?:[ \t]\\|$\\)"))
          "\\)\\)")
  "Regexp to separate paragraphs in an Org buffer.
In the case of lines starting with \"#\" and \":\", this regexp
is not sufficient to know if point is at a paragraph ending.  See
`org-element-paragraph-parser' for more information.")

(defconst org-element-all-elements
  '(babel-call center-block clock comment comment-block diary-sexp drawer
	       dynamic-block example-block export-block fixed-width
	       footnote-definition headline horizontal-rule inlinetask item
	       keyword latex-environment node-property paragraph plain-list
	       planning property-drawer quote-block quote-section section
	       special-block src-block table table-row verse-block)
  "Complete list of element types.")

(defconst org-element-greater-elements
  '(center-block drawer dynamic-block footnote-definition headline inlinetask
		 item plain-list property-drawer quote-block section
		 special-block table)
  "List of recursive element types aka Greater Elements.")

(defconst org-element-all-successors
  '(export-snippet footnote-reference inline-babel-call inline-src-block
		   latex-or-entity line-break link macro radio-target
		   statistics-cookie sub/superscript table-cell target
		   text-markup timestamp)
  "Complete list of successors.")

(defconst org-element-object-successor-alist
  '((subscript . sub/superscript) (superscript . sub/superscript)
    (bold . text-markup) (code . text-markup) (italic . text-markup)
    (strike-through . text-markup) (underline . text-markup)
    (verbatim . text-markup) (entity . latex-or-entity)
    (latex-fragment . latex-or-entity))
  "Alist of translations between object type and successor name.

Sharing the same successor comes handy when, for example, the
regexp matching one object can also match the other object.")

(defconst org-element-all-objects
  '(bold code entity export-snippet footnote-reference inline-babel-call
	 inline-src-block italic line-break latex-fragment link macro
	 radio-target statistics-cookie strike-through subscript superscript
	 table-cell target timestamp underline verbatim)
  "Complete list of object types.")

(defconst org-element-recursive-objects
  '(bold italic link subscript radio-target strike-through superscript
	 table-cell underline)
  "List of recursive object types.")

(defvar org-element-block-name-alist
  '(("CENTER" . org-element-center-block-parser)
    ("COMMENT" . org-element-comment-block-parser)
    ("EXAMPLE" . org-element-example-block-parser)
    ("QUOTE" . org-element-quote-block-parser)
    ("SRC" . org-element-src-block-parser)
    ("VERSE" . org-element-verse-block-parser))
  "Alist between block names and the associated parsing function.
Names must be uppercase.  Any block whose name has no association
is parsed with `org-element-special-block-parser'.")

(defconst org-element-link-type-is-file
  '("file" "file+emacs" "file+sys" "docview")
  "List of link types equivalent to \"file\".
Only these types can accept search options and an explicit
application to open them.")

(defconst org-element-affiliated-keywords
  '("CAPTION" "DATA" "HEADER" "HEADERS" "LABEL" "NAME" "PLOT" "RESNAME" "RESULT"
    "RESULTS" "SOURCE" "SRCNAME" "TBLNAME")
  "List of affiliated keywords as strings.
By default, all keywords setting attributes (i.e. \"ATTR_LATEX\")
are affiliated keywords and need not to be in this list.")

(defconst org-element--affiliated-re
  (format "[ \t]*#\\+%s:"
	  ;; Regular affiliated keywords.
	  (format "\\(%s\\|ATTR_[-_A-Za-z0-9]+\\)\\(?:\\[\\(.*\\)\\]\\)?"
		  (regexp-opt org-element-affiliated-keywords)))
  "Regexp matching any affiliated keyword.

Keyword name is put in match group 1.  Moreover, if keyword
belongs to `org-element-dual-keywords', put the dual value in
match group 2.

Don't modify it, set `org-element-affiliated-keywords' instead.")

(defconst org-element-keyword-translation-alist
  '(("DATA" . "NAME")  ("LABEL" . "NAME") ("RESNAME" . "NAME")
    ("SOURCE" . "NAME") ("SRCNAME" . "NAME") ("TBLNAME" . "NAME")
    ("RESULT" . "RESULTS") ("HEADERS" . "HEADER"))
  "Alist of usual translations for keywords.
The key is the old name and the value the new one.  The property
holding their value will be named after the translated name.")

(defconst org-element-multiple-keywords '("CAPTION" "HEADER")
  "List of affiliated keywords that can occur more than once in an element.

Their value will be consed into a list of strings, which will be
returned as the value of the property.

This list is checked after translations have been applied.  See
`org-element-keyword-translation-alist'.

By default, all keywords setting attributes (i.e. \"ATTR_LATEX\")
allow multiple occurrences and need not to be in this list.")

(defconst org-element-parsed-keywords '("CAPTION")
  "List of affiliated keywords whose value can be parsed.

Their value will be stored as a secondary string: a list of
strings and objects.

This list is checked after translations have been applied.  See
`org-element-keyword-translation-alist'.")

(defconst org-element-dual-keywords '("CAPTION" "RESULTS")
  "List of affiliated keywords which can have a secondary value.

In Org syntax, they can be written with optional square brackets
before the colons.  For example, RESULTS keyword can be
associated to a hash value with the following:

  #+RESULTS[hash-string]: some-source

This list is checked after translations have been applied.  See
`org-element-keyword-translation-alist'.")

(defconst org-element-document-properties '("AUTHOR" "DATE" "TITLE")
  "List of properties associated to the whole document.
Any keyword in this list will have its value parsed and stored as
a secondary string.")

(defconst org-element-object-restrictions
  '((bold export-snippet inline-babel-call inline-src-block latex-or-entity link
	  radio-target sub/superscript target text-markup timestamp)
    (footnote-reference export-snippet footnote-reference inline-babel-call
			inline-src-block latex-or-entity line-break link macro
			radio-target sub/superscript target text-markup
			timestamp)
    (headline inline-babel-call inline-src-block latex-or-entity link macro
	      radio-target statistics-cookie sub/superscript target text-markup
	      timestamp)
    (inlinetask inline-babel-call inline-src-block latex-or-entity link macro
		radio-target sub/superscript target text-markup timestamp)
    (italic export-snippet inline-babel-call inline-src-block latex-or-entity
	    link radio-target sub/superscript target text-markup timestamp)
    (item export-snippet footnote-reference inline-babel-call latex-or-entity
	  link macro radio-target sub/superscript target text-markup)
    (keyword inline-babel-call inline-src-block latex-or-entity link macro
	     sub/superscript text-markup timestamp)
    (link export-snippet inline-babel-call inline-src-block latex-or-entity link
	  sub/superscript text-markup)
    (paragraph export-snippet footnote-reference inline-babel-call
	       inline-src-block latex-or-entity line-break link macro
	       radio-target statistics-cookie sub/superscript target text-markup
	       timestamp)
    (radio-target export-snippet latex-or-entity sub/superscript)
    (strike-through export-snippet inline-babel-call inline-src-block
		    latex-or-entity link radio-target sub/superscript target
		    text-markup timestamp)
    (subscript export-snippet inline-babel-call inline-src-block latex-or-entity
	       sub/superscript target text-markup)
    (superscript export-snippet inline-babel-call inline-src-block
		 latex-or-entity sub/superscript target text-markup)
    (table-cell export-snippet footnote-reference latex-or-entity link macro
		radio-target sub/superscript target text-markup timestamp)
    (table-row table-cell)
    (underline export-snippet inline-babel-call inline-src-block latex-or-entity
	       link radio-target sub/superscript target text-markup timestamp)
    (verse-block footnote-reference inline-babel-call inline-src-block
		 latex-or-entity line-break link macro radio-target
		 sub/superscript target text-markup timestamp))
  "Alist of objects restrictions.

CAR is an element or object type containing objects and CDR is
a list of successors that will be called within an element or
object of such type.

For example, in a `radio-target' object, one can only find
entities, export snippets, latex-fragments, subscript and
superscript.

This alist also applies to secondary string.  For example, an
`headline' type element doesn't directly contain objects, but
still has an entry since one of its properties (`:title') does.")

(defconst org-element-secondary-value-alist
  '((headline . :title)
    (inlinetask . :title)
    (item . :tag)
    (footnote-reference . :inline-definition))
  "Alist between element types and location of secondary value.")



;;; Accessors and Setters
;;
;; Provide four accessors: `org-element-type', `org-element-property'
;; `org-element-contents' and `org-element-restriction'.
;;
;; Setter functions allow to modify elements by side effect.  There is
;; `org-element-put-property', `org-element-set-contents',
;; `org-element-set-element' and `org-element-adopt-element'.  Note
;; that `org-element-set-element' and `org-element-adopt-elements' are
;; higher level functions since also update `:parent' property.

(defsubst org-element-type (element)
  "Return type of ELEMENT.

The function returns the type of the element or object provided.
It can also return the following special value:
  `plain-text'       for a string
  `org-data'         for a complete document
  nil                in any other case."
  (cond
   ((not (consp element)) (and (stringp element) 'plain-text))
   ((symbolp (car element)) (car element))))

(defsubst org-element-property (property element)
  "Extract the value from the PROPERTY of an ELEMENT."
  (if (stringp element) (get-text-property 0 property element)
    (plist-get (nth 1 element) property)))

(defsubst org-element-contents (element)
  "Extract contents from an ELEMENT."
  (cond ((not (consp element)) nil)
	((symbolp (car element)) (nthcdr 2 element))
	(t element)))

(defsubst org-element-restriction (element)
  "Return restriction associated to ELEMENT.
ELEMENT can be an element, an object or a symbol representing an
element or object type."
  (cdr (assq (if (symbolp element) element (org-element-type element))
	     org-element-object-restrictions)))

(defsubst org-element-put-property (element property value)
  "In ELEMENT set PROPERTY to VALUE.
Return modified element."
  (if (stringp element) (org-add-props element nil property value)
    (setcar (cdr element) (plist-put (nth 1 element) property value))
    element))

(defsubst org-element-set-contents (element &rest contents)
  "Set ELEMENT contents to CONTENTS.
Return modified element."
  (cond ((not element) (list contents))
	((not (symbolp (car element))) contents)
	((cdr element) (setcdr (cdr element) contents))
	(t (nconc element contents))))

(defsubst org-element-set-element (old new)
  "Replace element or object OLD with element or object NEW.
The function takes care of setting `:parent' property for NEW."
  ;; Since OLD is going to be changed into NEW by side-effect, first
  ;; make sure that every element or object within NEW has OLD as
  ;; parent.
  (mapc (lambda (blob) (org-element-put-property blob :parent old))
	(org-element-contents new))
  ;; Transfer contents.
  (apply 'org-element-set-contents old (org-element-contents new))
  ;; Ensure NEW has same parent as OLD, then overwrite OLD properties
  ;; with NEW's.
  (org-element-put-property new :parent (org-element-property :parent old))
  (setcar (cdr old) (nth 1 new))
  ;; Transfer type.
  (setcar old (car new)))

(defsubst org-element-adopt-elements (parent &rest children)
  "Append elements to the contents of another element.

PARENT is an element or object.  CHILDREN can be elements,
objects, or a strings.

The function takes care of setting `:parent' property for CHILD.
Return parent element."
  ;; Link every child to PARENT. If PARENT is nil, it is a secondary
  ;; string: parent is the list itself.
  (mapc (lambda (child)
	  (org-element-put-property child :parent (or parent children)))
	children)
  ;; Add CHILDREN at the end of PARENT contents.
  (when parent
    (apply 'org-element-set-contents
	   parent
	   (nconc (org-element-contents parent) children)))
  ;; Return modified PARENT element.
  (or parent children))



;;; Greater elements
;;
;; For each greater element type, we define a parser and an
;; interpreter.
;;
;; A parser returns the element or object as the list described above.
;; Most of them accepts no argument.  Though, exceptions exist.  Hence
;; every element containing a secondary string (see
;; `org-element-secondary-value-alist') will accept an optional
;; argument to toggle parsing of that secondary string.  Moreover,
;; `item' parser requires current list's structure as its first
;; element.
;;
;; An interpreter accepts two arguments: the list representation of
;; the element or object, and its contents.  The latter may be nil,
;; depending on the element or object considered.  It returns the
;; appropriate Org syntax, as a string.
;;
;; Parsing functions must follow the naming convention:
;; org-element-TYPE-parser, where TYPE is greater element's type, as
;; defined in `org-element-greater-elements'.
;;
;; Similarly, interpreting functions must follow the naming
;; convention: org-element-TYPE-interpreter.
;;
;; With the exception of `headline' and `item' types, greater elements
;; cannot contain other greater elements of their own type.
;;
;; Beside implementing a parser and an interpreter, adding a new
;; greater element requires to tweak `org-element--current-element'.
;; Moreover, the newly defined type must be added to both
;; `org-element-all-elements' and `org-element-greater-elements'.


;;;; Center Block

(defun org-element-center-block-parser (limit affiliated)
  "Parse a center block.

LIMIT bounds the search.  AFFILIATED is a list of which CAR is
the buffer position at the beginning of the first affiliated
keyword and CDR is a plist of affiliated keywords along with
their value.

Return a list whose CAR is `center-block' and CDR is a plist
containing `:begin', `:end', `:hiddenp', `:contents-begin',
`:contents-end', `:post-blank' and `:post-affiliated' keywords.

Assume point is at the beginning of the block."
  (let ((case-fold-search t))
    (if (not (save-excursion
	       (re-search-forward "^[ \t]*#\\+END_CENTER[ \t]*$" limit t)))
	;; Incomplete block: parse it as a paragraph.
	(org-element-paragraph-parser limit affiliated)
      (let ((block-end-line (match-beginning 0)))
	(let* ((begin (car affiliated))
	       (post-affiliated (point))
	       ;; Empty blocks have no contents.
	       (contents-begin (progn (forward-line)
				      (and (< (point) block-end-line)
					   (point))))
	       (contents-end (and contents-begin block-end-line))
	       (hidden (org-invisible-p2))
	       (pos-before-blank (progn (goto-char block-end-line)
					(forward-line)
					(point)))
	       (end (save-excursion (skip-chars-forward " \r\t\n" limit)
				    (skip-chars-backward " \t")
				    (if (bolp) (point) (line-end-position)))))
	  (list 'center-block
		(nconc
		 (list :begin begin
		       :end end
		       :hiddenp hidden
		       :contents-begin contents-begin
		       :contents-end contents-end
		       :post-blank (count-lines pos-before-blank end)
		       :post-affiliated post-affiliated)
		 (cdr affiliated))))))))

(defun org-element-center-block-interpreter (center-block contents)
  "Interpret CENTER-BLOCK element as Org syntax.
CONTENTS is the contents of the element."
  (format "#+BEGIN_CENTER\n%s#+END_CENTER" contents))


;;;; Drawer

(defun org-element-drawer-parser (limit affiliated)
  "Parse a drawer.

LIMIT bounds the search.  AFFILIATED is a list of which CAR is
the buffer position at the beginning of the first affiliated
keyword and CDR is a plist of affiliated keywords along with
their value.

Return a list whose CAR is `drawer' and CDR is a plist containing
`:drawer-name', `:begin', `:end', `:hiddenp', `:contents-begin',
`:contents-end', `:post-blank' and `:post-affiliated' keywords.

Assume point is at beginning of drawer."
  (let ((case-fold-search t))
    (if (not (save-excursion (re-search-forward "^[ \t]*:END:[ \t]*$" limit t)))
	;; Incomplete drawer: parse it as a paragraph.
	(org-element-paragraph-parser limit affiliated)
      (save-excursion
	(let* ((drawer-end-line (match-beginning 0))
	       (name (progn (looking-at org-drawer-regexp)
			    (org-match-string-no-properties 1)))
	       (begin (car affiliated))
	       (post-affiliated (point))
	       ;; Empty drawers have no contents.
	       (contents-begin (progn (forward-line)
				      (and (< (point) drawer-end-line)
					   (point))))
	       (contents-end (and contents-begin drawer-end-line))
	       (hidden (org-invisible-p2))
	       (pos-before-blank (progn (goto-char drawer-end-line)
					(forward-line)
					(point)))
	       (end (progn (skip-chars-forward " \r\t\n" limit)
			   (skip-chars-backward " \t")
			   (if (bolp) (point) (line-end-position)))))
	  (list 'drawer
		(nconc
		 (list :begin begin
		       :end end
		       :drawer-name name
		       :hiddenp hidden
		       :contents-begin contents-begin
		       :contents-end contents-end
		       :post-blank (count-lines pos-before-blank end)
		       :post-affiliated post-affiliated)
		 (cdr affiliated))))))))

(defun org-element-drawer-interpreter (drawer contents)
  "Interpret DRAWER element as Org syntax.
CONTENTS is the contents of the element."
  (format ":%s:\n%s:END:"
	  (org-element-property :drawer-name drawer)
	  contents))


;;;; Dynamic Block

(defun org-element-dynamic-block-parser (limit affiliated)
  "Parse a dynamic block.

LIMIT bounds the search.  AFFILIATED is a list of which CAR is
the buffer position at the beginning of the first affiliated
keyword and CDR is a plist of affiliated keywords along with
their value.

Return a list whose CAR is `dynamic-block' and CDR is a plist
containing `:block-name', `:begin', `:end', `:hiddenp',
`:contents-begin', `:contents-end', `:arguments', `:post-blank'
and `:post-affiliated' keywords.

Assume point is at beginning of dynamic block."
  (let ((case-fold-search t))
    (if (not (save-excursion
	       (re-search-forward "^[ \t]*#\\+END:?[ \t]*$" limit t)))
	;; Incomplete block: parse it as a paragraph.
	(org-element-paragraph-parser limit affiliated)
      (let ((block-end-line (match-beginning 0)))
	(save-excursion
	  (let* ((name (progn (looking-at org-dblock-start-re)
			      (org-match-string-no-properties 1)))
		 (arguments (org-match-string-no-properties 3))
		 (begin (car affiliated))
		 (post-affiliated (point))
		 ;; Empty blocks have no contents.
		 (contents-begin (progn (forward-line)
					(and (< (point) block-end-line)
					     (point))))
		 (contents-end (and contents-begin block-end-line))
		 (hidden (org-invisible-p2))
		 (pos-before-blank (progn (goto-char block-end-line)
					  (forward-line)
					  (point)))
		 (end (progn (skip-chars-forward " \r\t\n" limit)
			     (skip-chars-backward " \t")
			     (if (bolp) (point) (line-end-position)))))
	    (list 'dynamic-block
		  (nconc
		   (list :begin begin
			 :end end
			 :block-name name
			 :arguments arguments
			 :hiddenp hidden
			 :contents-begin contents-begin
			 :contents-end contents-end
			 :post-blank (count-lines pos-before-blank end)
			 :post-affiliated post-affiliated)
		   (cdr affiliated)))))))))

(defun org-element-dynamic-block-interpreter (dynamic-block contents)
  "Interpret DYNAMIC-BLOCK element as Org syntax.
CONTENTS is the contents of the element."
  (format "#+BEGIN: %s%s\n%s#+END:"
	  (org-element-property :block-name dynamic-block)
	  (let ((args (org-element-property :arguments dynamic-block)))
	    (and args (concat " " args)))
	  contents))


;;;; Footnote Definition

(defun org-element-footnote-definition-parser (limit affiliated)
  "Parse a footnote definition.

LIMIT bounds the search.  AFFILIATED is a list of which CAR is
the buffer position at the beginning of the first affiliated
keyword and CDR is a plist of affiliated keywords along with
their value.

Return a list whose CAR is `footnote-definition' and CDR is
a plist containing `:label', `:begin' `:end', `:contents-begin',
`:contents-end', `:post-blank' and `:post-affiliated' keywords.

Assume point is at the beginning of the footnote definition."
  (save-excursion
    (let* ((label (progn (looking-at org-footnote-definition-re)
			 (org-match-string-no-properties 1)))
	   (begin (car affiliated))
	   (post-affiliated (point))
	   (ending (save-excursion
		     (if (progn
			   (end-of-line)
			   (re-search-forward
			    (concat org-outline-regexp-bol "\\|"
				    org-footnote-definition-re "\\|"
				    "^[ \t]*$") limit 'move))
			 (match-beginning 0)
		       (point))))
	   (contents-begin (progn (search-forward "]")
				  (skip-chars-forward " \r\t\n" ending)
				  (and (/= (point) ending) (point))))
	   (contents-end (and contents-begin ending))
	   (end (progn (goto-char ending)
		       (skip-chars-forward " \r\t\n" limit)
		       (skip-chars-backward " \t")
		       (if (bolp) (point) (line-end-position)))))
      (list 'footnote-definition
	    (nconc
	     (list :label label
		   :begin begin
		   :end end
		   :contents-begin contents-begin
		   :contents-end contents-end
		   :post-blank (count-lines ending end)
		   :post-affiliated post-affiliated)
	     (cdr affiliated))))))

(defun org-element-footnote-definition-interpreter (footnote-definition contents)
  "Interpret FOOTNOTE-DEFINITION element as Org syntax.
CONTENTS is the contents of the footnote-definition."
  (concat (format "[%s]" (org-element-property :label footnote-definition))
	  " "
	  contents))


;;;; Headline

(defun org-element-headline-parser (limit &optional raw-secondary-p)
  "Parse an headline.

Return a list whose CAR is `headline' and CDR is a plist
containing `:raw-value', `:title', `:begin', `:end',
`:pre-blank', `:hiddenp', `:contents-begin' and `:contents-end',
`:level', `:priority', `:tags', `:todo-keyword',`:todo-type',
`:scheduled', `:deadline', `:closed', `:quotedp', `:archivedp',
`:commentedp' and `:footnote-section-p' keywords.

The plist also contains any property set in the property drawer,
with its name in lowercase, the underscores replaced with hyphens
and colons at the beginning (i.e. `:custom-id').

When RAW-SECONDARY-P is non-nil, headline's title will not be
parsed as a secondary string, but as a plain string instead.

Assume point is at beginning of the headline."
  (save-excursion
    (let* ((components (org-heading-components))
	   (level (nth 1 components))
	   (todo (nth 2 components))
	   (todo-type
	    (and todo (if (member todo org-done-keywords) 'done 'todo)))
	   (tags (let ((raw-tags (nth 5 components)))
		   (and raw-tags (org-split-string raw-tags ":"))))
	   (raw-value (or (nth 4 components) ""))
	   (quotedp
	    (let ((case-fold-search nil))
	      (string-match (format "^%s\\( \\|$\\)" org-quote-string)
			    raw-value)))
	   (commentedp
	    (let ((case-fold-search nil))
	      (string-match (format "^%s\\( \\|$\\)" org-comment-string)
			    raw-value)))
	   (archivedp (member org-archive-tag tags))
	   (footnote-section-p (and org-footnote-section
				    (string= org-footnote-section raw-value)))
	   ;; Normalize property names: ":SOME_PROP:" becomes
	   ;; ":some-prop".
	   (standard-props
	    (let (plist)
	      (mapc
	       (lambda (p)
		 (setq plist
		       (plist-put plist
				  (intern (concat ":"
						  (replace-regexp-in-string
						   "_" "-" (downcase (car p)))))
				  (cdr p))))
	       (org-entry-properties nil 'standard))
	      plist))
	   (time-props
	    ;; Read time properties on the line below the headline.
	    (save-excursion
	      (when (progn (forward-line)
			   (looking-at org-planning-or-clock-line-re))
		(let ((end (line-end-position)) plist)
		  (while (re-search-forward
			  org-keyword-time-not-clock-regexp end t)
		    (goto-char (match-end 1))
		    (skip-chars-forward " \t")
		    (let ((keyword (match-string 1))
			  (time (org-element-timestamp-parser)))
		      (cond ((equal keyword org-scheduled-string)
			     (setq plist (plist-put plist :scheduled time)))
			    ((equal keyword org-deadline-string)
			     (setq plist (plist-put plist :deadline time)))
			    (t (setq plist (plist-put plist :closed time))))))
		  plist))))
	   (begin (point))
	   (end (save-excursion (goto-char (org-end-of-subtree t t))))
	   (pos-after-head (progn (forward-line) (point)))
	   (contents-begin (save-excursion
			     (skip-chars-forward " \r\t\n" end)
			     (and (/= (point) end) (line-beginning-position))))
	   (hidden (org-invisible-p2))
	   (contents-end (and contents-begin
			      (progn (goto-char end)
				     (skip-chars-backward " \r\t\n")
				     (forward-line)
				     (point)))))
      ;; Clean RAW-VALUE from any quote or comment string.
      (when (or quotedp commentedp)
	(let ((case-fold-search nil))
	  (setq raw-value
		(replace-regexp-in-string
		 (concat
		  (regexp-opt (list org-quote-string org-comment-string))
		  "\\(?: \\|$\\)")
		 ""
		 raw-value))))
      ;; Clean TAGS from archive tag, if any.
      (when archivedp (setq tags (delete org-archive-tag tags)))
      (let ((headline
	     (list 'headline
		   (nconc
		    (list :raw-value raw-value
			  :begin begin
			  :end end
			  :pre-blank
			  (if (not contents-begin) 0
			    (count-lines pos-after-head contents-begin))
			  :hiddenp hidden
			  :contents-begin contents-begin
			  :contents-end contents-end
			  :level level
			  :priority (nth 3 components)
			  :tags tags
			  :todo-keyword todo
			  :todo-type todo-type
			  :post-blank (count-lines
				       (if (not contents-end) pos-after-head
					 (goto-char contents-end)
					 (forward-line)
					 (point))
				       end)
			  :footnote-section-p footnote-section-p
			  :archivedp archivedp
			  :commentedp commentedp
			  :quotedp quotedp)
		    time-props
		    standard-props))))
	(org-element-put-property
	 headline :title
	 (if raw-secondary-p raw-value
	   (org-element-parse-secondary-string
	    raw-value (org-element-restriction 'headline) headline)))))))

(defun org-element-headline-interpreter (headline contents)
  "Interpret HEADLINE element as Org syntax.
CONTENTS is the contents of the element."
  (let* ((level (org-element-property :level headline))
	 (todo (org-element-property :todo-keyword headline))
	 (priority (org-element-property :priority headline))
	 (title (org-element-interpret-data
		 (org-element-property :title headline)))
	 (tags (let ((tag-list (if (org-element-property :archivedp headline)
				   (cons org-archive-tag
					 (org-element-property :tags headline))
				 (org-element-property :tags headline))))
		 (and tag-list
		      (format ":%s:" (mapconcat 'identity tag-list ":")))))
	 (commentedp (org-element-property :commentedp headline))
	 (quotedp (org-element-property :quotedp headline))
	 (pre-blank (or (org-element-property :pre-blank headline) 0))
	 (heading (concat (make-string level ?*)
			  (and todo (concat " " todo))
			  (and quotedp (concat " " org-quote-string))
			  (and commentedp (concat " " org-comment-string))
			  (and priority
			       (format " [#%s]" (char-to-string priority)))
			  (cond ((and org-footnote-section
				      (org-element-property
				       :footnote-section-p headline))
				 (concat " " org-footnote-section))
				(title (concat " " title))))))
    (concat heading
	    ;; Align tags.
	    (when tags
	      (cond
	       ((zerop org-tags-column) (format " %s" tags))
	       ((< org-tags-column 0)
		(concat
		 (make-string
		  (max (- (+ org-tags-column (length heading) (length tags))) 1)
		  ? )
		 tags))
	       (t
		(concat
		 (make-string (max (- org-tags-column (length heading)) 1) ? )
		 tags))))
	    (make-string (1+ pre-blank) 10)
	    contents)))


;;;; Inlinetask

(defun org-element-inlinetask-parser (limit &optional raw-secondary-p)
  "Parse an inline task.

Return a list whose CAR is `inlinetask' and CDR is a plist
containing `:title', `:begin', `:end', `:hiddenp',
`:contents-begin' and `:contents-end', `:level', `:priority',
`:raw-value', `:tags', `:todo-keyword', `:todo-type',
`:scheduled', `:deadline', `:closed' and `:post-blank' keywords.

The plist also contains any property set in the property drawer,
with its name in lowercase, the underscores replaced with hyphens
and colons at the beginning (i.e. `:custom-id').

When optional argument RAW-SECONDARY-P is non-nil, inline-task's
title will not be parsed as a secondary string, but as a plain
string instead.

Assume point is at beginning of the inline task."
  (save-excursion
    (let* ((begin (point))
	   (components (org-heading-components))
	   (todo (nth 2 components))
	   (todo-type (and todo
			   (if (member todo org-done-keywords) 'done 'todo)))
	   (tags (let ((raw-tags (nth 5 components)))
		   (and raw-tags (org-split-string raw-tags ":"))))
	   (raw-value (or (nth 4 components) ""))
	   ;; Normalize property names: ":SOME_PROP:" becomes
	   ;; ":some-prop".
	   (standard-props
	    (let (plist)
	      (mapc
	       (lambda (p)
		 (setq plist
		       (plist-put plist
				  (intern (concat ":"
						  (replace-regexp-in-string
						   "_" "-" (downcase (car p)))))
				  (cdr p))))
	       (org-entry-properties nil 'standard))
	      plist))
	   (time-props
	    ;; Read time properties on the line below the inlinetask
	    ;; opening string.
	    (save-excursion
	      (when (progn (forward-line)
			   (looking-at org-planning-or-clock-line-re))
		(let ((end (line-end-position)) plist)
		  (while (re-search-forward
			  org-keyword-time-not-clock-regexp end t)
		    (goto-char (match-end 1))
		    (skip-chars-forward " \t")
		    (let ((keyword (match-string 1))
			  (time (org-element-timestamp-parser)))
		      (cond ((equal keyword org-scheduled-string)
			     (setq plist (plist-put plist :scheduled time)))
			    ((equal keyword org-deadline-string)
			     (setq plist (plist-put plist :deadline time)))
			    (t (setq plist (plist-put plist :closed time))))))
		  plist))))
	   (task-end (save-excursion
		       (end-of-line)
		       (and (re-search-forward "^\\*+ END" limit t)
			    (match-beginning 0))))
	   (contents-begin (progn (forward-line)
				  (and task-end (< (point) task-end) (point))))
	   (hidden (and contents-begin (org-invisible-p2)))
	   (contents-end (and contents-begin task-end))
	   (before-blank (if (not task-end) (point)
			   (goto-char task-end)
			   (forward-line)
			   (point)))
	   (end (progn (skip-chars-forward " \r\t\n" limit)
		       (skip-chars-backward " \t")
		       (if (bolp) (point) (line-end-position))))
	   (inlinetask
	    (list 'inlinetask
		  (nconc
		   (list :raw-value raw-value
			 :begin begin
			 :end end
			 :hiddenp hidden
			 :contents-begin contents-begin
			 :contents-end contents-end
			 :level (nth 1 components)
			 :priority (nth 3 components)
			 :tags tags
			 :todo-keyword todo
			 :todo-type todo-type
			 :post-blank (count-lines before-blank end))
		   time-props
		   standard-props))))
      (org-element-put-property
       inlinetask :title
       (if raw-secondary-p raw-value
	 (org-element-parse-secondary-string
	  raw-value
	  (org-element-restriction 'inlinetask)
	  inlinetask))))))

(defun org-element-inlinetask-interpreter (inlinetask contents)
  "Interpret INLINETASK element as Org syntax.
CONTENTS is the contents of inlinetask."
  (let* ((level (org-element-property :level inlinetask))
	 (todo (org-element-property :todo-keyword inlinetask))
	 (priority (org-element-property :priority inlinetask))
	 (title (org-element-interpret-data
		 (org-element-property :title inlinetask)))
	 (tags (let ((tag-list (org-element-property :tags inlinetask)))
		 (and tag-list
		      (format ":%s:" (mapconcat 'identity tag-list ":")))))
	 (task (concat (make-string level ?*)
		       (and todo (concat " " todo))
		       (and priority
			    (format " [#%s]" (char-to-string priority)))
		       (and title (concat " " title)))))
    (concat task
	    ;; Align tags.
	    (when tags
	      (cond
	       ((zerop org-tags-column) (format " %s" tags))
	       ((< org-tags-column 0)
		(concat
		 (make-string
		  (max (- (+ org-tags-column (length task) (length tags))) 1)
		  ? )
		 tags))
	       (t
		(concat
		 (make-string (max (- org-tags-column (length task)) 1) ? )
		 tags))))
	    ;; Prefer degenerate inlinetasks when there are no
	    ;; contents.
	    (when contents
	      (concat "\n"
		      contents
		      (make-string level ?*) " END")))))


;;;; Item

(defun org-element-item-parser (limit struct &optional raw-secondary-p)
  "Parse an item.

STRUCT is the structure of the plain list.

Return a list whose CAR is `item' and CDR is a plist containing
`:bullet', `:begin', `:end', `:contents-begin', `:contents-end',
`:checkbox', `:counter', `:tag', `:structure', `:hiddenp' and
`:post-blank' keywords.

When optional argument RAW-SECONDARY-P is non-nil, item's tag, if
any, will not be parsed as a secondary string, but as a plain
string instead.

Assume point is at the beginning of the item."
  (save-excursion
    (beginning-of-line)
    (looking-at org-list-full-item-re)
    (let* ((begin (point))
	   (bullet (org-match-string-no-properties 1))
	   (checkbox (let ((box (org-match-string-no-properties 3)))
		       (cond ((equal "[ ]" box) 'off)
			     ((equal "[X]" box) 'on)
			     ((equal "[-]" box) 'trans))))
	   (counter (let ((c (org-match-string-no-properties 2)))
		      (save-match-data
			(cond
			 ((not c) nil)
			 ((string-match "[A-Za-z]" c)
			  (- (string-to-char (upcase (match-string 0 c)))
			     64))
			 ((string-match "[0-9]+" c)
			  (string-to-number (match-string 0 c)))))))
	   (end (save-excursion (goto-char (org-list-get-item-end begin struct))
				(unless (bolp) (forward-line))
				(point)))
	   (contents-begin
	    (progn (goto-char
		    ;; Ignore tags in un-ordered lists: they are just
		    ;; a part of item's body.
		    (if (and (match-beginning 4)
			     (save-match-data (string-match "[.)]" bullet)))
			(match-beginning 4)
		      (match-end 0)))
		   (skip-chars-forward " \r\t\n" limit)
		   ;; If first line isn't empty, contents really start
		   ;; at the text after item's meta-data.
		   (if (= (point-at-bol) begin) (point) (point-at-bol))))
	   (hidden (progn (forward-line)
			  (and (not (= (point) end)) (org-invisible-p2))))
	   (contents-end (progn (goto-char end)
				(skip-chars-backward " \r\t\n")
				(forward-line)
				(point)))
	   (item
	    (list 'item
		  (list :bullet bullet
			:begin begin
			:end end
			;; CONTENTS-BEGIN and CONTENTS-END may be
			;; mixed up in the case of an empty item
			;; separated from the next by a blank line.
			;; Thus ensure the former is always the
			;; smallest.
			:contents-begin (min contents-begin contents-end)
			:contents-end (max contents-begin contents-end)
			:checkbox checkbox
			:counter counter
			:hiddenp hidden
			:structure struct
			:post-blank (count-lines contents-end end)))))
      (org-element-put-property
       item :tag
       (let ((raw-tag (org-list-get-tag begin struct)))
	 (and raw-tag
	      (if raw-secondary-p raw-tag
		(org-element-parse-secondary-string
		 raw-tag (org-element-restriction 'item) item))))))))

(defun org-element-item-interpreter (item contents)
  "Interpret ITEM element as Org syntax.
CONTENTS is the contents of the element."
  (let* ((bullet (org-list-bullet-string (org-element-property :bullet item)))
	 (checkbox (org-element-property :checkbox item))
	 (counter (org-element-property :counter item))
	 (tag (let ((tag (org-element-property :tag item)))
		(and tag (org-element-interpret-data tag))))
	 ;; Compute indentation.
	 (ind (make-string (length bullet) 32))
	 (item-starts-with-par-p
	  (eq (org-element-type (car (org-element-contents item)))
	      'paragraph)))
    ;; Indent contents.
    (concat
     bullet
     (and counter (format "[@%d] " counter))
     (case checkbox
       (on "[X] ")
       (off "[ ] ")
       (trans "[-] "))
     (and tag (format "%s :: " tag))
     (let ((contents (replace-regexp-in-string
		      "\\(^\\)[ \t]*\\S-" ind contents nil nil 1)))
       (if item-starts-with-par-p (org-trim contents)
	 (concat "\n" contents))))))


;;;; Plain List

(defun org-element-plain-list-parser (limit affiliated structure)
  "Parse a plain list.

LIMIT bounds the search.  AFFILIATED is a list of which CAR is
the buffer position at the beginning of the first affiliated
keyword and CDR is a plist of affiliated keywords along with
their value.  STRUCTURE is the structure of the plain list being
parsed.

Return a list whose CAR is `plain-list' and CDR is a plist
containing `:type', `:begin', `:end', `:contents-begin' and
`:contents-end', `:structure', `:post-blank' and
`:post-affiliated' keywords.

Assume point is at the beginning of the list."
  (save-excursion
    (let* ((struct (or structure (org-list-struct)))
	   (prevs (org-list-prevs-alist struct))
	   (parents (org-list-parents-alist struct))
	   (type (org-list-get-list-type (point) struct prevs))
	   (contents-begin (point))
	   (begin (car affiliated))
	   (contents-end
	    (progn (goto-char (org-list-get-list-end (point) struct prevs))
		   (unless (bolp) (forward-line))
		   (point)))
	   (end (progn (skip-chars-forward " \r\t\n" limit)
		       (skip-chars-backward " \t")
		       (if (bolp) (point) (line-end-position)))))
      ;; Return value.
      (list 'plain-list
	    (nconc
	     (list :type type
		   :begin begin
		   :end end
		   :contents-begin contents-begin
		   :contents-end contents-end
		   :structure struct
		   :post-blank (count-lines contents-end end)
		   :post-affiliated contents-begin)
	     (cdr affiliated))))))

(defun org-element-plain-list-interpreter (plain-list contents)
  "Interpret PLAIN-LIST element as Org syntax.
CONTENTS is the contents of the element."
  (with-temp-buffer
    (insert contents)
    (goto-char (point-min))
    (org-list-repair)
    (buffer-string)))


;;;; Property Drawer

(defun org-element-property-drawer-parser (limit affiliated)
  "Parse a property drawer.

LIMIT bounds the search.  AFFILIATED is a list of which CAR is
the buffer position at the beginning of the first affiliated
keyword and CDR is a plist of affiliated keywords along with
their value.

Return a list whose CAR is `property-drawer' and CDR is a plist
containing `:begin', `:end', `:hiddenp', `:contents-begin',
`:contents-end', `:post-blank' and `:post-affiliated' keywords.

Assume point is at the beginning of the property drawer."
  (save-excursion
    (let ((case-fold-search t))
      (if (not (save-excursion
		 (re-search-forward "^[ \t]*:END:[ \t]*$" limit t)))
	  ;; Incomplete drawer: parse it as a paragraph.
	  (org-element-paragraph-parser limit affiliated)
	(save-excursion
	  (let* ((drawer-end-line (match-beginning 0))
		 (begin (car affiliated))
		 (post-affiliated (point))
		 (contents-begin (progn (forward-line)
					(and (< (point) drawer-end-line)
					     (point))))
		 (contents-end (and contents-begin drawer-end-line))
		 (hidden (org-invisible-p2))
		 (pos-before-blank (progn (goto-char drawer-end-line)
					  (forward-line)
					  (point)))
		 (end (progn (skip-chars-forward " \r\t\n" limit)
			     (skip-chars-backward " \t")
			     (if (bolp) (point) (line-end-position)))))
	    (list 'property-drawer
		  (nconc
		   (list :begin begin
			 :end end
			 :hiddenp hidden
			 :contents-begin contents-begin
			 :contents-end contents-end
			 :post-blank (count-lines pos-before-blank end)
			 :post-affiliated post-affiliated)
		   (cdr affiliated)))))))))

(defun org-element-property-drawer-interpreter (property-drawer contents)
  "Interpret PROPERTY-DRAWER element as Org syntax.
CONTENTS is the properties within the drawer."
  (format ":PROPERTIES:\n%s:END:" contents))


;;;; Quote Block

(defun org-element-quote-block-parser (limit affiliated)
  "Parse a quote block.

LIMIT bounds the search.  AFFILIATED is a list of which CAR is
the buffer position at the beginning of the first affiliated
keyword and CDR is a plist of affiliated keywords along with
their value.

Return a list whose CAR is `quote-block' and CDR is a plist
containing `:begin', `:end', `:hiddenp', `:contents-begin',
`:contents-end', `:post-blank' and `:post-affiliated' keywords.

Assume point is at the beginning of the block."
  (let ((case-fold-search t))
    (if (not (save-excursion
	       (re-search-forward "^[ \t]*#\\+END_QUOTE[ \t]*$" limit t)))
	;; Incomplete block: parse it as a paragraph.
	(org-element-paragraph-parser limit affiliated)
      (let ((block-end-line (match-beginning 0)))
	(save-excursion
	  (let* ((begin (car affiliated))
		 (post-affiliated (point))
		 ;; Empty blocks have no contents.
		 (contents-begin (progn (forward-line)
					(and (< (point) block-end-line)
					     (point))))
		 (contents-end (and contents-begin block-end-line))
		 (hidden (org-invisible-p2))
		 (pos-before-blank (progn (goto-char block-end-line)
					  (forward-line)
					  (point)))
		 (end (progn (skip-chars-forward " \r\t\n" limit)
			     (skip-chars-backward " \t")
			     (if (bolp) (point) (line-end-position)))))
	    (list 'quote-block
		  (nconc
		   (list :begin begin
			 :end end
			 :hiddenp hidden
			 :contents-begin contents-begin
			 :contents-end contents-end
			 :post-blank (count-lines pos-before-blank end)
			 :post-affiliated post-affiliated)
		   (cdr affiliated)))))))))

(defun org-element-quote-block-interpreter (quote-block contents)
  "Interpret QUOTE-BLOCK element as Org syntax.
CONTENTS is the contents of the element."
  (format "#+BEGIN_QUOTE\n%s#+END_QUOTE" contents))


;;;; Section

(defun org-element-section-parser (limit)
  "Parse a section.

LIMIT bounds the search.

Return a list whose CAR is `section' and CDR is a plist
containing `:begin', `:end', `:contents-begin', `contents-end'
and `:post-blank' keywords."
  (save-excursion
    ;; Beginning of section is the beginning of the first non-blank
    ;; line after previous headline.
    (let ((begin (point))
	  (end (progn (org-with-limited-levels (outline-next-heading))
		      (point)))
	  (pos-before-blank (progn (skip-chars-backward " \r\t\n")
				   (forward-line)
				   (point))))
      (list 'section
	    (list :begin begin
		  :end end
		  :contents-begin begin
		  :contents-end pos-before-blank
		  :post-blank (count-lines pos-before-blank end))))))

(defun org-element-section-interpreter (section contents)
  "Interpret SECTION element as Org syntax.
CONTENTS is the contents of the element."
  contents)


;;;; Special Block

(defun org-element-special-block-parser (limit affiliated)
  "Parse a special block.

LIMIT bounds the search.  AFFILIATED is a list of which CAR is
the buffer position at the beginning of the first affiliated
keyword and CDR is a plist of affiliated keywords along with
their value.

Return a list whose CAR is `special-block' and CDR is a plist
containing `:type', `:begin', `:end', `:hiddenp',
`:contents-begin', `:contents-end', `:post-blank' and
`:post-affiliated' keywords.

Assume point is at the beginning of the block."
  (let* ((case-fold-search t)
	 (type (progn (looking-at "[ \t]*#\\+BEGIN_\\(S-+\\)")
		      (upcase (match-string-no-properties 1)))))
    (if (not (save-excursion
	       (re-search-forward
		(format "^[ \t]*#\\+END_%s[ \t]*$" type) limit t)))
	;; Incomplete block: parse it as a paragraph.
	(org-element-paragraph-parser limit affiliated)
      (let ((block-end-line (match-beginning 0)))
	(save-excursion
	  (let* ((begin (car affiliated))
		 (post-affiliated (point))
		 ;; Empty blocks have no contents.
		 (contents-begin (progn (forward-line)
					(and (< (point) block-end-line)
					     (point))))
		 (contents-end (and contents-begin block-end-line))
		 (hidden (org-invisible-p2))
		 (pos-before-blank (progn (goto-char block-end-line)
					  (forward-line)
					  (point)))
		 (end (progn (skip-chars-forward " \r\t\n" limit)
			     (skip-chars-backward " \t")
			     (if (bolp) (point) (line-end-position)))))
	    (list 'special-block
		  (nconc
		   (list :type type
			 :begin begin
			 :end end
			 :hiddenp hidden
			 :contents-begin contents-begin
			 :contents-end contents-end
			 :post-blank (count-lines pos-before-blank end)
			 :post-affiliated post-affiliated)
		   (cdr affiliated)))))))))

(defun org-element-special-block-interpreter (special-block contents)
  "Interpret SPECIAL-BLOCK element as Org syntax.
CONTENTS is the contents of the element."
  (let ((block-type (org-element-property :type special-block)))
    (format "#+BEGIN_%s\n%s#+END_%s" block-type contents block-type)))



;;; Elements
;;
;; For each element, a parser and an interpreter are also defined.
;; Both follow the same naming convention used for greater elements.
;;
;; Also, as for greater elements, adding a new element type is done
;; through the following steps: implement a parser and an interpreter,
;; tweak `org-element--current-element' so that it recognizes the new
;; type and add that new type to `org-element-all-elements'.
;;
;; As a special case, when the newly defined type is a block type,
;; `org-element-block-name-alist' has to be modified accordingly.


;;;; Babel Call

(defun org-element-babel-call-parser (limit affiliated)
  "Parse a babel call.

LIMIT bounds the search.  AFFILIATED is a list of which CAR is
the buffer position at the beginning of the first affiliated
keyword and CDR is a plist of affiliated keywords along with
their value.

Return a list whose CAR is `babel-call' and CDR is a plist
containing `:begin', `:end', `:info', `:post-blank' and
`:post-affiliated' as keywords."
  (save-excursion
    (let ((case-fold-search t)
	  (info (progn (looking-at org-babel-block-lob-one-liner-regexp)
		       (org-babel-lob-get-info)))
	  (begin (car affiliated))
	  (post-affiliated (point))
	  (pos-before-blank (progn (forward-line) (point)))
	  (end (progn (skip-chars-forward " \r\t\n" limit)
		      (skip-chars-backward " \t")
		      (if (bolp) (point) (line-end-position)))))
      (list 'babel-call
	    (nconc
	     (list :begin begin
		   :end end
		   :info info
		   :post-blank (count-lines pos-before-blank end)
		   :post-affiliated post-affiliated)
	     (cdr affiliated))))))

(defun org-element-babel-call-interpreter (babel-call contents)
  "Interpret BABEL-CALL element as Org syntax.
CONTENTS is nil."
  (let* ((babel-info (org-element-property :info babel-call))
	 (main (car babel-info))
	 (post-options (nth 1 babel-info)))
    (concat "#+CALL: "
	    (if (not (string-match "\\[\\(\\[.*?\\]\\)\\]" main)) main
	      ;; Remove redundant square brackets.
	      (replace-match (match-string 1 main) nil nil main))
	    (and post-options (format "[%s]" post-options)))))


;;;; Clock

(defun org-element-clock-parser (limit)
  "Parse a clock.

LIMIT bounds the search.

Return a list whose CAR is `clock' and CDR is a plist containing
`:status', `:value', `:time', `:begin', `:end' and `:post-blank'
as keywords."
  (save-excursion
    (let* ((case-fold-search nil)
	   (begin (point))
	   (value (progn (search-forward org-clock-string (line-end-position) t)
			 (skip-chars-forward " \t")
			 (org-element-timestamp-parser)))
	   (duration (and (search-forward " => " (line-end-position) t)
			  (progn (skip-chars-forward " \t")
				 (looking-at "\\(\\S-+\\)[ \t]*$"))
			  (org-match-string-no-properties 1)))
	   (status (if duration 'closed 'running))
	   (post-blank (let ((before-blank (progn (forward-line) (point))))
			 (skip-chars-forward " \r\t\n" limit)
			 (skip-chars-backward " \t")
			 (unless (bolp) (end-of-line))
			 (count-lines before-blank (point))))
	   (end (point)))
      (list 'clock
	    (list :status status
		  :value value
		  :duration duration
		  :begin begin
		  :end end
		  :post-blank post-blank)))))

(defun org-element-clock-interpreter (clock contents)
  "Interpret CLOCK element as Org syntax.
CONTENTS is nil."
  (concat org-clock-string " "
	  (org-element-timestamp-interpreter
	   (org-element-property :value clock) nil)
	  (let ((duration (org-element-property :duration clock)))
	    (and duration
		 (concat " => "
			 (apply 'format
				"%2s:%02s"
				(org-split-string duration ":")))))))


;;;; Comment

(defun org-element-comment-parser (limit affiliated)
  "Parse a comment.

LIMIT bounds the search.  AFFILIATED is a list of which CAR is
the buffer position at the beginning of the first affiliated
keyword and CDR is a plist of affiliated keywords along with
their value.

Return a list whose CAR is `comment' and CDR is a plist
containing `:begin', `:end', `:value', `:post-blank',
`:post-affiliated' keywords.

Assume point is at comment beginning."
  (save-excursion
    (let* ((begin (car affiliated))
	   (post-affiliated (point))
	   (value (prog2 (looking-at "[ \t]*# ?")
		      (buffer-substring-no-properties
		       (match-end 0) (line-end-position))
		    (forward-line)))
	   (com-end
	    ;; Get comments ending.
	    (progn
	      (while (and (< (point) limit) (looking-at "[ \t]*#\\( \\|$\\)"))
		;; Accumulate lines without leading hash and first
		;; whitespace.
		(setq value
		      (concat value
			      "\n"
			      (buffer-substring-no-properties
			       (match-end 0) (line-end-position))))
		(forward-line))
	      (point)))
	   (end (progn (goto-char com-end)
		       (skip-chars-forward " \r\t\n" limit)
		       (skip-chars-backward " \t")
		       (if (bolp) (point) (line-end-position)))))
      (list 'comment
	    (nconc
	     (list :begin begin
		   :end end
		   :value value
		   :post-blank (count-lines com-end end)
		   :post-affiliated post-affiliated)
	     (cdr affiliated))))))

(defun org-element-comment-interpreter (comment contents)
  "Interpret COMMENT element as Org syntax.
CONTENTS is nil."
  (replace-regexp-in-string "^" "# " (org-element-property :value comment)))


;;;; Comment Block

(defun org-element-comment-block-parser (limit affiliated)
  "Parse an export block.

LIMIT bounds the search.  AFFILIATED is a list of which CAR is
the buffer position at the beginning of the first affiliated
keyword and CDR is a plist of affiliated keywords along with
their value.

Return a list whose CAR is `comment-block' and CDR is a plist
containing `:begin', `:end', `:hiddenp', `:value', `:post-blank'
and `:post-affiliated' keywords.

Assume point is at comment block beginning."
  (let ((case-fold-search t))
    (if (not (save-excursion
	       (re-search-forward "^[ \t]*#\\+END_COMMENT[ \t]*$" limit t)))
	;; Incomplete block: parse it as a paragraph.
	(org-element-paragraph-parser limit affiliated)
      (let ((contents-end (match-beginning 0)))
	(save-excursion
	  (let* ((begin (car affiliated))
		 (post-affiliated (point))
		 (contents-begin (progn (forward-line) (point)))
		 (hidden (org-invisible-p2))
		 (pos-before-blank (progn (goto-char contents-end)
					  (forward-line)
					  (point)))
		 (end (progn (skip-chars-forward " \r\t\n" limit)
			     (skip-chars-backward " \t")
			     (if (bolp) (point) (line-end-position))))
		 (value (buffer-substring-no-properties
			 contents-begin contents-end)))
	    (list 'comment-block
		  (nconc
		   (list :begin begin
			 :end end
			 :value value
			 :hiddenp hidden
			 :post-blank (count-lines pos-before-blank end)
			 :post-affiliated post-affiliated)
		   (cdr affiliated)))))))))

(defun org-element-comment-block-interpreter (comment-block contents)
  "Interpret COMMENT-BLOCK element as Org syntax.
CONTENTS is nil."
  (format "#+BEGIN_COMMENT\n%s#+END_COMMENT"
	  (org-remove-indentation (org-element-property :value comment-block))))


;;;; Diary Sexp

(defun org-element-diary-sexp-parser (limit affiliated)
  "Parse a diary sexp.

LIMIT bounds the search.  AFFILIATED is a list of which CAR is
the buffer position at the beginning of the first affiliated
keyword and CDR is a plist of affiliated keywords along with
their value.

Return a list whose CAR is `diary-sexp' and CDR is a plist
containing `:begin', `:end', `:value', `:post-blank' and
`:post-affiliated' keywords."
  (save-excursion
    (let ((begin (car affiliated))
	  (post-affiliated (point))
	  (value (progn (looking-at "\\(%%(.*\\)[ \t]*$")
			(org-match-string-no-properties 1)))
	  (pos-before-blank (progn (forward-line) (point)))
	  (end (progn (skip-chars-forward " \r\t\n" limit)
		      (skip-chars-backward " \t")
		      (if (bolp) (point) (line-end-position)))))
      (list 'diary-sexp
	    (nconc
	     (list :value value
		   :begin begin
		   :end end
		   :post-blank (count-lines pos-before-blank end)
		   :post-affiliated post-affiliated)
	     (cdr affiliated))))))

(defun org-element-diary-sexp-interpreter (diary-sexp contents)
  "Interpret DIARY-SEXP as Org syntax.
CONTENTS is nil."
  (org-element-property :value diary-sexp))


;;;; Example Block

(defun org-element-example-block-parser (limit affiliated)
  "Parse an example block.

LIMIT bounds the search.  AFFILIATED is a list of which CAR is
the buffer position at the beginning of the first affiliated
keyword and CDR is a plist of affiliated keywords along with
their value.

Return a list whose CAR is `example-block' and CDR is a plist
containing `:begin', `:end', `:number-lines', `:preserve-indent',
`:retain-labels', `:use-labels', `:label-fmt', `:hiddenp',
`:switches', `:value', `:post-blank' and `:post-affiliated'
keywords."
  (let ((case-fold-search t))
    (if (not (save-excursion
	       (re-search-forward "^[ \t]*#\\+END_EXAMPLE[ \t]*$" limit t)))
	;; Incomplete block: parse it as a paragraph.
	(org-element-paragraph-parser limit affiliated)
      (let ((contents-end (match-beginning 0)))
	(save-excursion
	  (let* ((switches
		  (progn (looking-at "^[ \t]*#\\+BEGIN_EXAMPLE\\(?: +\\(.*\\)\\)?")
			 (org-match-string-no-properties 1)))
		 ;; Switches analysis
		 (number-lines (cond ((not switches) nil)
				     ((string-match "-n\\>" switches) 'new)
				     ((string-match "+n\\>" switches) 'continued)))
		 (preserve-indent (and switches (string-match "-i\\>" switches)))
		 ;; Should labels be retained in (or stripped from) example
		 ;; blocks?
		 (retain-labels
		  (or (not switches)
		      (not (string-match "-r\\>" switches))
		      (and number-lines (string-match "-k\\>" switches))))
		 ;; What should code-references use - labels or
		 ;; line-numbers?
		 (use-labels
		  (or (not switches)
		      (and retain-labels (not (string-match "-k\\>" switches)))))
		 (label-fmt (and switches
				 (string-match "-l +\"\\([^\"\n]+\\)\"" switches)
				 (match-string 1 switches)))
		 ;; Standard block parsing.
		 (begin (car affiliated))
		 (post-affiliated (point))
		 (contents-begin (progn (forward-line) (point)))
		 (hidden (org-invisible-p2))
		 (value (org-unescape-code-in-string
			 (buffer-substring-no-properties
			  contents-begin contents-end)))
		 (pos-before-blank (progn (goto-char contents-end)
					  (forward-line)
					  (point)))
		 (end (progn (skip-chars-forward " \r\t\n" limit)
			     (skip-chars-backward " \t")
			     (if (bolp) (point) (line-end-position)))))
	    (list 'example-block
		  (nconc
		   (list :begin begin
			 :end end
			 :value value
			 :switches switches
			 :number-lines number-lines
			 :preserve-indent preserve-indent
			 :retain-labels retain-labels
			 :use-labels use-labels
			 :label-fmt label-fmt
			 :hiddenp hidden
			 :post-blank (count-lines pos-before-blank end)
			 :post-affiliated post-affiliated)
		   (cdr affiliated)))))))))

(defun org-element-example-block-interpreter (example-block contents)
  "Interpret EXAMPLE-BLOCK element as Org syntax.
CONTENTS is nil."
  (let ((switches (org-element-property :switches example-block)))
    (concat "#+BEGIN_EXAMPLE" (and switches (concat " " switches)) "\n"
	    (org-remove-indentation
	     (org-escape-code-in-string
	      (org-element-property :value example-block)))
	    "#+END_EXAMPLE")))


;;;; Export Block

(defun org-element-export-block-parser (limit affiliated)
  "Parse an export block.

LIMIT bounds the search.  AFFILIATED is a list of which CAR is
the buffer position at the beginning of the first affiliated
keyword and CDR is a plist of affiliated keywords along with
their value.

Return a list whose CAR is `export-block' and CDR is a plist
containing `:begin', `:end', `:type', `:hiddenp', `:value',
`:post-blank' and `:post-affiliated' keywords.

Assume point is at export-block beginning."
  (let* ((case-fold-search t)
	 (type (progn (looking-at "[ \t]*#\\+BEGIN_\\(\\S-+\\)")
		      (upcase (org-match-string-no-properties 1)))))
    (if (not (save-excursion
	       (re-search-forward
		(format "^[ \t]*#\\+END_%s[ \t]*$" type) limit t)))
	;; Incomplete block: parse it as a paragraph.
	(org-element-paragraph-parser limit affiliated)
      (let ((contents-end (match-beginning 0)))
	(save-excursion
	  (let* ((begin (car affiliated))
		 (post-affiliated (point))
		 (contents-begin (progn (forward-line) (point)))
		 (hidden (org-invisible-p2))
		 (pos-before-blank (progn (goto-char contents-end)
					  (forward-line)
					  (point)))
		 (end (progn (skip-chars-forward " \r\t\n" limit)
			     (skip-chars-backward " \t")
			     (if (bolp) (point) (line-end-position))))
		 (value (buffer-substring-no-properties contents-begin
							contents-end)))
	    (list 'export-block
		  (nconc
		   (list :begin begin
			 :end end
			 :type type
			 :value value
			 :hiddenp hidden
			 :post-blank (count-lines pos-before-blank end)
			 :post-affiliated post-affiliated)
		   (cdr affiliated)))))))))

(defun org-element-export-block-interpreter (export-block contents)
  "Interpret EXPORT-BLOCK element as Org syntax.
CONTENTS is nil."
  (let ((type (org-element-property :type export-block)))
    (concat (format "#+BEGIN_%s\n" type)
	    (org-element-property :value export-block)
	    (format "#+END_%s" type))))


;;;; Fixed-width

(defun org-element-fixed-width-parser (limit affiliated)
  "Parse a fixed-width section.

LIMIT bounds the search.  AFFILIATED is a list of which CAR is
the buffer position at the beginning of the first affiliated
keyword and CDR is a plist of affiliated keywords along with
their value.

Return a list whose CAR is `fixed-width' and CDR is a plist
containing `:begin', `:end', `:value', `:post-blank' and
`:post-affiliated' keywords.

Assume point is at the beginning of the fixed-width area."
  (save-excursion
    (let* ((begin (car affiliated))
	   (post-affiliated (point))
	   value
	   (end-area
	    (progn
	      (while (and (< (point) limit)
			  (looking-at "[ \t]*:\\( \\|$\\)"))
		;; Accumulate text without starting colons.
		(setq value
		      (concat value
			      (buffer-substring-no-properties
			       (match-end 0) (point-at-eol))
			      "\n"))
		(forward-line))
	      (point)))
	   (end (progn (skip-chars-forward " \r\t\n" limit)
		       (skip-chars-backward " \t")
		       (if (bolp) (point) (line-end-position)))))
      (list 'fixed-width
	    (nconc
	     (list :begin begin
		   :end end
		   :value value
		   :post-blank (count-lines end-area end)
		   :post-affiliated post-affiliated)
	     (cdr affiliated))))))

(defun org-element-fixed-width-interpreter (fixed-width contents)
  "Interpret FIXED-WIDTH element as Org syntax.
CONTENTS is nil."
  (replace-regexp-in-string
   "^" ": " (substring (org-element-property :value fixed-width) 0 -1)))


;;;; Horizontal Rule

(defun org-element-horizontal-rule-parser (limit affiliated)
  "Parse an horizontal rule.

LIMIT bounds the search.  AFFILIATED is a list of which CAR is
the buffer position at the beginning of the first affiliated
keyword and CDR is a plist of affiliated keywords along with
their value.

Return a list whose CAR is `horizontal-rule' and CDR is a plist
containing `:begin', `:end', `:post-blank' and `:post-affiliated'
keywords."
  (save-excursion
    (let ((begin (car affiliated))
	  (post-affiliated (point))
	  (post-hr (progn (forward-line) (point)))
	  (end (progn (skip-chars-forward " \r\t\n" limit)
		       (skip-chars-backward " \t")
		       (if (bolp) (point) (line-end-position)))))
      (list 'horizontal-rule
	    (nconc
	     (list :begin begin
		   :end end
		   :post-blank (count-lines post-hr end)
		   :post-affiliated post-affiliated)
	     (cdr affiliated))))))

(defun org-element-horizontal-rule-interpreter (horizontal-rule contents)
  "Interpret HORIZONTAL-RULE element as Org syntax.
CONTENTS is nil."
  "-----")


;;;; Keyword

(defun org-element-keyword-parser (limit affiliated)
  "Parse a keyword at point.

LIMIT bounds the search.  AFFILIATED is a list of which CAR is
the buffer position at the beginning of the first affiliated
keyword and CDR is a plist of affiliated keywords along with
their value.

Return a list whose CAR is `keyword' and CDR is a plist
containing `:key', `:value', `:begin', `:end', `:post-blank' and
`:post-affiliated' keywords."
  (save-excursion
    (let ((begin (car affiliated))
	  (post-affiliated (point))
	  (key (progn (looking-at "[ \t]*#\\+\\(\\S-+*\\):")
		      (upcase (org-match-string-no-properties 1))))
	  (value (org-trim (buffer-substring-no-properties
			    (match-end 0) (point-at-eol))))
	  (pos-before-blank (progn (forward-line) (point)))
	  (end (progn (skip-chars-forward " \r\t\n" limit)
		      (skip-chars-backward " \t")
		      (if (bolp) (point) (line-end-position)))))
      (list 'keyword
	    (nconc
	     (list :key key
		   :value value
		   :begin begin
		   :end end
		   :post-blank (count-lines pos-before-blank end)
		   :post-affiliated post-affiliated)
	     (cdr affiliated))))))

(defun org-element-keyword-interpreter (keyword contents)
  "Interpret KEYWORD element as Org syntax.
CONTENTS is nil."
  (format "#+%s: %s"
	  (org-element-property :key keyword)
	  (org-element-property :value keyword)))


;;;; Latex Environment

(defun org-element-latex-environment-parser (limit affiliated)
  "Parse a LaTeX environment.

LIMIT bounds the search.  AFFILIATED is a list of which CAR is
the buffer position at the beginning of the first affiliated
keyword and CDR is a plist of affiliated keywords along with
their value.

Return a list whose CAR is `latex-environment' and CDR is a plist
containing `:begin', `:end', `:value', `:post-blank' and
`:post-affiliated' keywords.

Assume point is at the beginning of the latex environment."
  (save-excursion
    (let ((case-fold-search t)
	  (code-begin (point)))
      (looking-at "[ \t]*\\\\begin{\\([A-Za-z0-9]+\\*?\\)}")
      (if (not (re-search-forward (format "^[ \t]*\\\\end{%s}[ \t]*$"
					  (regexp-quote (match-string 1)))
				  limit t))
	  ;; Incomplete latex environment: parse it as a paragraph.
	  (org-element-paragraph-parser limit affiliated)
	(let* ((code-end (progn (forward-line) (point)))
	       (begin (car affiliated))
	       (post-affiliated (point))
	       (value (buffer-substring-no-properties code-begin code-end))
	       (end (progn (skip-chars-forward " \r\t\n" limit)
			   (skip-chars-backward " \t")
			   (if (bolp) (point) (line-end-position)))))
	  (list 'latex-environment
		(nconc
		 (list :begin begin
		       :end end
		       :value value
		       :post-blank (count-lines code-end end)
		       :post-affiliated post-affiliated)
		 (cdr affiliated))))))))

(defun org-element-latex-environment-interpreter (latex-environment contents)
  "Interpret LATEX-ENVIRONMENT element as Org syntax.
CONTENTS is nil."
  (org-element-property :value latex-environment))


;;;; Node Property

(defun org-element-node-property-parser (limit)
  "Parse a node-property at point.

LIMIT bounds the search.

Return a list whose CAR is `node-property' and CDR is a plist
containing `:key', `:value', `:begin', `:end' and `:post-blank'
keywords."
  (save-excursion
    (let ((case-fold-search t)
	  (begin (point))
	  (key (progn (looking-at "[ \t]*:\\(.*?\\):[ \t]+\\(.*?\\)[ \t]*$")
		      (org-match-string-no-properties 1)))
	  (value (org-match-string-no-properties 2))
	  (pos-before-blank (progn (forward-line) (point)))
	  (end (progn (skip-chars-forward " \r\t\n" limit)
		      (if (eobp) (point) (point-at-bol)))))
      (list 'node-property
	    (list :key key
		  :value value
		  :begin begin
		  :end end
		  :post-blank (count-lines pos-before-blank end))))))

(defun org-element-node-property-interpreter (node-property contents)
  "Interpret NODE-PROPERTY element as Org syntax.
CONTENTS is nil."
  (format org-property-format
	  (format ":%s:" (org-element-property :key node-property))
	  (org-element-property :value node-property)))


;;;; Paragraph

(defun org-element-paragraph-parser (limit affiliated)
  "Parse a paragraph.

LIMIT bounds the search.  AFFILIATED is a list of which CAR is
the buffer position at the beginning of the first affiliated
keyword and CDR is a plist of affiliated keywords along with
their value.

Return a list whose CAR is `paragraph' and CDR is a plist
containing `:begin', `:end', `:contents-begin' and
`:contents-end', `:post-blank' and `:post-affiliated' keywords.

Assume point is at the beginning of the paragraph."
  (save-excursion
    (let* ((begin (car affiliated))
	   (contents-begin (point))
	   (before-blank
	    (let ((case-fold-search t))
	      (end-of-line)
	      (if (not (re-search-forward
			org-element-paragraph-separate limit 'm))
		  limit
		;; A matching `org-element-paragraph-separate' is not
		;; necessarily the end of the paragraph.  In
		;; particular, lines starting with # or : as a first
		;; non-space character are ambiguous.  We have check
		;; if they are valid Org syntax (i.e. not an
		;; incomplete keyword).
		(beginning-of-line)
		(while (not
			(or
			 ;; There's no ambiguity for other symbols or
			 ;; empty lines: stop here.
			 (looking-at "[ \t]*\\(?:[^:#]\\|$\\)")
			 ;; Stop at valid fixed-width areas.
			 (looking-at "[ \t]*:\\(?: \\|$\\)")
			 ;; Stop at drawers.
			 (and (looking-at org-drawer-regexp)
			      (save-excursion
				(re-search-forward
				 "^[ \t]*:END:[ \t]*$" limit t)))
			 ;; Stop at valid comments.
			 (looking-at "[ \t]*#\\(?: \\|$\\)")
			 ;; Stop at valid dynamic blocks.
			 (and (looking-at org-dblock-start-re)
			      (save-excursion
				(re-search-forward
				 "^[ \t]*#\\+END:?[ \t]*$" limit t)))
			 ;; Stop at valid blocks.
			 (and (looking-at
			       "[ \t]*#\\+BEGIN_\\(\\S-+\\)")
			      (save-excursion
				(re-search-forward
				 (format "^[ \t]*#\\+END_%s[ \t]*$"
					 (match-string 1))
				 limit t)))
			 ;; Stop at valid latex environments.
			 (and (looking-at
			       "^[ \t]*\\\\begin{\\([A-Za-z0-9]+\\*?\\)}[ \t]*$")
			      (save-excursion
				(re-search-forward
				 (format "^[ \t]*\\\\end{%s}[ \t]*$"
					 (match-string 1))
				 limit t)))
			 ;; Stop at valid keywords.
			 (looking-at "[ \t]*#\\+\\S-+:")
			 ;; Skip everything else.
			 (not
			  (progn
			    (end-of-line)
			    (re-search-forward org-element-paragraph-separate
					       limit 'm)))))
		  (beginning-of-line)))
	      (if (= (point) limit) limit
		(goto-char (line-beginning-position)))))
	   (contents-end (progn (skip-chars-backward " \r\t\n" contents-begin)
				(forward-line)
				(point)))
	   (end (progn (skip-chars-forward " \r\t\n" limit)
		       (skip-chars-backward " \t")
		       (if (bolp) (point) (line-end-position)))))
      (list 'paragraph
	    (nconc
	     (list :begin begin
		   :end end
		   :contents-begin contents-begin
		   :contents-end contents-end
		   :post-blank (count-lines before-blank end)
		   :post-affiliated contents-begin)
	     (cdr affiliated))))))

(defun org-element-paragraph-interpreter (paragraph contents)
  "Interpret PARAGRAPH element as Org syntax.
CONTENTS is the contents of the element."
  contents)


;;;; Planning

(defun org-element-planning-parser (limit)
  "Parse a planning.

LIMIT bounds the search.

Return a list whose CAR is `planning' and CDR is a plist
containing `:closed', `:deadline', `:scheduled', `:begin', `:end'
and `:post-blank' keywords."
  (save-excursion
    (let* ((case-fold-search nil)
	   (begin (point))
	   (post-blank (let ((before-blank (progn (forward-line) (point))))
			 (skip-chars-forward " \r\t\n" limit)
			 (skip-chars-backward " \t")
			 (unless (bolp) (end-of-line))
			 (count-lines before-blank (point))))
	   (end (point))
	   closed deadline scheduled)
      (goto-char begin)
      (while (re-search-forward org-keyword-time-not-clock-regexp end t)
	(goto-char (match-end 1))
	(skip-chars-forward " \t" end)
	(let ((keyword (match-string 1))
	      (time (org-element-timestamp-parser)))
	  (cond ((equal keyword org-closed-string) (setq closed time))
		((equal keyword org-deadline-string) (setq deadline time))
		(t (setq scheduled time)))))
      (list 'planning
	    (list :closed closed
		  :deadline deadline
		  :scheduled scheduled
		  :begin begin
		  :end end
		  :post-blank post-blank)))))

(defun org-element-planning-interpreter (planning contents)
  "Interpret PLANNING element as Org syntax.
CONTENTS is nil."
  (mapconcat
   'identity
   (delq nil
	 (list (let ((deadline (org-element-property :deadline planning)))
		 (when deadline
		   (concat org-deadline-string " "
			   (org-element-timestamp-interpreter deadline nil))))
	       (let ((scheduled (org-element-property :scheduled planning)))
		 (when scheduled
		   (concat org-scheduled-string " "
			   (org-element-timestamp-interpreter scheduled nil))))
	       (let ((closed (org-element-property :closed planning)))
		 (when closed
		   (concat org-closed-string " "
			   (org-element-timestamp-interpreter closed nil))))))
   " "))


;;;; Quote Section

(defun org-element-quote-section-parser (limit)
  "Parse a quote section.

LIMIT bounds the search.

Return a list whose CAR is `quote-section' and CDR is a plist
containing `:begin', `:end', `:value' and `:post-blank' keywords.

Assume point is at beginning of the section."
  (save-excursion
    (let* ((begin (point))
	   (end (progn (org-with-limited-levels (outline-next-heading))
		       (point)))
	   (pos-before-blank (progn (skip-chars-backward " \r\t\n")
				    (forward-line)
				    (point)))
	   (value (buffer-substring-no-properties begin pos-before-blank)))
      (list 'quote-section
	    (list :begin begin
		  :end end
		  :value value
		  :post-blank (count-lines pos-before-blank end))))))

(defun org-element-quote-section-interpreter (quote-section contents)
  "Interpret QUOTE-SECTION element as Org syntax.
CONTENTS is nil."
  (org-element-property :value quote-section))


;;;; Src Block

(defun org-element-src-block-parser (limit affiliated)
  "Parse a src block.

LIMIT bounds the search.  AFFILIATED is a list of which CAR is
the buffer position at the beginning of the first affiliated
keyword and CDR is a plist of affiliated keywords along with
their value.

Return a list whose CAR is `src-block' and CDR is a plist
containing `:language', `:switches', `:parameters', `:begin',
`:end', `:hiddenp', `:number-lines', `:retain-labels',
`:use-labels', `:label-fmt', `:preserve-indent', `:value',
`:post-blank' and `:post-affiliated' keywords.

Assume point is at the beginning of the block."
  (let ((case-fold-search t))
    (if (not (save-excursion (re-search-forward "^[ \t]*#\\+END_SRC[ \t]*$"
						limit t)))
	;; Incomplete block: parse it as a paragraph.
	(org-element-paragraph-parser limit affiliated)
      (let ((contents-end (match-beginning 0)))
	(save-excursion
	  (let* ((begin (car affiliated))
		 (post-affiliated (point))
		 ;; Get language as a string.
		 (language
		  (progn
		    (looking-at
		     (concat "^[ \t]*#\\+BEGIN_SRC"
			     "\\(?: +\\(\\S-+\\)\\)?"
			     "\\(\\(?: +\\(?:-l \".*?\"\\|[-+][A-Za-z]\\)\\)+\\)?"
			     "\\(.*\\)[ \t]*$"))
		    (org-match-string-no-properties 1)))
		 ;; Get switches.
		 (switches (org-match-string-no-properties 2))
		 ;; Get parameters.
		 (parameters (org-match-string-no-properties 3))
		 ;; Switches analysis
		 (number-lines (cond ((not switches) nil)
				     ((string-match "-n\\>" switches) 'new)
				     ((string-match "+n\\>" switches) 'continued)))
		 (preserve-indent (and switches (string-match "-i\\>" switches)))
		 (label-fmt (and switches
				 (string-match "-l +\"\\([^\"\n]+\\)\"" switches)
				 (match-string 1 switches)))
		 ;; Should labels be retained in (or stripped from)
		 ;; src blocks?
		 (retain-labels
		  (or (not switches)
		      (not (string-match "-r\\>" switches))
		      (and number-lines (string-match "-k\\>" switches))))
		 ;; What should code-references use - labels or
		 ;; line-numbers?
		 (use-labels
		  (or (not switches)
		      (and retain-labels (not (string-match "-k\\>" switches)))))
		 ;; Get visibility status.
		 (hidden (progn (forward-line) (org-invisible-p2)))
		 ;; Retrieve code.
		 (value (org-unescape-code-in-string
			 (buffer-substring-no-properties (point) contents-end)))
		 (pos-before-blank (progn (goto-char contents-end)
					  (forward-line)
					  (point)))
		 ;; Get position after ending blank lines.
		 (end (progn (skip-chars-forward " \r\t\n" limit)
			     (skip-chars-backward " \t")
			     (if (bolp) (point) (line-end-position)))))
	    (list 'src-block
		  (nconc
		   (list :language language
			 :switches (and (org-string-nw-p switches)
					(org-trim switches))
			 :parameters (and (org-string-nw-p parameters)
					  (org-trim parameters))
			 :begin begin
			 :end end
			 :number-lines number-lines
			 :preserve-indent preserve-indent
			 :retain-labels retain-labels
			 :use-labels use-labels
			 :label-fmt label-fmt
			 :hiddenp hidden
			 :value value
			 :post-blank (count-lines pos-before-blank end)
			 :post-affiliated post-affiliated)
		   (cdr affiliated)))))))))

(defun org-element-src-block-interpreter (src-block contents)
  "Interpret SRC-BLOCK element as Org syntax.
CONTENTS is nil."
  (let ((lang (org-element-property :language src-block))
	(switches (org-element-property :switches src-block))
	(params (org-element-property :parameters src-block))
	(value (let ((val (org-element-property :value src-block)))
		 (cond
		  (org-src-preserve-indentation val)
		  ((zerop org-edit-src-content-indentation)
		   (org-remove-indentation val))
		  (t
		   (let ((ind (make-string
			       org-edit-src-content-indentation 32)))
		     (replace-regexp-in-string
		      "\\(^\\)[ \t]*\\S-" ind
		      (org-remove-indentation val) nil nil 1)))))))
    (concat (format "#+BEGIN_SRC%s\n"
		    (concat (and lang (concat " " lang))
			    (and switches (concat " " switches))
			    (and params (concat " " params))))
	    (org-escape-code-in-string value)
	    "#+END_SRC")))


;;;; Table

(defun org-element-table-parser (limit affiliated)
  "Parse a table at point.

LIMIT bounds the search.  AFFILIATED is a list of which CAR is
the buffer position at the beginning of the first affiliated
keyword and CDR is a plist of affiliated keywords along with
their value.

Return a list whose CAR is `table' and CDR is a plist containing
`:begin', `:end', `:tblfm', `:type', `:contents-begin',
`:contents-end', `:value', `:post-blank' and `:post-affiliated'
keywords.

Assume point is at the beginning of the table."
  (save-excursion
    (let* ((case-fold-search t)
	   (table-begin (point))
	   (type (if (org-at-table.el-p) 'table.el 'org))
	   (begin (car affiliated))
	   (table-end
	    (if (re-search-forward org-table-any-border-regexp limit 'm)
		(goto-char (match-beginning 0))
	      (point)))
	   (tblfm (let (acc)
		    (while (looking-at "[ \t]*#\\+TBLFM: +\\(.*\\)[ \t]*$")
		      (push (org-match-string-no-properties 1) acc)
		      (forward-line))
		    acc))
	   (pos-before-blank (point))
	   (end (progn (skip-chars-forward " \r\t\n" limit)
		       (skip-chars-backward " \t")
		       (if (bolp) (point) (line-end-position)))))
      (list 'table
	    (nconc
	     (list :begin begin
		   :end end
		   :type type
		   :tblfm tblfm
		   ;; Only `org' tables have contents.  `table.el' tables
		   ;; use a `:value' property to store raw table as
		   ;; a string.
		   :contents-begin (and (eq type 'org) table-begin)
		   :contents-end (and (eq type 'org) table-end)
		   :value (and (eq type 'table.el)
			       (buffer-substring-no-properties
				table-begin table-end))
		   :post-blank (count-lines pos-before-blank end)
		   :post-affiliated table-begin)
	     (cdr affiliated))))))

(defun org-element-table-interpreter (table contents)
  "Interpret TABLE element as Org syntax.
CONTENTS is nil."
  (if (eq (org-element-property :type table) 'table.el)
      (org-remove-indentation (org-element-property :value table))
    (concat (with-temp-buffer (insert contents)
			      (org-table-align)
			      (buffer-string))
	    (mapconcat (lambda (fm) (concat "#+TBLFM: " fm))
		       (reverse (org-element-property :tblfm table))
		       "\n"))))


;;;; Table Row

(defun org-element-table-row-parser (limit)
  "Parse table row at point.

LIMIT bounds the search.

Return a list whose CAR is `table-row' and CDR is a plist
containing `:begin', `:end', `:contents-begin', `:contents-end',
`:type' and `:post-blank' keywords."
  (save-excursion
    (let* ((type (if (looking-at "^[ \t]*|-") 'rule 'standard))
	   (begin (point))
	   ;; A table rule has no contents.  In that case, ensure
	   ;; CONTENTS-BEGIN matches CONTENTS-END.
	   (contents-begin (and (eq type 'standard)
				(search-forward "|")
				(point)))
	   (contents-end (and (eq type 'standard)
			      (progn
				(end-of-line)
				(skip-chars-backward " \t")
				(point))))
	   (end (progn (forward-line) (point))))
      (list 'table-row
	    (list :type type
		  :begin begin
		  :end end
		  :contents-begin contents-begin
		  :contents-end contents-end
		  :post-blank 0)))))

(defun org-element-table-row-interpreter (table-row contents)
  "Interpret TABLE-ROW element as Org syntax.
CONTENTS is the contents of the table row."
  (if (eq (org-element-property :type table-row) 'rule) "|-"
    (concat "| " contents)))


;;;; Verse Block

(defun org-element-verse-block-parser (limit affiliated)
  "Parse a verse block.

LIMIT bounds the search.  AFFILIATED is a list of which CAR is
the buffer position at the beginning of the first affiliated
keyword and CDR is a plist of affiliated keywords along with
their value.

Return a list whose CAR is `verse-block' and CDR is a plist
containing `:begin', `:end', `:contents-begin', `:contents-end',
`:hiddenp', `:post-blank' and `:post-affiliated' keywords.

Assume point is at beginning of the block."
  (let ((case-fold-search t))
    (if (not (save-excursion
	       (re-search-forward "^[ \t]*#\\+END_VERSE[ \t]*$" limit t)))
	;; Incomplete block: parse it as a paragraph.
	(org-element-paragraph-parser limit affiliated)
      (let ((contents-end (match-beginning 0)))
	(save-excursion
	  (let* ((begin (car affiliated))
		 (post-affiliated (point))
		 (hidden (progn (forward-line) (org-invisible-p2)))
		 (contents-begin (point))
		 (pos-before-blank (progn (goto-char contents-end)
					  (forward-line)
					  (point)))
		 (end (progn (skip-chars-forward " \r\t\n" limit)
			     (skip-chars-backward " \t")
			     (if (bolp) (point) (line-end-position)))))
	    (list 'verse-block
		  (nconc
		   (list :begin begin
			 :end end
			 :contents-begin contents-begin
			 :contents-end contents-end
			 :hiddenp hidden
			 :post-blank (count-lines pos-before-blank end)
			 :post-affiliated post-affiliated)
		   (cdr affiliated)))))))))

(defun org-element-verse-block-interpreter (verse-block contents)
  "Interpret VERSE-BLOCK element as Org syntax.
CONTENTS is verse block contents."
  (format "#+BEGIN_VERSE\n%s#+END_VERSE" contents))



;;; Objects
;;
;; Unlike to elements, interstices can be found between objects.
;; That's why, along with the parser, successor functions are provided
;; for each object.  Some objects share the same successor (i.e. `code'
;; and `verbatim' objects).
;;
;; A successor must accept a single argument bounding the search.  It
;; will return either a cons cell whose CAR is the object's type, as
;; a symbol, and CDR the position of its next occurrence, or nil.
;;
;; Successors follow the naming convention:
;; org-element-NAME-successor, where NAME is the name of the
;; successor, as defined in `org-element-all-successors'.
;;
;; Some object types (i.e. `italic') are recursive.  Restrictions on
;; object types they can contain will be specified in
;; `org-element-object-restrictions'.
;;
;; Adding a new type of object is simple.  Implement a successor,
;; a parser, and an interpreter for it, all following the naming
;; convention.  Register type in `org-element-all-objects' and
;; successor in `org-element-all-successors'.  Maybe tweak
;; restrictions about it, and that's it.


;;;; Bold

(defun org-element-bold-parser ()
  "Parse bold object at point.

Return a list whose CAR is `bold' and CDR is a plist with
`:begin', `:end', `:contents-begin' and `:contents-end' and
`:post-blank' keywords.

Assume point is at the first star marker."
  (save-excursion
    (unless (bolp) (backward-char 1))
    (looking-at org-emph-re)
    (let ((begin (match-beginning 2))
	  (contents-begin (match-beginning 4))
	  (contents-end (match-end 4))
	  (post-blank (progn (goto-char (match-end 2))
			     (skip-chars-forward " \t")))
	  (end (point)))
      (list 'bold
	    (list :begin begin
		  :end end
		  :contents-begin contents-begin
		  :contents-end contents-end
		  :post-blank post-blank)))))

(defun org-element-bold-interpreter (bold contents)
  "Interpret BOLD object as Org syntax.
CONTENTS is the contents of the object."
  (format "*%s*" contents))

(defun org-element-text-markup-successor (limit)
  "Search for the next text-markup object.

LIMIT bounds the search.

Return value is a cons cell whose CAR is a symbol among `bold',
`italic', `underline', `strike-through', `code' and `verbatim'
and CDR is beginning position."
  (save-excursion
    (unless (bolp) (backward-char))
    (when (re-search-forward org-emph-re limit t)
      (let ((marker (match-string 3)))
	(cons (cond
	       ((equal marker "*") 'bold)
	       ((equal marker "/") 'italic)
	       ((equal marker "_") 'underline)
	       ((equal marker "+") 'strike-through)
	       ((equal marker "~") 'code)
	       ((equal marker "=") 'verbatim)
	       (t (error "Unknown marker at %d" (match-beginning 3))))
	      (match-beginning 2))))))


;;;; Code

(defun org-element-code-parser ()
  "Parse code object at point.

Return a list whose CAR is `code' and CDR is a plist with
`:value', `:begin', `:end' and `:post-blank' keywords.

Assume point is at the first tilde marker."
  (save-excursion
    (unless (bolp) (backward-char 1))
    (looking-at org-emph-re)
    (let ((begin (match-beginning 2))
	  (value (org-match-string-no-properties 4))
	  (post-blank (progn (goto-char (match-end 2))
			     (skip-chars-forward " \t")))
	  (end (point)))
      (list 'code
	    (list :value value
		  :begin begin
		  :end end
		  :post-blank post-blank)))))

(defun org-element-code-interpreter (code contents)
  "Interpret CODE object as Org syntax.
CONTENTS is nil."
  (format "~%s~" (org-element-property :value code)))


;;;; Entity

(defun org-element-entity-parser ()
  "Parse entity at point.

Return a list whose CAR is `entity' and CDR a plist with
`:begin', `:end', `:latex', `:latex-math-p', `:html', `:latin1',
`:utf-8', `:ascii', `:use-brackets-p' and `:post-blank' as
keywords.

Assume point is at the beginning of the entity."
  (save-excursion
    (looking-at "\\\\\\(there4\\|sup[123]\\|frac[13][24]\\|[a-zA-Z]+\\)\\($\\|{}\\|[^[:alpha:]]\\)")
    (let* ((value (org-entity-get (match-string 1)))
	   (begin (match-beginning 0))
	   (bracketsp (string= (match-string 2) "{}"))
	   (post-blank (progn (goto-char (match-end 1))
			      (when bracketsp (forward-char 2))
			      (skip-chars-forward " \t")))
	   (end (point)))
      (list 'entity
	    (list :name (car value)
		  :latex (nth 1 value)
		  :latex-math-p (nth 2 value)
		  :html (nth 3 value)
		  :ascii (nth 4 value)
		  :latin1 (nth 5 value)
		  :utf-8 (nth 6 value)
		  :begin begin
		  :end end
		  :use-brackets-p bracketsp
		  :post-blank post-blank)))))

(defun org-element-entity-interpreter (entity contents)
  "Interpret ENTITY object as Org syntax.
CONTENTS is nil."
  (concat "\\"
	  (org-element-property :name entity)
	  (when (org-element-property :use-brackets-p entity) "{}")))

(defun org-element-latex-or-entity-successor (limit)
  "Search for the next latex-fragment or entity object.

LIMIT bounds the search.

Return value is a cons cell whose CAR is `entity' or
`latex-fragment' and CDR is beginning position."
  (save-excursion
    (unless (bolp) (backward-char))
    (let ((matchers
	   (remove "begin" (plist-get org-format-latex-options :matchers)))
	  ;; ENTITY-RE matches both LaTeX commands and Org entities.
	  (entity-re
	   "\\\\\\(there4\\|sup[123]\\|frac[13][24]\\|[a-zA-Z]+\\)\\($\\|{}\\|[^[:alpha:]]\\)"))
      (when (re-search-forward
	     (concat (mapconcat (lambda (e) (nth 1 (assoc e org-latex-regexps)))
				matchers "\\|")
		     "\\|" entity-re)
	     limit t)
	(goto-char (match-beginning 0))
	(if (looking-at entity-re)
	    ;; Determine if it's a real entity or a LaTeX command.
	    (cons (if (org-entity-get (match-string 1)) 'entity 'latex-fragment)
		  (match-beginning 0))
	  ;; No entity nor command: point is at a LaTeX fragment.
	  ;; Determine its type to get the correct beginning position.
	  (cons 'latex-fragment
		(catch 'return
		  (mapc (lambda (e)
			  (when (looking-at (nth 1 (assoc e org-latex-regexps)))
			    (throw 'return
				   (match-beginning
				    (nth 2 (assoc e org-latex-regexps))))))
			matchers)
		  (point))))))))


;;;; Export Snippet

(defun org-element-export-snippet-parser ()
  "Parse export snippet at point.

Return a list whose CAR is `export-snippet' and CDR a plist with
`:begin', `:end', `:back-end', `:value' and `:post-blank' as
keywords.

Assume point is at the beginning of the snippet."
  (save-excursion
    (re-search-forward "@@\\([-A-Za-z0-9]+\\):" nil t)
    (let* ((begin (match-beginning 0))
	   (back-end (org-match-string-no-properties 1))
	   (value (buffer-substring-no-properties
		   (point)
		   (progn (re-search-forward "@@" nil t) (match-beginning 0))))
	   (post-blank (skip-chars-forward " \t"))
	   (end (point)))
      (list 'export-snippet
	    (list :back-end back-end
		  :value value
		  :begin begin
		  :end end
		  :post-blank post-blank)))))

(defun org-element-export-snippet-interpreter (export-snippet contents)
  "Interpret EXPORT-SNIPPET object as Org syntax.
CONTENTS is nil."
  (format "@@%s:%s@@"
	  (org-element-property :back-end export-snippet)
	  (org-element-property :value export-snippet)))

(defun org-element-export-snippet-successor (limit)
  "Search for the next export-snippet object.

LIMIT bounds the search.

Return value is a cons cell whose CAR is `export-snippet' and CDR
its beginning position."
  (save-excursion
    (let (beg)
      (when (and (re-search-forward "@@[-A-Za-z0-9]+:" limit t)
		 (setq beg (match-beginning 0))
		 (search-forward "@@" limit t))
	(cons 'export-snippet beg)))))


;;;; Footnote Reference

(defun org-element-footnote-reference-parser ()
  "Parse footnote reference at point.

Return a list whose CAR is `footnote-reference' and CDR a plist
with `:label', `:type', `:inline-definition', `:begin', `:end'
and `:post-blank' as keywords."
  (save-excursion
    (looking-at org-footnote-re)
    (let* ((begin (point))
	   (label (or (org-match-string-no-properties 2)
		      (org-match-string-no-properties 3)
		      (and (match-string 1)
			   (concat "fn:" (org-match-string-no-properties 1)))))
	   (type (if (or (not label) (match-string 1)) 'inline 'standard))
	   (inner-begin (match-end 0))
	   (inner-end
	    (let ((count 1))
	      (forward-char)
	      (while (and (> count 0) (re-search-forward "[][]" nil t))
		(if (equal (match-string 0) "[") (incf count) (decf count)))
	      (1- (point))))
	   (post-blank (progn (goto-char (1+ inner-end))
			      (skip-chars-forward " \t")))
	   (end (point))
	   (footnote-reference
	    (list 'footnote-reference
		  (list :label label
			:type type
			:begin begin
			:end end
			:post-blank post-blank))))
      (org-element-put-property
       footnote-reference :inline-definition
       (and (eq type 'inline)
	    (org-element-parse-secondary-string
	     (buffer-substring inner-begin inner-end)
	     (org-element-restriction 'footnote-reference)
	     footnote-reference))))))

(defun org-element-footnote-reference-interpreter (footnote-reference contents)
  "Interpret FOOTNOTE-REFERENCE object as Org syntax.
CONTENTS is nil."
  (let ((label (or (org-element-property :label footnote-reference) "fn:"))
	(def
	 (let ((inline-def
		(org-element-property :inline-definition footnote-reference)))
	   (if (not inline-def) ""
	     (concat ":" (org-element-interpret-data inline-def))))))
    (format "[%s]" (concat label def))))

(defun org-element-footnote-reference-successor (limit)
  "Search for the next footnote-reference object.

LIMIT bounds the search.

Return value is a cons cell whose CAR is `footnote-reference' and
CDR is beginning position."
  (save-excursion
    (catch 'exit
      (while (re-search-forward org-footnote-re limit t)
	(save-excursion
	  (let ((beg (match-beginning 0))
		(count 1))
	    (backward-char)
	    (while (re-search-forward "[][]" limit t)
	      (if (equal (match-string 0) "[") (incf count) (decf count))
	      (when (zerop count)
		(throw 'exit (cons 'footnote-reference beg))))))))))


;;;; Inline Babel Call

(defun org-element-inline-babel-call-parser ()
  "Parse inline babel call at point.

Return a list whose CAR is `inline-babel-call' and CDR a plist
with `:begin', `:end', `:info' and `:post-blank' as keywords.

Assume point is at the beginning of the babel call."
  (save-excursion
    (unless (bolp) (backward-char))
    (looking-at org-babel-inline-lob-one-liner-regexp)
    (let ((info (save-match-data (org-babel-lob-get-info)))
	  (begin (match-end 1))
	  (post-blank (progn (goto-char (match-end 0))
			     (skip-chars-forward " \t")))
	  (end (point)))
      (list 'inline-babel-call
	    (list :begin begin
		  :end end
		  :info info
		  :post-blank post-blank)))))

(defun org-element-inline-babel-call-interpreter (inline-babel-call contents)
  "Interpret INLINE-BABEL-CALL object as Org syntax.
CONTENTS is nil."
  (let* ((babel-info (org-element-property :info inline-babel-call))
	 (main-source (car babel-info))
	 (post-options (nth 1 babel-info)))
    (concat "call_"
	    (if (string-match "\\[\\(\\[.*?\\]\\)\\]" main-source)
		;; Remove redundant square brackets.
		(replace-match
		 (match-string 1 main-source) nil nil main-source)
	      main-source)
	    (and post-options (format "[%s]" post-options)))))

(defun org-element-inline-babel-call-successor (limit)
  "Search for the next inline-babel-call object.

LIMIT bounds the search.

Return value is a cons cell whose CAR is `inline-babel-call' and
CDR is beginning position."
  (save-excursion
    ;; Use a simplified version of
    ;; `org-babel-inline-lob-one-liner-regexp'.
    (when (re-search-forward
	   "call_\\([^()\n]+?\\)\\(?:\\[.*?\\]\\)?([^\n]*?)\\(\\[.*?\\]\\)?"
	   limit t)
      (cons 'inline-babel-call (match-beginning 0)))))


;;;; Inline Src Block

(defun org-element-inline-src-block-parser ()
  "Parse inline source block at point.

LIMIT bounds the search.

Return a list whose CAR is `inline-src-block' and CDR a plist
with `:begin', `:end', `:language', `:value', `:parameters' and
`:post-blank' as keywords.

Assume point is at the beginning of the inline src block."
  (save-excursion
    (unless (bolp) (backward-char))
    (looking-at org-babel-inline-src-block-regexp)
    (let ((begin (match-beginning 1))
	  (language (org-match-string-no-properties 2))
	  (parameters (org-match-string-no-properties 4))
	  (value (org-match-string-no-properties 5))
	  (post-blank (progn (goto-char (match-end 0))
			     (skip-chars-forward " \t")))
	  (end (point)))
      (list 'inline-src-block
	    (list :language language
		  :value value
		  :parameters parameters
		  :begin begin
		  :end end
		  :post-blank post-blank)))))

(defun org-element-inline-src-block-interpreter (inline-src-block contents)
  "Interpret INLINE-SRC-BLOCK object as Org syntax.
CONTENTS is nil."
  (let ((language (org-element-property :language inline-src-block))
	(arguments (org-element-property :parameters inline-src-block))
	(body (org-element-property :value inline-src-block)))
    (format "src_%s%s{%s}"
	    language
	    (if arguments (format "[%s]" arguments) "")
	    body)))

(defun org-element-inline-src-block-successor (limit)
  "Search for the next inline-babel-call element.

LIMIT bounds the search.

Return value is a cons cell whose CAR is `inline-babel-call' and
CDR is beginning position."
  (save-excursion
    (unless (bolp) (backward-char))
    (when (re-search-forward org-babel-inline-src-block-regexp limit t)
      (cons 'inline-src-block (match-beginning 1)))))

;;;; Italic

(defun org-element-italic-parser ()
  "Parse italic object at point.

Return a list whose CAR is `italic' and CDR is a plist with
`:begin', `:end', `:contents-begin' and `:contents-end' and
`:post-blank' keywords.

Assume point is at the first slash marker."
  (save-excursion
    (unless (bolp) (backward-char 1))
    (looking-at org-emph-re)
    (let ((begin (match-beginning 2))
	  (contents-begin (match-beginning 4))
	  (contents-end (match-end 4))
	  (post-blank (progn (goto-char (match-end 2))
			     (skip-chars-forward " \t")))
	  (end (point)))
      (list 'italic
	    (list :begin begin
		  :end end
		  :contents-begin contents-begin
		  :contents-end contents-end
		  :post-blank post-blank)))))

(defun org-element-italic-interpreter (italic contents)
  "Interpret ITALIC object as Org syntax.
CONTENTS is the contents of the object."
  (format "/%s/" contents))


;;;; Latex Fragment

(defun org-element-latex-fragment-parser ()
  "Parse latex fragment at point.

Return a list whose CAR is `latex-fragment' and CDR a plist with
`:value', `:begin', `:end', and `:post-blank' as keywords.

Assume point is at the beginning of the latex fragment."
  (save-excursion
    (let* ((begin (point))
	   (substring-match
	    (catch 'exit
	      (mapc (lambda (e)
		      (let ((latex-regexp (nth 1 (assoc e org-latex-regexps))))
			(when (or (looking-at latex-regexp)
				  (and (not (bobp))
				       (save-excursion
					 (backward-char)
					 (looking-at latex-regexp))))
			  (throw 'exit (nth 2 (assoc e org-latex-regexps))))))
		    (plist-get org-format-latex-options :matchers))
	      ;; None found: it's a macro.
	      (looking-at "\\\\[a-zA-Z]+\\*?\\(\\(\\[[^][\n{}]*\\]\\)\\|\\({[^{}\n]*}\\)\\)*")
	      0))
	   (value (match-string-no-properties substring-match))
	   (post-blank (progn (goto-char (match-end substring-match))
			      (skip-chars-forward " \t")))
	   (end (point)))
      (list 'latex-fragment
	    (list :value value
		  :begin begin
		  :end end
		  :post-blank post-blank)))))

(defun org-element-latex-fragment-interpreter (latex-fragment contents)
  "Interpret LATEX-FRAGMENT object as Org syntax.
CONTENTS is nil."
  (org-element-property :value latex-fragment))

;;;; Line Break

(defun org-element-line-break-parser ()
  "Parse line break at point.

Return a list whose CAR is `line-break', and CDR a plist with
`:begin', `:end' and `:post-blank' keywords.

Assume point is at the beginning of the line break."
  (list 'line-break
	(list :begin (point)
	      :end (progn (forward-line) (point))
	      :post-blank 0)))

(defun org-element-line-break-interpreter (line-break contents)
  "Interpret LINE-BREAK object as Org syntax.
CONTENTS is nil."
  "\\\\\n")

(defun org-element-line-break-successor (limit)
  "Search for the next line-break object.

LIMIT bounds the search.

Return value is a cons cell whose CAR is `line-break' and CDR is
beginning position."
  (save-excursion
    (let ((beg (and (re-search-forward "[^\\\\]\\(\\\\\\\\\\)[ \t]*$" limit t)
		    (goto-char (match-beginning 1)))))
      ;; A line break can only happen on a non-empty line.
      (when (and beg (re-search-backward "\\S-" (point-at-bol) t))
	(cons 'line-break beg)))))


;;;; Link

(defun org-element-link-parser ()
  "Parse link at point.

Return a list whose CAR is `link' and CDR a plist with `:type',
`:path', `:raw-link', `:application', `:search-option', `:begin',
`:end', `:contents-begin', `:contents-end' and `:post-blank' as
keywords.

Assume point is at the beginning of the link."
  (save-excursion
    (let ((begin (point))
	  end contents-begin contents-end link-end post-blank path type
	  raw-link link search-option application)
      (cond
       ;; Type 1: Text targeted from a radio target.
       ((and org-target-link-regexp (looking-at org-target-link-regexp))
	(setq type "radio"
	      link-end (match-end 0)
	      path (org-match-string-no-properties 0)))
       ;; Type 2: Standard link, i.e. [[http://orgmode.org][homepage]]
       ((looking-at org-bracket-link-regexp)
	(setq contents-begin (match-beginning 3)
	      contents-end (match-end 3)
	      link-end (match-end 0)
	      ;; RAW-LINK is the original link.
	      raw-link (org-match-string-no-properties 1)
	      link (org-translate-link
		    (org-link-expand-abbrev
		     (org-link-unescape raw-link))))
	;; Determine TYPE of link and set PATH accordingly.
	(cond
	 ;; File type.
	 ((or (file-name-absolute-p link) (string-match "^\\.\\.?/" link))
	  (setq type "file" path link))
	 ;; Explicit type (http, irc, bbdb...).  See `org-link-types'.
	 ((string-match org-link-re-with-space3 link)
	  (setq type (match-string 1 link) path (match-string 2 link)))
	 ;; Id type: PATH is the id.
	 ((string-match "^id:\\([-a-f0-9]+\\)" link)
	  (setq type "id" path (match-string 1 link)))
	 ;; Code-ref type: PATH is the name of the reference.
	 ((string-match "^(\\(.*\\))$" link)
	  (setq type "coderef" path (match-string 1 link)))
	 ;; Custom-id type: PATH is the name of the custom id.
	 ((= (aref link 0) ?#)
	  (setq type "custom-id" path (substring link 1)))
	 ;; Fuzzy type: Internal link either matches a target, an
	 ;; headline name or nothing.  PATH is the target or
	 ;; headline's name.
	 (t (setq type "fuzzy" path link))))
       ;; Type 3: Plain link, i.e. http://orgmode.org
       ((looking-at org-plain-link-re)
	(setq raw-link (org-match-string-no-properties 0)
	      type (org-match-string-no-properties 1)
	      path (org-match-string-no-properties 2)
	      link-end (match-end 0)))
       ;; Type 4: Angular link, i.e. <http://orgmode.org>
       ((looking-at org-angle-link-re)
	(setq raw-link (buffer-substring-no-properties
			(match-beginning 1) (match-end 2))
	      type (org-match-string-no-properties 1)
	      path (org-match-string-no-properties 2)
	      link-end (match-end 0))))
      ;; In any case, deduce end point after trailing white space from
      ;; LINK-END variable.
      (setq post-blank (progn (goto-char link-end) (skip-chars-forward " \t"))
	    end (point))
      ;; Extract search option and opening application out of
      ;; "file"-type links.
      (when (member type org-element-link-type-is-file)
	;; Application.
	(cond ((string-match "^file\\+\\(.*\\)$" type)
	       (setq application (match-string 1 type)))
	      ((not (string-match "^file" type))
	       (setq application type)))
	;; Extract search option from PATH.
	(when (string-match "::\\(.*\\)$" path)
	  (setq search-option (match-string 1 path)
		path (replace-match "" nil nil path)))
	;; Make sure TYPE always report "file".
	(setq type "file"))
      (list 'link
	    (list :type type
		  :path path
		  :raw-link (or raw-link path)
		  :application application
		  :search-option search-option
		  :begin begin
		  :end end
		  :contents-begin contents-begin
		  :contents-end contents-end
		  :post-blank post-blank)))))

(defun org-element-link-interpreter (link contents)
  "Interpret LINK object as Org syntax.
CONTENTS is the contents of the object, or nil."
  (let ((type (org-element-property :type link))
	(raw-link (org-element-property :raw-link link)))
    (if (string= type "radio") raw-link
      (format "[[%s]%s]"
	      raw-link
	      (if contents (format "[%s]" contents) "")))))

(defun org-element-link-successor (limit)
  "Search for the next link object.

LIMIT bounds the search.

Return value is a cons cell whose CAR is `link' and CDR is
beginning position."
  (save-excursion
    (let ((link-regexp
	   (if (not org-target-link-regexp) org-any-link-re
	     (concat org-any-link-re "\\|" org-target-link-regexp))))
      (when (re-search-forward link-regexp limit t)
	(cons 'link (match-beginning 0))))))


;;;; Macro

(defun org-element-macro-parser ()
  "Parse macro at point.

Return a list whose CAR is `macro' and CDR a plist with `:key',
`:args', `:begin', `:end', `:value' and `:post-blank' as
keywords.

Assume point is at the macro."
  (save-excursion
    (looking-at "{{{\\([a-zA-Z][-a-zA-Z0-9_]*\\)\\(([ \t\n]*\\([^\000]*?\\))\\)?}}}")
    (let ((begin (point))
	  (key (downcase (org-match-string-no-properties 1)))
	  (value (org-match-string-no-properties 0))
	  (post-blank (progn (goto-char (match-end 0))
			     (skip-chars-forward " \t")))
	  (end (point))
	  (args (let ((args (org-match-string-no-properties 3)) args2)
		  (when args
		    (setq args (org-split-string args ","))
		    (while args
		      (while (string-match "\\\\\\'" (car args))
			;; Repair bad splits.
			(setcar (cdr args) (concat (substring (car args) 0 -1)
						   "," (nth 1 args)))
			(pop args))
		      (push (pop args) args2))
		    (mapcar 'org-trim (nreverse args2))))))
      (list 'macro
	    (list :key key
		  :value value
		  :args args
		  :begin begin
		  :end end
		  :post-blank post-blank)))))

(defun org-element-macro-interpreter (macro contents)
  "Interpret MACRO object as Org syntax.
CONTENTS is nil."
  (org-element-property :value macro))

(defun org-element-macro-successor (limit)
  "Search for the next macro object.

LIMIT bounds the search.

Return value is cons cell whose CAR is `macro' and CDR is
beginning position."
  (save-excursion
    (when (re-search-forward
	   "{{{\\([a-zA-Z][-a-zA-Z0-9_]*\\)\\(([ \t\n]*\\([^\000]*?\\))\\)?}}}"
	   limit t)
      (cons 'macro (match-beginning 0)))))


;;;; Radio-target

(defun org-element-radio-target-parser ()
  "Parse radio target at point.

Return a list whose CAR is `radio-target' and CDR a plist with
`:begin', `:end', `:contents-begin', `:contents-end', `:value'
and `:post-blank' as keywords.

Assume point is at the radio target."
  (save-excursion
    (looking-at org-radio-target-regexp)
    (let ((begin (point))
	  (contents-begin (match-beginning 1))
	  (contents-end (match-end 1))
	  (value (org-match-string-no-properties 1))
	  (post-blank (progn (goto-char (match-end 0))
			     (skip-chars-forward " \t")))
	  (end (point)))
      (list 'radio-target
	    (list :begin begin
		  :end end
		  :contents-begin contents-begin
		  :contents-end contents-end
		  :post-blank post-blank
		  :value value)))))

(defun org-element-radio-target-interpreter (target contents)
  "Interpret TARGET object as Org syntax.
CONTENTS is the contents of the object."
  (concat "<<<" contents ">>>"))

(defun org-element-radio-target-successor (limit)
  "Search for the next radio-target object.

LIMIT bounds the search.

Return value is a cons cell whose CAR is `radio-target' and CDR
is beginning position."
  (save-excursion
    (when (re-search-forward org-radio-target-regexp limit t)
      (cons 'radio-target (match-beginning 0)))))


;;;; Statistics Cookie

(defun org-element-statistics-cookie-parser ()
  "Parse statistics cookie at point.

Return a list whose CAR is `statistics-cookie', and CDR a plist
with `:begin', `:end', `:value' and `:post-blank' keywords.

Assume point is at the beginning of the statistics-cookie."
  (save-excursion
    (looking-at "\\[[0-9]*\\(%\\|/[0-9]*\\)\\]")
    (let* ((begin (point))
	   (value (buffer-substring-no-properties
		   (match-beginning 0) (match-end 0)))
	   (post-blank (progn (goto-char (match-end 0))
			      (skip-chars-forward " \t")))
	   (end (point)))
      (list 'statistics-cookie
	    (list :begin begin
		  :end end
		  :value value
		  :post-blank post-blank)))))

(defun org-element-statistics-cookie-interpreter (statistics-cookie contents)
  "Interpret STATISTICS-COOKIE object as Org syntax.
CONTENTS is nil."
  (org-element-property :value statistics-cookie))

(defun org-element-statistics-cookie-successor (limit)
  "Search for the next statistics cookie object.

LIMIT bounds the search.

Return value is a cons cell whose CAR is `statistics-cookie' and
CDR is beginning position."
  (save-excursion
    (when (re-search-forward "\\[[0-9]*\\(%\\|/[0-9]*\\)\\]" limit t)
      (cons 'statistics-cookie (match-beginning 0)))))


;;;; Strike-Through

(defun org-element-strike-through-parser ()
  "Parse strike-through object at point.

Return a list whose CAR is `strike-through' and CDR is a plist
with `:begin', `:end', `:contents-begin' and `:contents-end' and
`:post-blank' keywords.

Assume point is at the first plus sign marker."
  (save-excursion
    (unless (bolp) (backward-char 1))
    (looking-at org-emph-re)
    (let ((begin (match-beginning 2))
	  (contents-begin (match-beginning 4))
	  (contents-end (match-end 4))
	  (post-blank (progn (goto-char (match-end 2))
			     (skip-chars-forward " \t")))
	  (end (point)))
      (list 'strike-through
	    (list :begin begin
		  :end end
		  :contents-begin contents-begin
		  :contents-end contents-end
		  :post-blank post-blank)))))

(defun org-element-strike-through-interpreter (strike-through contents)
  "Interpret STRIKE-THROUGH object as Org syntax.
CONTENTS is the contents of the object."
  (format "+%s+" contents))


;;;; Subscript

(defun org-element-subscript-parser ()
  "Parse subscript at point.

Return a list whose CAR is `subscript' and CDR a plist with
`:begin', `:end', `:contents-begin', `:contents-end',
`:use-brackets-p' and `:post-blank' as keywords.

Assume point is at the underscore."
  (save-excursion
    (unless (bolp) (backward-char))
    (let ((bracketsp (if (looking-at org-match-substring-with-braces-regexp)
			 t
		       (not (looking-at org-match-substring-regexp))))
	  (begin (match-beginning 2))
	  (contents-begin (or (match-beginning 5)
			      (match-beginning 3)))
	  (contents-end (or (match-end 5) (match-end 3)))
	  (post-blank (progn (goto-char (match-end 0))
			     (skip-chars-forward " \t")))
	  (end (point)))
      (list 'subscript
	    (list :begin begin
		  :end end
		  :use-brackets-p bracketsp
		  :contents-begin contents-begin
		  :contents-end contents-end
		  :post-blank post-blank)))))

(defun org-element-subscript-interpreter (subscript contents)
  "Interpret SUBSCRIPT object as Org syntax.
CONTENTS is the contents of the object."
  (format
   (if (org-element-property :use-brackets-p subscript) "_{%s}" "_%s")
   contents))

(defun org-element-sub/superscript-successor  (limit)
  "Search for the next sub/superscript object.

LIMIT bounds the search.

Return value is a cons cell whose CAR is either `subscript' or
`superscript' and CDR is beginning position."
  (save-excursion
    (unless (bolp) (backward-char))
    (when (re-search-forward org-match-substring-regexp limit t)
      (cons (if (string= (match-string 2) "_") 'subscript 'superscript)
	    (match-beginning 2)))))


;;;; Superscript

(defun org-element-superscript-parser ()
  "Parse superscript at point.

Return a list whose CAR is `superscript' and CDR a plist with
`:begin', `:end', `:contents-begin', `:contents-end',
`:use-brackets-p' and `:post-blank' as keywords.

Assume point is at the caret."
  (save-excursion
    (unless (bolp) (backward-char))
    (let ((bracketsp (if (looking-at org-match-substring-with-braces-regexp) t
		       (not (looking-at org-match-substring-regexp))))
	  (begin (match-beginning 2))
	  (contents-begin (or (match-beginning 5)
			      (match-beginning 3)))
	  (contents-end (or (match-end 5) (match-end 3)))
	  (post-blank (progn (goto-char (match-end 0))
			     (skip-chars-forward " \t")))
	  (end (point)))
      (list 'superscript
	    (list :begin begin
		  :end end
		  :use-brackets-p bracketsp
		  :contents-begin contents-begin
		  :contents-end contents-end
		  :post-blank post-blank)))))

(defun org-element-superscript-interpreter (superscript contents)
  "Interpret SUPERSCRIPT object as Org syntax.
CONTENTS is the contents of the object."
  (format
   (if (org-element-property :use-brackets-p superscript) "^{%s}" "^%s")
   contents))


;;;; Table Cell

(defun org-element-table-cell-parser ()
  "Parse table cell at point.

Return a list whose CAR is `table-cell' and CDR is a plist
containing `:begin', `:end', `:contents-begin', `:contents-end'
and `:post-blank' keywords."
  (looking-at "[ \t]*\\(.*?\\)[ \t]*|")
  (let* ((begin (match-beginning 0))
	 (end (match-end 0))
	 (contents-begin (match-beginning 1))
	 (contents-end (match-end 1)))
    (list 'table-cell
	  (list :begin begin
		:end end
		:contents-begin contents-begin
		:contents-end contents-end
		:post-blank 0))))

(defun org-element-table-cell-interpreter (table-cell contents)
  "Interpret TABLE-CELL element as Org syntax.
CONTENTS is the contents of the cell, or nil."
  (concat  " " contents " |"))

(defun org-element-table-cell-successor (limit)
  "Search for the next table-cell object.

LIMIT bounds the search.

Return value is a cons cell whose CAR is `table-cell' and CDR is
beginning position."
  (when (looking-at "[ \t]*.*?[ \t]+|") (cons 'table-cell (point))))


;;;; Target

(defun org-element-target-parser ()
  "Parse target at point.

Return a list whose CAR is `target' and CDR a plist with
`:begin', `:end', `:value' and `:post-blank' as keywords.

Assume point is at the target."
  (save-excursion
    (looking-at org-target-regexp)
    (let ((begin (point))
	  (value (org-match-string-no-properties 1))
	  (post-blank (progn (goto-char (match-end 0))
			     (skip-chars-forward " \t")))
	  (end (point)))
      (list 'target
	    (list :begin begin
		  :end end
		  :value value
		  :post-blank post-blank)))))

(defun org-element-target-interpreter (target contents)
  "Interpret TARGET object as Org syntax.
CONTENTS is nil."
  (format "<<%s>>" (org-element-property :value target)))

(defun org-element-target-successor (limit)
  "Search for the next target object.

LIMIT bounds the search.

Return value is a cons cell whose CAR is `target' and CDR is
beginning position."
  (save-excursion
    (when (re-search-forward org-target-regexp limit t)
      (cons 'target (match-beginning 0)))))


;;;; Timestamp

(defun org-element-timestamp-parser ()
  "Parse time stamp at point.

Return a list whose CAR is `timestamp', and CDR a plist with
`:type', `:begin', `:end', `:value' and `:post-blank' keywords.

Assume point is at the beginning of the timestamp."
  (save-excursion
    (let* ((begin (point))
	   (activep (eq (char-after) ?<))
	   (raw-value
	    (progn
	      (looking-at "\\([<[]\\(%%\\)?.*?\\)[]>]\\(?:--\\([<[].*?[]>]\\)\\)?")
	      (match-string-no-properties 0)))
	   (date-start (match-string-no-properties 1))
	   (date-end (match-string 3))
	   (diaryp (match-beginning 2))
	   (post-blank (progn (goto-char (match-end 0))
			      (skip-chars-forward " \t")))
	   (end (point))
	   (time-range
	    (and (not diaryp)
		 (string-match
		  "[012]?[0-9]:[0-5][0-9]\\(-\\([012]?[0-9]\\):\\([0-5][0-9]\\)\\)"
		  date-start)
		 (cons (string-to-number (match-string 2 date-start))
		       (string-to-number (match-string 3 date-start)))))
	   (type (cond (diaryp 'diary)
		       ((and activep (or date-end time-range)) 'active-range)
		       (activep 'active)
		       ((or date-end time-range) 'inactive-range)
		       (t 'inactive)))
	   (repeater-props
	    (and (not diaryp)
		 (string-match "\\([.+]?\\+\\)\\([0-9]+\\)\\([hdwmy]\\)>"
			       raw-value)
		 (list
		  :repeater-type
		  (let ((type (match-string 1 raw-value)))
		    (cond ((equal "++" type) 'catch-up)
			  ((equal ".+" type) 'restart)
			  (t 'cumulate)))
		  :repeater-value (string-to-number (match-string 2 raw-value))
		  :repeater-unit
		  (case (string-to-char (match-string 3 raw-value))
		    (?h 'hour) (?d 'day) (?w 'week) (?m 'month) (t 'year)))))
	   year-start month-start day-start hour-start minute-start year-end
	   month-end day-end hour-end minute-end)
      ;; Parse date-start.
      (unless diaryp
	(let ((date (org-parse-time-string date-start t)))
	  (setq year-start (nth 5 date)
		month-start (nth 4 date)
		day-start (nth 3 date)
		hour-start (nth 2 date)
		minute-start (nth 1 date))))
      ;; Compute date-end.  It can be provided directly in time-stamp,
      ;; or extracted from time range.  Otherwise, it defaults to the
      ;; same values as date-start.
      (unless diaryp
	(let ((date (and date-end (org-parse-time-string date-end t))))
	  (setq year-end (or (nth 5 date) year-start)
		month-end (or (nth 4 date) month-start)
		day-end (or (nth 3 date) day-start)
		hour-end (or (nth 2 date) (car time-range) hour-start)
		minute-end (or (nth 1 date) (cdr time-range) minute-start))))
      (list 'timestamp
	    (nconc (list :type type
			 :raw-value raw-value
			 :year-start year-start
			 :month-start month-start
			 :day-start day-start
			 :hour-start hour-start
			 :minute-start minute-start
			 :year-end year-end
			 :month-end month-end
			 :day-end day-end
			 :hour-end hour-end
			 :minute-end minute-end
			 :begin begin
			 :end end
			 :post-blank post-blank)
		   repeater-props)))))

(defun org-element-timestamp-interpreter (timestamp contents)
  "Interpret TIMESTAMP object as Org syntax.
CONTENTS is nil."
  ;; Use `:raw-value' if specified.
  (or (org-element-property :raw-value timestamp)
      ;; Otherwise, build timestamp string.
      (let ((build-ts-string
	     ;; Build an Org timestamp string from TIME.  ACTIVEP is
	     ;; non-nil when time stamp is active.  If WITH-TIME-P is
	     ;; non-nil, add a time part.  HOUR-END and MINUTE-END
	     ;; specify a time range in the timestamp.  REPEAT-STRING
	     ;; is the repeater string, if any.
	     (lambda (time activep
		      &optional with-time-p hour-end minute-end repeat-string)
	       (let ((ts (format-time-string
			  (funcall (if with-time-p 'cdr 'car)
				   org-time-stamp-formats)
			  time)))
		 (when (and hour-end minute-end)
		   (string-match "[012]?[0-9]:[0-5][0-9]" ts)
		   (setq ts
			 (replace-match
			  (format "\\&-%02d:%02d" hour-end minute-end)
			  nil nil ts)))
		 (unless activep (setq ts (format "[%s]" (substring ts 1 -1))))
		 (when (org-string-nw-p repeat-string)
		   (setq ts (concat (substring ts 0 -1)
				    " "
				    repeat-string
				    (substring ts -1))))
		 ;; Return value.
		 ts)))
	    (type (org-element-property :type timestamp)))
	(case type
	  ((active inactive)
	   (let* ((minute-start (org-element-property :minute-start timestamp))
		  (minute-end (org-element-property :minute-end timestamp))
		  (hour-start (org-element-property :hour-start timestamp))
		  (hour-end (org-element-property :hour-end timestamp))
		  (time-range-p (and hour-start hour-end minute-start minute-end
				     (or (/= hour-start hour-end)
					 (/= minute-start minute-end)))))
	     (funcall
	      build-ts-string
	      (encode-time 0
			   (or minute-start 0)
			   (or hour-start 0)
			   (org-element-property :day-start timestamp)
			   (org-element-property :month-start timestamp)
			   (org-element-property :year-start timestamp))
	      (eq type 'active)
	      (and hour-start minute-start)
	      (and time-range-p hour-end)
	      (and time-range-p minute-end)
	      (concat
	       (case (org-element-property :repeater-type timestamp)
		 (cumulate "+") (catch-up "++") (restart ".+"))
	       (let ((val (org-element-property :repeater-value timestamp)))
		 (and val (number-to-string val)))
	       (case (org-element-property :repeater-unit timestamp)
		 (hour "h") (day "d") (week "w") (month "m") (year "y"))))))
	  ((active-range inactive-range)
	   (let ((minute-start (org-element-property :minute-start timestamp))
		 (minute-end (org-element-property :minute-end timestamp))
		 (hour-start (org-element-property :hour-start timestamp))
		 (hour-end (org-element-property :hour-end timestamp)))
	     (concat
	      (funcall
	       build-ts-string (encode-time
				0
				(or minute-start 0)
				(or hour-start 0)
				(org-element-property :day-start timestamp)
				(org-element-property :month-start timestamp)
				(org-element-property :year-start timestamp))
	       (eq type 'active-range)
	       (and hour-start minute-start))
	      "--"
	      (funcall build-ts-string
		       (encode-time 0
				    (or minute-end 0)
				    (or hour-end 0)
				    (org-element-property :day-end timestamp)
				    (org-element-property :month-end timestamp)
				    (org-element-property :year-end timestamp))
		       (eq type 'active-range)
		       (and hour-end minute-end)))))))))

(defun org-element-timestamp-successor (limit)
  "Search for the next timestamp object.

LIMIT bounds the search.

Return value is a cons cell whose CAR is `timestamp' and CDR is
beginning position."
  (save-excursion
    (when (re-search-forward
	   (concat org-ts-regexp-both
		   "\\|"
		   "\\(?:<[0-9]+-[0-9]+-[0-9]+[^>\n]+?\\+[0-9]+[dwmy]>\\)"
		   "\\|"
		   "\\(?:<%%\\(?:([^>\n]+)\\)>\\)")
	   limit t)
      (cons 'timestamp (match-beginning 0)))))


;;;; Underline

(defun org-element-underline-parser ()
  "Parse underline object at point.

Return a list whose CAR is `underline' and CDR is a plist with
`:begin', `:end', `:contents-begin' and `:contents-end' and
`:post-blank' keywords.

Assume point is at the first underscore marker."
  (save-excursion
    (unless (bolp) (backward-char 1))
    (looking-at org-emph-re)
    (let ((begin (match-beginning 2))
	  (contents-begin (match-beginning 4))
	  (contents-end (match-end 4))
	  (post-blank (progn (goto-char (match-end 2))
			     (skip-chars-forward " \t")))
	  (end (point)))
      (list 'underline
	    (list :begin begin
		  :end end
		  :contents-begin contents-begin
		  :contents-end contents-end
		  :post-blank post-blank)))))

(defun org-element-underline-interpreter (underline contents)
  "Interpret UNDERLINE object as Org syntax.
CONTENTS is the contents of the object."
  (format "_%s_" contents))


;;;; Verbatim

(defun org-element-verbatim-parser ()
  "Parse verbatim object at point.

Return a list whose CAR is `verbatim' and CDR is a plist with
`:value', `:begin', `:end' and `:post-blank' keywords.

Assume point is at the first equal sign marker."
  (save-excursion
    (unless (bolp) (backward-char 1))
    (looking-at org-emph-re)
    (let ((begin (match-beginning 2))
	  (value (org-match-string-no-properties 4))
	  (post-blank (progn (goto-char (match-end 2))
			     (skip-chars-forward " \t")))
	  (end (point)))
      (list 'verbatim
	    (list :value value
		  :begin begin
		  :end end
		  :post-blank post-blank)))))

(defun org-element-verbatim-interpreter (verbatim contents)
  "Interpret VERBATIM object as Org syntax.
CONTENTS is nil."
  (format "=%s=" (org-element-property :value verbatim)))



;;; Parsing Element Starting At Point
;;
;; `org-element--current-element' is the core function of this section.
;; It returns the Lisp representation of the element starting at
;; point.
;;
;; `org-element--current-element' makes use of special modes.  They
;; are activated for fixed element chaining (i.e. `plain-list' >
;; `item') or fixed conditional element chaining (i.e. `headline' >
;; `section').  Special modes are: `first-section', `item',
;; `node-property', `quote-section', `section' and `table-row'.

(defun org-element--current-element
  (limit &optional granularity special structure)
  "Parse the element starting at point.

LIMIT bounds the search.

Return value is a list like (TYPE PROPS) where TYPE is the type
of the element and PROPS a plist of properties associated to the
element.

Possible types are defined in `org-element-all-elements'.

Optional argument GRANULARITY determines the depth of the
recursion.  Allowed values are `headline', `greater-element',
`element', `object' or nil.  When it is broader than `object' (or
nil), secondary values will not be parsed, since they only
contain objects.

Optional argument SPECIAL, when non-nil, can be either
`first-section', `item', `node-property', `quote-section',
`section', and `table-row'.

If STRUCTURE isn't provided but SPECIAL is set to `item', it will
be computed.

This function assumes point is always at the beginning of the
element it has to parse."
  (save-excursion
    (let ((case-fold-search t)
	  ;; Determine if parsing depth allows for secondary strings
	  ;; parsing.  It only applies to elements referenced in
	  ;; `org-element-secondary-value-alist'.
	  (raw-secondary-p (and granularity (not (eq granularity 'object)))))
      (cond
       ;; Item.
       ((eq special 'item)
	(org-element-item-parser limit structure raw-secondary-p))
       ;; Table Row.
       ((eq special 'table-row) (org-element-table-row-parser limit))
       ;; Node Property.
       ((eq special 'node-property) (org-element-node-property-parser limit))
       ;; Headline.
       ((org-with-limited-levels (org-at-heading-p))
        (org-element-headline-parser limit raw-secondary-p))
       ;; Sections (must be checked after headline).
       ((eq special 'section) (org-element-section-parser limit))
       ((eq special 'quote-section) (org-element-quote-section-parser limit))
       ((eq special 'first-section)
	(org-element-section-parser
	 (or (save-excursion (org-with-limited-levels (outline-next-heading)))
	     limit)))
       ;; When not at bol, point is at the beginning of an item or
       ;; a footnote definition: next item is always a paragraph.
       ((not (bolp)) (org-element-paragraph-parser limit (list (point))))
       ;; Planning and Clock.
       ((looking-at org-planning-or-clock-line-re)
	(if (equal (match-string 1) org-clock-string)
	    (org-element-clock-parser limit)
	  (org-element-planning-parser limit)))
       ;; Inlinetask.
       ((org-at-heading-p)
	(org-element-inlinetask-parser limit raw-secondary-p))
       ;; From there, elements can have affiliated keywords.
       (t (let ((affiliated (org-element--collect-affiliated-keywords)))
	    (cond
	     ;; LaTeX Environment.
	     ((looking-at "[ \t]*\\\\begin{\\([A-Za-z0-9*]+\\)}[ \t]*$")
	      (org-element-latex-environment-parser limit affiliated))
	     ;; Drawer and Property Drawer.
	     ((looking-at org-drawer-regexp)
	      (if (equal (match-string 1) "PROPERTIES")
		  (org-element-property-drawer-parser limit affiliated)
		(org-element-drawer-parser limit affiliated)))
	     ;; Fixed Width
	     ((looking-at "[ \t]*:\\( \\|$\\)")
	      (org-element-fixed-width-parser limit affiliated))
	     ;; Inline Comments, Blocks, Babel Calls, Dynamic Blocks and
	     ;; Keywords.
	     ((looking-at "[ \t]*#")
	      (goto-char (match-end 0))
	      (cond ((looking-at "\\(?: \\|$\\)")
		     (beginning-of-line)
		     (org-element-comment-parser limit affiliated))
		    ((looking-at "\\+BEGIN_\\(\\S-+\\)")
		     (beginning-of-line)
		     (let ((parser (assoc (upcase (match-string 1))
					  org-element-block-name-alist)))
		       (if parser (funcall (cdr parser) limit affiliated)
			 (org-element-special-block-parser limit affiliated))))
		    ((looking-at "\\+CALL:")
		     (beginning-of-line)
		     (org-element-babel-call-parser limit affiliated))
		    ((looking-at "\\+BEGIN:? ")
		     (beginning-of-line)
		     (org-element-dynamic-block-parser limit affiliated))
		    ((looking-at "\\+\\S-+:")
		     (beginning-of-line)
		     (org-element-keyword-parser limit affiliated))
		    (t
		     (beginning-of-line)
		     (org-element-paragraph-parser limit affiliated))))
	     ;; Footnote Definition.
	     ((looking-at org-footnote-definition-re)
	      (org-element-footnote-definition-parser limit affiliated))
	     ;; Horizontal Rule.
	     ((looking-at "[ \t]*-\\{5,\\}[ \t]*$")
	      (org-element-horizontal-rule-parser limit affiliated))
	     ;; Diary Sexp.
	     ((looking-at "%%(")
	      (org-element-diary-sexp-parser limit affiliated))
	     ;; Table.
	     ((org-at-table-p t) (org-element-table-parser limit affiliated))
	     ;; List.
	     ((looking-at (org-item-re))
	      (org-element-plain-list-parser
	       limit affiliated (or structure (org-list-struct))))
	     ;; Default element: Paragraph.
	     (t (org-element-paragraph-parser limit affiliated)))))))))


;; Most elements can have affiliated keywords.  When looking for an
;; element beginning, we want to move before them, as they belong to
;; that element, and, in the meantime, collect information they give
;; into appropriate properties.  Hence the following function.

(defun org-element--collect-affiliated-keywords ()
  "Collect affiliated keywords from point.

Return a list whose CAR is the position at the first of them and
CDR a plist of keywords and values and move point to the
beginning of the first line after them.

As a special case, if element doesn't start at the beginning of
the line (i.e. a paragraph starting an item), CAR is current
position of point and CDR is nil."
  (if (not (bolp)) (list (point))
    (let ((case-fold-search t)
	  (origin (point))
	  ;; RESTRICT is the list of objects allowed in parsed
	  ;; keywords value.
	  (restrict (org-element-restriction 'keyword))
	  output)
      (while (and (not (eobp)) (looking-at org-element--affiliated-re))
	(let* ((raw-kwd (upcase (match-string 1)))
	       ;; Apply translation to RAW-KWD.  From there, KWD is
	       ;; the official keyword.
	       (kwd (or (cdr (assoc raw-kwd
				    org-element-keyword-translation-alist))
			raw-kwd))
	       ;; Find main value for any keyword.
	       (value
		(save-match-data
		  (org-trim
		   (buffer-substring-no-properties
		    (match-end 0) (point-at-eol)))))
	       ;; PARSEDP is non-nil when keyword should have its
	       ;; value parsed.
	       (parsedp (member kwd org-element-parsed-keywords))
	       ;; If KWD is a dual keyword, find its secondary
	       ;; value.  Maybe parse it.
	       (dualp (member kwd org-element-dual-keywords))
	       (dual-value
		(and dualp
		     (let ((sec (org-match-string-no-properties 2)))
		       (if (or (not sec) (not parsedp)) sec
			 (org-element-parse-secondary-string sec restrict)))))
	       ;; Attribute a property name to KWD.
	       (kwd-sym (and kwd (intern (concat ":" (downcase kwd))))))
	  ;; Now set final shape for VALUE.
	  (when parsedp
	    (setq value (org-element-parse-secondary-string value restrict)))
	  (when dualp
	    (setq value (and (or value dual-value) (cons value dual-value))))
	  (when (or (member kwd org-element-multiple-keywords)
		    ;; Attributes can always appear on multiple lines.
		    (string-match "^ATTR_" kwd))
	    (setq value (cons value (plist-get output kwd-sym))))
	  ;; Eventually store the new value in OUTPUT.
	  (setq output (plist-put output kwd-sym value))
	  ;; Move to next keyword.
	  (forward-line)))
      ;; If affiliated keywords are orphaned: move back to first one.
      ;; They will be parsed as a paragraph.
      (when (looking-at "[ \t]*$") (goto-char origin) (setq output nil))
      ;; Return value.
      (cons origin output))))



;;; The Org Parser
;;
;; The two major functions here are `org-element-parse-buffer', which
;; parses Org syntax inside the current buffer, taking into account
;; region, narrowing, or even visibility if specified, and
;; `org-element-parse-secondary-string', which parses objects within
;; a given string.
;;
;; The (almost) almighty `org-element-map' allows to apply a function
;; on elements or objects matching some type, and accumulate the
;; resulting values.  In an export situation, it also skips unneeded
;; parts of the parse tree.

(defun org-element-parse-buffer (&optional granularity visible-only)
  "Recursively parse the buffer and return structure.
If narrowing is in effect, only parse the visible part of the
buffer.

Optional argument GRANULARITY determines the depth of the
recursion.  It can be set to the following symbols:

`headline'          Only parse headlines.
`greater-element'   Don't recurse into greater elements excepted
		    headlines and sections.  Thus, elements
		    parsed are the top-level ones.
`element'           Parse everything but objects and plain text.
`object'            Parse the complete buffer (default).

When VISIBLE-ONLY is non-nil, don't parse contents of hidden
elements.

Assume buffer is in Org mode."
  (save-excursion
    (goto-char (point-min))
    (org-skip-whitespace)
    (org-element--parse-elements
     (point-at-bol) (point-max)
     ;; Start in `first-section' mode so text before the first
     ;; headline belongs to a section.
     'first-section nil granularity visible-only (list 'org-data nil))))

(defun org-element-parse-secondary-string (string restriction &optional parent)
  "Recursively parse objects in STRING and return structure.

RESTRICTION is a symbol limiting the object types that will be
looked after.

Optional argument PARENT, when non-nil, is the element or object
containing the secondary string.  It is used to set correctly
`:parent' property within the string."
  (with-temp-buffer
    (insert string)
    (let ((secondary (org-element--parse-objects
		      (point-min) (point-max) nil restriction)))
      (when parent
	(mapc (lambda (obj) (org-element-put-property obj :parent parent))
	      secondary))
      secondary)))

(defun org-element-map
  (data types fun &optional info first-match no-recursion with-affiliated)
  "Map a function on selected elements or objects.

DATA is the parsed tree, as returned by, i.e,
`org-element-parse-buffer'.  TYPES is a symbol or list of symbols
of elements or objects types.  FUN is the function called on the
matching element or object.  It must accept one argument: the
element or object itself.

When optional argument INFO is non-nil, it should be a plist
holding export options.  In that case, parts of the parse tree
not exportable according to that property list will be skipped.

When optional argument FIRST-MATCH is non-nil, stop at the first
match for which FUN doesn't return nil, and return that value.

Optional argument NO-RECURSION is a symbol or a list of symbols
representing elements or objects types.  `org-element-map' won't
enter any recursive element or object whose type belongs to that
list.  Though, FUN can still be applied on them.

When optional argument WITH-AFFILIATED is non-nil, also move into
affiliated keywords to find objects.

Nil values returned from FUN do not appear in the results."
  ;; Ensure TYPES and NO-RECURSION are a list, even of one element.
  (unless (listp types) (setq types (list types)))
  (unless (listp no-recursion) (setq no-recursion (list no-recursion)))
  ;; Recursion depth is determined by --CATEGORY.
  (let* ((--category
	  (catch 'found
	    (let ((category 'greater-elements))
	      (mapc (lambda (type)
		      (cond ((or (memq type org-element-all-objects)
				 (eq type 'plain-text))
			     ;; If one object is found, the function
			     ;; has to recurse into every object.
			     (throw 'found 'objects))
			    ((not (memq type org-element-greater-elements))
			     ;; If one regular element is found, the
			     ;; function has to recurse, at least,
			     ;; into every element it encounters.
			     (and (not (eq category 'elements))
				  (setq category 'elements)))))
		    types)
	      category)))
	 ;; Compute properties for affiliated keywords if necessary.
	 (--affiliated-alist
	  (and with-affiliated
	       (mapcar (lambda (kwd)
			 (cons kwd (intern (concat ":" (downcase kwd)))))
		       org-element-affiliated-keywords)))
	 --acc
	 --walk-tree
	 (--walk-tree
	  (function
	   (lambda (--data)
	     ;; Recursively walk DATA.  INFO, if non-nil, is a plist
	     ;; holding contextual information.
	     (let ((--type (org-element-type --data)))
	       (cond
		((not --data))
		;; Ignored element in an export context.
		((and info (memq --data (plist-get info :ignore-list))))
		;; Secondary string: only objects can be found there.
		((not --type)
		 (when (eq --category 'objects) (mapc --walk-tree --data)))
		;; Unconditionally enter parse trees.
		((eq --type 'org-data)
		 (mapc --walk-tree (org-element-contents --data)))
		(t
		 ;; Check if TYPE is matching among TYPES.  If so,
		 ;; apply FUN to --DATA and accumulate return value
		 ;; into --ACC (or exit if FIRST-MATCH is non-nil).
		 (when (memq --type types)
		   (let ((result (funcall fun --data)))
		     (cond ((not result))
			   (first-match (throw '--map-first-match result))
			   (t (push result --acc)))))
		 ;; If --DATA has a secondary string that can contain
		 ;; objects with their type among TYPES, look into it.
		 (when (and (eq --category 'objects) (not (stringp --data)))
		   (let ((sec-prop
			  (assq --type org-element-secondary-value-alist)))
		     (when sec-prop
		       (funcall --walk-tree
				(org-element-property (cdr sec-prop) --data)))))
		 ;; If --DATA has any affiliated keywords and
		 ;; WITH-AFFILIATED is non-nil, look for objects in
		 ;; them.
		 (when (and with-affiliated
			    (eq --category 'objects)
			    (memq --type org-element-all-elements))
		   (mapc (lambda (kwd-pair)
			   (let ((kwd (car kwd-pair))
				 (value (org-element-property
					 (cdr kwd-pair) --data)))
			     ;; Pay attention to the type of value.
			     ;; Preserve order for multiple keywords.
			     (cond
			      ((not value))
			      ((and (member kwd org-element-multiple-keywords)
				    (member kwd org-element-dual-keywords))
			       (mapc (lambda (line)
				       (funcall --walk-tree (cdr line))
				       (funcall --walk-tree (car line)))
				     (reverse value)))
			      ((member kwd org-element-multiple-keywords)
			       (mapc (lambda (line) (funcall --walk-tree line))
				     (reverse value)))
			      ((member kwd org-element-dual-keywords)
			       (funcall --walk-tree (cdr value))
			       (funcall --walk-tree (car value)))
			      (t (funcall --walk-tree value)))))
			 --affiliated-alist))
		 ;; Determine if a recursion into --DATA is possible.
		 (cond
		  ;; --TYPE is explicitly removed from recursion.
		  ((memq --type no-recursion))
		  ;; --DATA has no contents.
		  ((not (org-element-contents --data)))
		  ;; Looking for greater elements but --DATA is simply
		  ;; an element or an object.
		  ((and (eq --category 'greater-elements)
			(not (memq --type org-element-greater-elements))))
		  ;; Looking for elements but --DATA is an object.
		  ((and (eq --category 'elements)
			(memq --type org-element-all-objects)))
		  ;; In any other case, map contents.
		  (t (mapc --walk-tree (org-element-contents --data)))))))))))
    (catch '--map-first-match
      (funcall --walk-tree data)
      ;; Return value in a proper order.
      (nreverse --acc))))

;; The following functions are internal parts of the parser.
;;
;; The first one, `org-element--parse-elements' acts at the element's
;; level.
;;
;; The second one, `org-element--parse-objects' applies on all objects
;; of a paragraph or a secondary string.  It uses
;; `org-element--get-next-object-candidates' to optimize the search of
;; the next object in the buffer.
;;
;; More precisely, that function looks for every allowed object type
;; first.  Then, it discards failed searches, keeps further matches,
;; and searches again types matched behind point, for subsequent
;; calls.  Thus, searching for a given type fails only once, and every
;; object is searched only once at top level (but sometimes more for
;; nested types).

(defun org-element--parse-elements
  (beg end special structure granularity visible-only acc)
  "Parse elements between BEG and END positions.

SPECIAL prioritize some elements over the others.  It can be set
to `first-section', `quote-section', `section' `item' or
`table-row'.

When value is `item', STRUCTURE will be used as the current list
structure.

GRANULARITY determines the depth of the recursion.  See
`org-element-parse-buffer' for more information.

When VISIBLE-ONLY is non-nil, don't parse contents of hidden
elements.

Elements are accumulated into ACC."
  (save-excursion
    (goto-char beg)
    ;; When parsing only headlines, skip any text before first one.
    (when (and (eq granularity 'headline) (not (org-at-heading-p)))
      (org-with-limited-levels (outline-next-heading)))
    ;; Main loop start.
    (while (< (point) end)
      ;; Find current element's type and parse it accordingly to
      ;; its category.
      (let* ((element (org-element--current-element
		       end granularity special structure))
	     (type (org-element-type element))
	     (cbeg (org-element-property :contents-begin element)))
	(goto-char (org-element-property :end element))
	;; Fill ELEMENT contents by side-effect.
	(cond
	 ;; If VISIBLE-ONLY is true and element is hidden or if it has
	 ;; no contents, don't modify it.
	 ((or (and visible-only (org-element-property :hiddenp element))
	      (not cbeg)))
	 ;; Greater element: parse it between `contents-begin' and
	 ;; `contents-end'.  Make sure GRANULARITY allows the
	 ;; recursion, or ELEMENT is an headline, in which case going
	 ;; inside is mandatory, in order to get sub-level headings.
	 ((and (memq type org-element-greater-elements)
	       (or (memq granularity '(element object nil))
		   (and (eq granularity 'greater-element)
			(eq type 'section))
		   (eq type 'headline)))
	  (org-element--parse-elements
	   cbeg (org-element-property :contents-end element)
	   ;; Possibly switch to a special mode.
	   (case type
	     (headline
	      (if (org-element-property :quotedp element) 'quote-section
		'section))
	     (plain-list 'item)
	     (property-drawer 'node-property)
	     (table 'table-row))
	   (and (memq type '(item plain-list))
		(org-element-property :structure element))
	   granularity visible-only element))
	 ;; ELEMENT has contents.  Parse objects inside, if
	 ;; GRANULARITY allows it.
	 ((memq granularity '(object nil))
	  (org-element--parse-objects
	   cbeg (org-element-property :contents-end element) element
	   (org-element-restriction type))))
	(org-element-adopt-elements acc element)))
    ;; Return result.
    acc))

(defun org-element--parse-objects (beg end acc restriction)
  "Parse objects between BEG and END and return recursive structure.

Objects are accumulated in ACC.

RESTRICTION is a list of object types which are allowed in the
current object."
  (let (candidates)
    (save-excursion
      (goto-char beg)
      (while (and (< (point) end)
		  (setq candidates (org-element--get-next-object-candidates
				    end restriction candidates)))
	(let ((next-object
	       (let ((pos (apply 'min (mapcar 'cdr candidates))))
		 (save-excursion
		   (goto-char pos)
		   (funcall (intern (format "org-element-%s-parser"
					    (car (rassq pos candidates)))))))))
	  ;; 1. Text before any object.  Untabify it.
	  (let ((obj-beg (org-element-property :begin next-object)))
	    (unless (= (point) obj-beg)
	      (setq acc
		    (org-element-adopt-elements
		     acc
		     (replace-regexp-in-string
		      "\t" (make-string tab-width ? )
		      (buffer-substring-no-properties (point) obj-beg))))))
	  ;; 2. Object...
	  (let ((obj-end (org-element-property :end next-object))
		(cont-beg (org-element-property :contents-begin next-object)))
	    ;; Fill contents of NEXT-OBJECT by side-effect, if it has
	    ;; a recursive type.
	    (when (and cont-beg
		       (memq (car next-object) org-element-recursive-objects))
	      (save-restriction
		(narrow-to-region
		 cont-beg
		 (org-element-property :contents-end next-object))
		(org-element--parse-objects
		 (point-min) (point-max) next-object
		 (org-element-restriction next-object))))
	    (setq acc (org-element-adopt-elements acc next-object))
	    (goto-char obj-end))))
      ;; 3. Text after last object.  Untabify it.
      (unless (= (point) end)
	(setq acc
	      (org-element-adopt-elements
	       acc
	       (replace-regexp-in-string
		"\t" (make-string tab-width ? )
		(buffer-substring-no-properties (point) end)))))
      ;; Result.
      acc)))

(defun org-element--get-next-object-candidates (limit restriction objects)
  "Return an alist of candidates for the next object.

LIMIT bounds the search, and RESTRICTION narrows candidates to
some object types.

Return value is an alist whose CAR is position and CDR the object
type, as a symbol.

OBJECTS is the previous candidates alist."
  ;; Filter out any object found but not belonging to RESTRICTION.
  (setq objects
	(org-remove-if-not
	 (lambda (obj)
	   (let ((type (car obj)))
	     (memq (or (cdr (assq type org-element-object-successor-alist))
		       type)
		   restriction)))
	 objects))
  (let (next-candidates types-to-search)
    ;; If no previous result, search every object type in RESTRICTION.
    ;; Otherwise, keep potential candidates (old objects located after
    ;; point) and ask to search again those which had matched before.
    (if (not objects) (setq types-to-search restriction)
      (mapc (lambda (obj)
	      (if (< (cdr obj) (point)) (push (car obj) types-to-search)
		(push obj next-candidates)))
	    objects))
    ;; Call the appropriate successor function for each type to search
    ;; and accumulate matches.
    (mapc
     (lambda (type)
       (let* ((successor-fun
	       (intern
		(format "org-element-%s-successor"
			(or (cdr (assq type org-element-object-successor-alist))
			    type))))
	      (obj (funcall successor-fun limit)))
	 (and obj (push obj next-candidates))))
     types-to-search)
    ;; Return alist.
    next-candidates))



;;; Towards A Bijective Process
;;
;; The parse tree obtained with `org-element-parse-buffer' is really
;; a snapshot of the corresponding Org buffer.  Therefore, it can be
;; interpreted and expanded into a string with canonical Org syntax.
;; Hence `org-element-interpret-data'.
;;
;; The function relies internally on
;; `org-element--interpret-affiliated-keywords'.

;;;###autoload
(defun org-element-interpret-data (data &optional parent)
  "Interpret DATA as Org syntax.

DATA is a parse tree, an element, an object or a secondary string
to interpret.

Optional argument PARENT is used for recursive calls.  It contains
the element or object containing data, or nil.

Return Org syntax as a string."
  (let* ((type (org-element-type data))
	 (results
	  (cond
	   ;; Secondary string.
	   ((not type)
	    (mapconcat
	     (lambda (obj) (org-element-interpret-data obj parent))
	     data ""))
	   ;; Full Org document.
	   ((eq type 'org-data)
	    (mapconcat
	     (lambda (obj) (org-element-interpret-data obj parent))
	     (org-element-contents data) ""))
	   ;; Plain text: remove `:parent' text property from output.
	   ((stringp data) (org-no-properties data))
	   ;; Element/Object without contents.
	   ((not (org-element-contents data))
	    (funcall (intern (format "org-element-%s-interpreter" type))
		     data nil))
	   ;; Element/Object with contents.
	   (t
	    (let* ((greaterp (memq type org-element-greater-elements))
		   (objectp (and (not greaterp)
				 (memq type org-element-recursive-objects)))
		   (contents
		    (mapconcat
		     (lambda (obj) (org-element-interpret-data obj data))
		     (org-element-contents
		      (if (or greaterp objectp) data
			;; Elements directly containing objects must
			;; have their indentation normalized first.
			(org-element-normalize-contents
			 data
			 ;; When normalizing first paragraph of an
			 ;; item or a footnote-definition, ignore
			 ;; first line's indentation.
			 (and (eq type 'paragraph)
			      (equal data (car (org-element-contents parent)))
			      (memq (org-element-type parent)
				    '(footnote-definition item))))))
		     "")))
	      (funcall (intern (format "org-element-%s-interpreter" type))
		       data
		       (if greaterp (org-element-normalize-contents contents)
			 contents)))))))
    (if (memq type '(org-data plain-text nil)) results
      ;; Build white spaces.  If no `:post-blank' property is
      ;; specified, assume its value is 0.
      (let ((post-blank (or (org-element-property :post-blank data) 0)))
	(if (memq type org-element-all-objects)
	    (concat results (make-string post-blank 32))
	  (concat
	   (org-element--interpret-affiliated-keywords data)
	   (org-element-normalize-string results)
	   (make-string post-blank 10)))))))

(defun org-element--interpret-affiliated-keywords (element)
  "Return ELEMENT's affiliated keywords as Org syntax.
If there is no affiliated keyword, return the empty string."
  (let ((keyword-to-org
	 (function
	  (lambda (key value)
	    (let (dual)
	      (when (member key org-element-dual-keywords)
		(setq dual (cdr value) value (car value)))
	      (concat "#+" key
		      (and dual
			   (format "[%s]" (org-element-interpret-data dual)))
		      ": "
		      (if (member key org-element-parsed-keywords)
			  (org-element-interpret-data value)
			value)
		      "\n"))))))
    (mapconcat
     (lambda (prop)
       (let ((value (org-element-property prop element))
	     (keyword (upcase (substring (symbol-name prop) 1))))
	 (when value
	   (if (or (member keyword org-element-multiple-keywords)
		   ;; All attribute keywords can have multiple lines.
		   (string-match "^ATTR_" keyword))
	       (mapconcat (lambda (line) (funcall keyword-to-org keyword line))
			  (reverse value)
			  "")
	     (funcall keyword-to-org keyword value)))))
     ;; List all ELEMENT's properties matching an attribute line or an
     ;; affiliated keyword, but ignore translated keywords since they
     ;; cannot belong to the property list.
     (loop for prop in (nth 1 element) by 'cddr
	   when (let ((keyword (upcase (substring (symbol-name prop) 1))))
		  (or (string-match "^ATTR_" keyword)
		      (and
		       (member keyword org-element-affiliated-keywords)
		       (not (assoc keyword
				   org-element-keyword-translation-alist)))))
	   collect prop)
     "")))

;; Because interpretation of the parse tree must return the same
;; number of blank lines between elements and the same number of white
;; space after objects, some special care must be given to white
;; spaces.
;;
;; The first function, `org-element-normalize-string', ensures any
;; string different from the empty string will end with a single
;; newline character.
;;
;; The second function, `org-element-normalize-contents', removes
;; global indentation from the contents of the current element.

(defun org-element-normalize-string (s)
  "Ensure string S ends with a single newline character.

If S isn't a string return it unchanged.  If S is the empty
string, return it.  Otherwise, return a new string with a single
newline character at its end."
  (cond
   ((not (stringp s)) s)
   ((string= "" s) "")
   (t (and (string-match "\\(\n[ \t]*\\)*\\'" s)
	   (replace-match "\n" nil nil s)))))

(defun org-element-normalize-contents (element &optional ignore-first)
  "Normalize plain text in ELEMENT's contents.

ELEMENT must only contain plain text and objects.

If optional argument IGNORE-FIRST is non-nil, ignore first line's
indentation to compute maximal common indentation.

Return the normalized element that is element with global
indentation removed from its contents.  The function assumes that
indentation is not done with TAB characters."
  (let* (ind-list			; for byte-compiler
	 collect-inds			; for byte-compiler
	 (collect-inds
	  (function
	   ;; Return list of indentations within BLOB.  This is done by
	   ;; walking recursively BLOB and updating IND-LIST along the
	   ;; way.  FIRST-FLAG is non-nil when the first string hasn't
	   ;; been seen yet.  It is required as this string is the only
	   ;; one whose indentation doesn't happen after a newline
	   ;; character.
	   (lambda (blob first-flag)
	     (mapc
	      (lambda (object)
		(when (and first-flag (stringp object))
		  (setq first-flag nil)
		  (string-match "\\`\\( *\\)" object)
		  (let ((len (length (match-string 1 object))))
		    ;; An indentation of zero means no string will be
		    ;; modified.  Quit the process.
		    (if (zerop len) (throw 'zero (setq ind-list nil))
		      (push len ind-list))))
		(cond
		 ((stringp object)
		  (let ((start 0))
		    ;; Avoid matching blank or empty lines.
		    (while (and (string-match "\n\\( *\\)\\(.\\)" object start)
				(not (equal (match-string 2 object) " ")))
		      (setq start (match-end 0))
		      (push (length (match-string 1 object)) ind-list))))
		 ((memq (org-element-type object) org-element-recursive-objects)
		  (funcall collect-inds object first-flag))))
	      (org-element-contents blob))))))
    ;; Collect indentation list in ELEMENT.  Possibly remove first
    ;; value if IGNORE-FIRST is non-nil.
    (catch 'zero (funcall collect-inds element (not ignore-first)))
    (if (not ind-list) element
      ;; Build ELEMENT back, replacing each string with the same
      ;; string minus common indentation.
      (let* (build			; For byte compiler.
	     (build
	      (function
	       (lambda (blob mci first-flag)
		 ;; Return BLOB with all its strings indentation
		 ;; shortened from MCI white spaces.  FIRST-FLAG is
		 ;; non-nil when the first string hasn't been seen
		 ;; yet.
		 (setcdr (cdr blob)
			 (mapcar
			  (lambda (object)
			    (when (and first-flag (stringp object))
			      (setq first-flag nil)
			      (setq object
				    (replace-regexp-in-string
				     (format "\\` \\{%d\\}" mci) "" object)))
			    (cond
			     ((stringp object)
			      (replace-regexp-in-string
			       (format "\n \\{%d\\}" mci) "\n" object))
			     ((memq (org-element-type object)
				    org-element-recursive-objects)
			      (funcall build object mci first-flag))
			     (t object)))
			  (org-element-contents blob)))
		 blob))))
	(funcall build element (apply 'min ind-list) (not ignore-first))))))



;;; The Toolbox
;;
;; The first move is to implement a way to obtain the smallest element
;; containing point.  This is the job of `org-element-at-point'.  It
;; basically jumps back to the beginning of section containing point
;; and moves, element after element, with
;; `org-element--current-element' until the container is found.  Note:
;; When using `org-element-at-point', secondary values are never
;; parsed since the function focuses on elements, not on objects.
;;
;; At a deeper level, `org-element-context' lists all elements and
;; objects containing point.
;;
;; `org-element-nested-p' and `org-element-swap-A-B' may be used
;; internally by navigation and manipulation tools.

;;;###autoload
(defun org-element-at-point (&optional keep-trail)
  "Determine closest element around point.

Return value is a list like (TYPE PROPS) where TYPE is the type
of the element and PROPS a plist of properties associated to the
element.

Possible types are defined in `org-element-all-elements'.
Properties depend on element or object type, but always
include :begin, :end, :parent and :post-blank properties.

As a special case, if point is at the very beginning of a list or
sub-list, returned element will be that list instead of the first
item.  In the same way, if point is at the beginning of the first
row of a table, returned element will be the table instead of the
first row.

If optional argument KEEP-TRAIL is non-nil, the function returns
a list of of elements leading to element at point.  The list's
CAR is always the element at point.  Following positions contain
element's siblings, then parents, siblings of parents, until the
first element of current section."
  (org-with-wide-buffer
   ;; If at an headline, parse it.  It is the sole element that
   ;; doesn't require to know about context.  Be sure to disallow
   ;; secondary string parsing, though.
   (if (org-with-limited-levels (org-at-heading-p))
       (progn
	 (beginning-of-line)
	 (if (not keep-trail) (org-element-headline-parser (point-max) t)
	   (list (org-element-headline-parser (point-max) t))))
     ;; Otherwise move at the beginning of the section containing
     ;; point.
     (let ((origin (point))
	   (end (save-excursion
		  (org-with-limited-levels (outline-next-heading)) (point)))
	   element type special-flag trail struct prevs parent)
       (org-with-limited-levels
	(if (org-with-limited-levels (org-before-first-heading-p))
	    (goto-char (point-min))
	  (org-back-to-heading)
	  (forward-line)))
       (org-skip-whitespace)
       (beginning-of-line)
       ;; Parse successively each element, skipping those ending
       ;; before original position.
       (catch 'exit
         (while t
           (setq element
		 (org-element--current-element end 'element special-flag struct)
                 type (car element))
	   (org-element-put-property element :parent parent)
	   (when keep-trail (push element trail))
           (cond
	    ;; 1. Skip any element ending before point.  Also skip
	    ;;    element ending at point when we're sure that another
	    ;;    element has started.
	    ((let ((elem-end (org-element-property :end element)))
	       (when (or (< elem-end origin)
			 (and (= elem-end origin) (/= elem-end end)))
		 (goto-char elem-end))))
	    ;; 2. An element containing point is always the element at
	    ;;    point.
	    ((not (memq type org-element-greater-elements))
	     (throw 'exit (if keep-trail trail element)))
	    ;; 3. At any other greater element type, if point is
	    ;;    within contents, move into it.
	    (t
	     (let ((cbeg (org-element-property :contents-begin element))
		   (cend (org-element-property :contents-end element)))
	       (if (or (not cbeg) (not cend) (> cbeg origin) (< cend origin)
		       ;; Create an anchor for tables and plain lists:
		       ;; when point is at the very beginning of these
		       ;; elements, ignoring affiliated keywords,
		       ;; target them instead of their contents.
		       (and (= cbeg origin) (memq type '(plain-list table)))
		       ;; When point is at contents end, do not move
		       ;; into elements with an explicit ending, but
		       ;; return that element instead.
		       (and (= cend origin)
			    (memq type
				  '(center-block
				    drawer dynamic-block inlinetask item
				    plain-list property-drawer quote-block
				    special-block))))
		   (throw 'exit (if keep-trail trail element))
		 (setq parent element)
		 (case type
		   (plain-list
		    (setq special-flag 'item
			  struct (org-element-property :structure element)))
<<<<<<< HEAD
		   (property-drawer (setq special-flag 'node-property))
		   (table (setq special-flag 'table-row))
		   (otherwise (setq special-flag nil)))
=======
		   (item (setq special-flag nil))
		   (property-drawer
		    (setq special-flag 'node-property struct nil))
		   (table (setq special-flag 'table-row struct nil))
		   (otherwise (setq special-flag nil struct nil)))
>>>>>>> 20839ced
		 (setq end cend)
		 (goto-char cbeg)))))))))))

;;;###autoload
(defun org-element-context ()
  "Return closest element or object around point.

Return value is a list like (TYPE PROPS) where TYPE is the type
of the element or object and PROPS a plist of properties
associated to it.

Possible types are defined in `org-element-all-elements' and
`org-element-all-objects'.  Properties depend on element or
object type, but always include :begin, :end, :parent
and :post-blank properties."
  (org-with-wide-buffer
   (let* ((origin (point))
	  (element (org-element-at-point))
	  (type (car element))
	  end)
     ;; Check if point is inside an element containing objects or at
     ;; a secondary string.  In that case, move to beginning of the
     ;; element or secondary string and set END to the other side.
     (if (not (or (let ((post (org-element-property :post-affiliated element)))
		    (and post (> post origin)
			 (< (org-element-property :begin element) origin)
			 (progn (beginning-of-line)
				(looking-at org-element--affiliated-re)
				(member (upcase (match-string 1))
					org-element-parsed-keywords))
			 ;; We're at an affiliated keyword.  Change
			 ;; type to retrieve correct restrictions.
			 (setq type 'keyword)
			 ;; Determine if we're at main or dual value.
			 (if (and (match-end 2) (<= origin (match-end 2)))
			     (progn (goto-char (match-beginning 2))
				    (setq end (match-end 2)))
			   (goto-char (match-end 0))
			   (setq end (line-end-position)))))
		  (and (eq type 'item)
		       (let ((tag (org-element-property :tag element)))
			 (and tag
			      (progn
				(beginning-of-line)
				(search-forward tag (point-at-eol))
				(goto-char (match-beginning 0))
				(and (>= origin (point))
				     (<= origin
					 ;; `1+' is required so some
					 ;; successors can match
					 ;; properly their object.
					 (setq end (1+ (match-end 0)))))))))
		  (and (memq type '(headline inlinetask))
		       (progn (beginning-of-line)
			      (skip-chars-forward "* ")
			      (setq end (point-at-eol))))
		  (and (memq type '(paragraph table-row verse-block))
		       (let ((cbeg (org-element-property
				    :contents-begin element))
			     (cend (org-element-property
				    :contents-end element)))
			 (and (>= origin cbeg)
			      (<= origin cend)
			      (progn (goto-char cbeg) (setq end cend)))))
		  (and (eq type 'keyword)
		       (let ((key (org-element-property :key element)))
			 (and (member key org-element-document-properties)
			      (progn (beginning-of-line)
				     (search-forward key (line-end-position) t)
				     (forward-char)
				     (setq end (line-end-position))))))))
	 element
       (let ((restriction (org-element-restriction type))
	     (parent element)
	     candidates)
	 (catch 'exit
	   (while (setq candidates (org-element--get-next-object-candidates
				    end restriction candidates))
	     (let ((closest-cand (rassq (apply 'min (mapcar 'cdr candidates))
					candidates)))
	       ;; If ORIGIN is before next object in element, there's
	       ;; no point in looking further.
	       (if (> (cdr closest-cand) origin) (throw 'exit parent)
		 (let* ((object
			 (progn (goto-char (cdr closest-cand))
				(funcall (intern (format "org-element-%s-parser"
							 (car closest-cand))))))
			(cbeg (org-element-property :contents-begin object))
			(cend (org-element-property :contents-end object))
			(obj-end (org-element-property :end object)))
		   (cond
		    ;; ORIGIN is after OBJECT, so skip it.
		    ((<= obj-end origin)
		     (if (/= obj-end end) (goto-char obj-end)
		       (throw 'exit
			      (org-element-put-property
			       object :parent parent))))
		    ;; ORIGIN is within a non-recursive object or at
		    ;; an object boundaries: Return that object.
		    ((or (not cbeg) (> cbeg origin) (< cend origin))
		     (throw 'exit
			    (org-element-put-property object :parent parent)))
		    ;; Otherwise, move within current object and
		    ;; restrict search to the end of its contents.
		    (t (goto-char cbeg)
		       (org-element-put-property object :parent parent)
		       (setq parent object
			     restriction (org-element-restriction object)
			     end cend)))))))
	   parent))))))

(defsubst org-element-nested-p (elem-A elem-B)
  "Non-nil when elements ELEM-A and ELEM-B are nested."
  (let ((beg-A (org-element-property :begin elem-A))
	(beg-B (org-element-property :begin elem-B))
	(end-A (org-element-property :end elem-A))
	(end-B (org-element-property :end elem-B)))
    (or (and (>= beg-A beg-B) (<= end-A end-B))
	(and (>= beg-B beg-A) (<= end-B end-A)))))

(defun org-element-swap-A-B (elem-A elem-B)
  "Swap elements ELEM-A and ELEM-B.
Assume ELEM-B is after ELEM-A in the buffer.  Leave point at the
end of ELEM-A."
  (goto-char (org-element-property :begin elem-A))
  ;; There are two special cases when an element doesn't start at bol:
  ;; the first paragraph in an item or in a footnote definition.
  (let ((specialp (not (bolp))))
    ;; Only a paragraph without any affiliated keyword can be moved at
    ;; ELEM-A position in such a situation.  Note that the case of
    ;; a footnote definition is impossible: it cannot contain two
    ;; paragraphs in a row because it cannot contain a blank line.
    (if (and specialp
	     (or (not (eq (org-element-type elem-B) 'paragraph))
		 (/= (org-element-property :begin elem-B)
		     (org-element-property :contents-begin elem-B))))
	(error "Cannot swap elements"))
    ;; In a special situation, ELEM-A will have no indentation.  We'll
    ;; give it ELEM-B's (which will in, in turn, have no indentation).
    (let* ((ind-B (when specialp
		    (goto-char (org-element-property :begin elem-B))
		    (org-get-indentation)))
	   (beg-A (org-element-property :begin elem-A))
	   (end-A (save-excursion
		    (goto-char (org-element-property :end elem-A))
		    (skip-chars-backward " \r\t\n")
		    (point-at-eol)))
	   (beg-B (org-element-property :begin elem-B))
	   (end-B (save-excursion
		    (goto-char (org-element-property :end elem-B))
		    (skip-chars-backward " \r\t\n")
		    (point-at-eol)))
	   ;; Store overlays responsible for visibility status.  We
	   ;; also need to store their boundaries as they will be
	   ;; removed from buffer.
	   (overlays
	    (cons
	     (mapcar (lambda (ov) (list ov (overlay-start ov) (overlay-end ov)))
		     (overlays-in beg-A end-A))
	     (mapcar (lambda (ov) (list ov (overlay-start ov) (overlay-end ov)))
		     (overlays-in beg-B end-B))))
	   ;; Get contents.
	   (body-A (buffer-substring beg-A end-A))
	   (body-B (delete-and-extract-region beg-B end-B)))
      (goto-char beg-B)
      (when specialp
	(setq body-B (replace-regexp-in-string "\\`[ \t]*" "" body-B))
	(org-indent-to-column ind-B))
      (insert body-A)
      ;; Restore ex ELEM-A overlays.
      (let ((offset (- beg-B beg-A)))
	(mapc (lambda (ov)
		(move-overlay
		 (car ov) (+ (nth 1 ov) offset) (+ (nth 2 ov) offset)))
	      (car overlays))
	(goto-char beg-A)
	(delete-region beg-A end-A)
	(insert body-B)
	;; Restore ex ELEM-B overlays.
	(mapc (lambda (ov)
		(move-overlay
		 (car ov) (- (nth 1 ov) offset) (- (nth 2 ov) offset)))
	      (cdr overlays)))
      (goto-char (org-element-property :end elem-B)))))

(provide 'org-element)

;; Local variables:
;; generated-autoload-file: "org-loaddefs.el"
;; End:

;;; org-element.el ends here<|MERGE_RESOLUTION|>--- conflicted
+++ resolved
@@ -4601,17 +4601,11 @@
 		   (plain-list
 		    (setq special-flag 'item
 			  struct (org-element-property :structure element)))
-<<<<<<< HEAD
-		   (property-drawer (setq special-flag 'node-property))
-		   (table (setq special-flag 'table-row))
-		   (otherwise (setq special-flag nil)))
-=======
 		   (item (setq special-flag nil))
 		   (property-drawer
 		    (setq special-flag 'node-property struct nil))
 		   (table (setq special-flag 'table-row struct nil))
 		   (otherwise (setq special-flag nil struct nil)))
->>>>>>> 20839ced
 		 (setq end cend)
 		 (goto-char cbeg)))))))))))
 
